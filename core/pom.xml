<project xmlns="http://maven.apache.org/POM/4.0.0" xmlns:xsi="http://www.w3.org/2001/XMLSchema-instance" xsi:schemaLocation="http://maven.apache.org/POM/4.0.0 http://maven.apache.org/xsd/maven-4.0.0.xsd">
  <modelVersion>4.0.0</modelVersion>
  
  <parent>
    <groupId>org.jruby</groupId>
    <artifactId>jruby-parent</artifactId>
    <version>9000.dev</version>
  </parent>
  <artifactId>jruby-core</artifactId>
  <packaging>jar</packaging>
  
  <name>JRuby Core</name>

  <scm>
    <connection>scm:git:git://github.com/jruby/jruby.git</connection>
    <developerConnection>scm:git:ssh://git@github.com/jruby/jruby.git</developerConnection>
    <url>http://github.com/jruby/jruby</url>
  </scm>

  <dependencies>
    <dependency>
      <groupId>junit</groupId>
      <artifactId>junit</artifactId>
    </dependency>
    <dependency>
      <groupId>org.ow2.asm</groupId>
      <artifactId>asm</artifactId>
      <version>${asm.version}</version>
    </dependency>
    <dependency>
      <groupId>org.ow2.asm</groupId>
      <artifactId>asm-commons</artifactId>
      <version>${asm.version}</version>
    </dependency>
    <dependency>
      <groupId>org.ow2.asm</groupId>
      <artifactId>asm-analysis</artifactId>
      <version>${asm.version}</version>
    </dependency>
    <dependency>
      <groupId>org.ow2.asm</groupId>
      <artifactId>asm-util</artifactId>
      <version>${asm.version}</version>
    </dependency>
    <dependency>
      <groupId>org.jruby.joni</groupId>
      <artifactId>joni</artifactId>
<<<<<<< HEAD
      <version>2.1.0</version>
=======
      <version>2.1.1-SNAPSHOT</version>
>>>>>>> f4786f95
      <type>jar</type>
    </dependency>
    <dependency>
      <groupId>com.github.jnr</groupId>
      <artifactId>jnr-netdb</artifactId>
      <version>1.1.2</version>
      <type>jar</type>
    </dependency>
    <dependency>
      <groupId>com.github.jnr</groupId>
      <artifactId>jnr-enxio</artifactId>
      <version>0.4</version>
      <type>jar</type>
    </dependency>
    <dependency>
      <groupId>com.github.jnr</groupId>
      <artifactId>jnr-x86asm</artifactId>
      <version>1.0.2</version>
    </dependency>
    <dependency>
      <groupId>com.github.jnr</groupId>
      <artifactId>jnr-unixsocket</artifactId>
      <version>0.3</version>
      <type>jar</type>
    </dependency>
    <dependency>
      <groupId>com.github.jnr</groupId>
      <artifactId>jnr-posix</artifactId>
      <version>3.0.1</version>
      <type>jar</type>
    </dependency>
    <dependency>
      <groupId>org.jruby.extras</groupId>
      <artifactId>bytelist</artifactId>
      <version>1.0.10</version>
      <type>jar</type>
    </dependency>
    <dependency>
      <groupId>com.github.jnr</groupId>
      <artifactId>jnr-constants</artifactId>
      <version>0.8.5</version>
      <type>jar</type>
    </dependency>
    <dependency>
      <groupId>org.jruby.jcodings</groupId>
      <artifactId>jcodings</artifactId>
      <version>1.0.10</version>
      <type>jar</type>
    </dependency>
    <dependency>
      <groupId>com.github.jnr</groupId>
      <artifactId>jnr-ffi</artifactId>
      <version>1.0.7</version>
      <type>jar</type>
    </dependency>
    <dependency>
      <groupId>com.github.jnr</groupId>
      <artifactId>jffi</artifactId>
      <version>${jffi.version}</version>
      <type>jar</type>
    </dependency>
    <dependency>
      <groupId>com.github.jnr</groupId>
      <artifactId>jffi</artifactId>
      <version>${jffi.version}</version>
      <classifier>native</classifier>
      <type>jar</type>
    </dependency>
    <dependency>
      <groupId>org.yaml</groupId>
      <artifactId>snakeyaml</artifactId>
      <version>1.13</version>
      <type>jar</type>
    </dependency>
    <dependency>
      <groupId>com.jcraft</groupId>
      <artifactId>jzlib</artifactId>
      <version>1.1.2</version>
      <type>jar</type>
    </dependency>
    <dependency>
      <groupId>com.headius</groupId>
      <artifactId>invokebinder</artifactId>
      <version>1.2</version>
      <type>jar</type>
    </dependency>
    <dependency>
      <groupId>org.osgi</groupId>
      <artifactId>org.osgi.core</artifactId>
      <version>5.0.0</version>
      <type>jar</type>
      <scope>provided</scope>
    </dependency>
    <dependency>
      <groupId>org.apache.ant</groupId>
      <artifactId>ant</artifactId>
      <version>${ant.version}</version>
      <type>jar</type>
      <scope>provided</scope>
    </dependency>
    <dependency>
      <groupId>bsf</groupId>
      <artifactId>bsf</artifactId>
      <version>2.4.0</version>
      <type>jar</type>
      <scope>provided</scope>
    </dependency>
    <dependency>
      <groupId>com.martiansoftware</groupId>
      <artifactId>nailgun-server</artifactId>
      <version>0.9.1</version>
      <type>jar</type>
    </dependency>
    <dependency>
      <groupId>com.headius</groupId>
      <artifactId>coro-mock</artifactId>
      <version>1.0</version>
      <type>jar</type>
      <scope>provided</scope>
    </dependency>
    <dependency>
      <groupId>com.headius</groupId>
      <artifactId>unsafe-mock</artifactId>
      <version>8.0</version>
      <type>jar</type>
      <scope>provided</scope>
    </dependency>
    <dependency>
      <groupId>com.headius</groupId>
      <artifactId>jsr292-mock</artifactId>
      <version>1.0</version>
      <type>jar</type>
      <scope>provided</scope>
    </dependency>
    <dependency>
      <groupId>org.jruby</groupId>
      <artifactId>yecht</artifactId>
      <version>1.0</version>
      <type>jar</type>
    </dependency>
    <dependency>
      <groupId>org.jruby</groupId>
      <artifactId>joda-timezones</artifactId>
      <version>${tzdata.jar.version}</version>
      <type>jar</type>
      <scope>${tzdata.scope}</scope>
    </dependency>
    <!-- joda-time MUST come after the joda-timezone for the shade plugin
         to pack it correctly -->
    <dependency>
      <groupId>joda-time</groupId>
      <artifactId>joda-time</artifactId>
      <version>${joda.time.version}</version>
      <type>jar</type>
    </dependency>
  </dependencies>
  <properties>
    <anno.sources>${project.basedir}/target/generated-sources</anno.sources>
    <unsafe.jar>${settings.localRepository}/com/headius/unsafe-mock/8.0/unsafe-mock-8.0.jar</unsafe.jar>
    <maven.build.timestamp.format>yyyy-MM-dd</maven.build.timestamp.format>
    <build.date>${maven.build.timestamp}</build.date>
    <Constants.java>org/jruby/runtime/Constants.java</Constants.java>
    <jruby.compile.memory>512M</jruby.compile.memory>
    <jruby.test.memory>1024M</jruby.test.memory>
    <jruby.test.memory.permgen>512M</jruby.test.memory.permgen>
    <maven.test.skip>true</maven.test.skip>
    <jruby.basedir>${basedir}/..</jruby.basedir>
    <!-- this one needs to match the version packed with joda-time -->
    <tzdata.version>2013d</tzdata.version>
    <!-- any version which is on maven repo will do -->
    <tzdata.jar.version>2013d</tzdata.jar.version>
    <tzdata.scope>provided</tzdata.scope>
    <main.basedir>${project.parent.basedir}</main.basedir>
    <bundle.name>JRuby Core</bundle.name>
    <bundle.symbolic_name>org.jruby.jruby-core</bundle.symbolic_name>
  </properties>
  <build>
    <defaultGoal>package</defaultGoal>
    <plugins>
      <plugin>
	<groupId>org.apache.felix</groupId>
	<artifactId>maven-bundle-plugin</artifactId>
      </plugin>
      <plugin>
        <groupId>org.codehaus.mojo</groupId>
        <artifactId>properties-maven-plugin</artifactId>
        <version>1.0-alpha-2</version>
        <executions>
          <execution>
            <id>properties</id>
            <phase>initialize</phase>
            <goals>
              <goal>read-project-properties</goal>
            </goals>
            <configuration>
              <files>
                <file>${jruby.basedir}/default.build.properties</file>
                <file>${jruby.basedir}/build.properties</file>
              </files>
              <quiet>true</quiet>
            </configuration>
          </execution>
        </executions>
      </plugin>
      <plugin>
        <groupId>org.codehaus.mojo</groupId>
        <artifactId>buildnumber-maven-plugin</artifactId>
        <version>1.2</version>
        <executions>
          <execution>
            <id>jruby-revision</id>
            <phase>generate-sources</phase>
            <goals>
              <goal>create</goal>
            </goals>
            <configuration>
              <shortRevisionLength>7</shortRevisionLength>
              <buildNumberPropertyName>jruby.revision</buildNumberPropertyName>
            </configuration>
          </execution>
        </executions>
      </plugin>
      <plugin>
        <groupId>org.codehaus.mojo</groupId>
        <artifactId>build-helper-maven-plugin</artifactId>
        <version>1.8</version>
        <executions>
          <execution>
            <id>add-populators</id>
            <phase>process-classes</phase>
            <goals>
              <goal>add-source</goal>
            </goals>
            <configuration>
              <sources>
                <source>${anno.sources}</source>
              </sources>
            </configuration>
          </execution>
        </executions>
      </plugin>
      <plugin>
        <groupId>org.codehaus.mojo</groupId>
        <artifactId>exec-maven-plugin</artifactId>
        <version>1.2.1</version>
        <executions>
          <execution>
            <id>invoker-generator</id>
            <phase>process-classes</phase>
            <goals>
              <goal>exec</goal>
            </goals>
            <configuration>
              <arguments>
                <argument>-Djruby.bytecode.version=${base.java.version}</argument>
                <argument>-classpath</argument>
                <classpath />
                <argument>org.jruby.anno.InvokerGenerator</argument>
                <argument>${anno.sources}/annotated_classes.txt</argument>
                <argument>${project.build.outputDirectory}</argument>
              </arguments>
              <executable>java</executable>
              <classpathScope>compile</classpathScope>
            </configuration>
          </execution>
        </executions>
      </plugin>
      <plugin>
        <artifactId>maven-compiler-plugin</artifactId>
        <configuration>
          <encoding>utf-8</encoding>
          <debug>true</debug>
          <verbose>true</verbose>
          <fork>true</fork>
          <showWarnings>true</showWarnings>
          <showDeprecation>true</showDeprecation>
          <source>${base.java.version}</source>
          <target>${base.javac.version}</target>
          <useIncrementalCompilation>false</useIncrementalCompilation>
        </configuration>
        <executions>
          <execution>
            <id>anno</id>
            <phase>process-resources</phase>
            <goals>
              <goal>compile</goal>
            </goals>
            <configuration>
              <includes>
                <include>org/jruby/anno/FrameField.java</include>
                <include>org/jruby/anno/AnnotationBinder.java</include>
                <include>org/jruby/anno/JRubyMethod.java</include>
                <include>org/jruby/anno/FrameField.java</include>
                <include>org/jruby/CompatVersion.java</include>
                <include>org/jruby/runtime/Visibility.java</include>
                <include>org/jruby/util/CodegenUtils.java</include>
                <include>org/jruby/util/SafePropertyAccessor.java</include>
              </includes>
            </configuration>
          </execution>
          <execution>
            <id>default-compile</id>
            <phase>compile</phase>
            <goals>
              <goal>compile</goal>
            </goals>
            <configuration>
              <annotationProcessors>
                <annotationProcessor>org.jruby.anno.AnnotationBinder</annotationProcessor>
              </annotationProcessors>
              <compilerArgs>
                <compilerArg>-XDignore.symbol.file=true</compilerArg>
                <compilerArg>-J-Duser.language=en</compilerArg>
                <compilerArg>-J-Dfile.encoding=UTF-8</compilerArg>
                <compilerArg>-J-Xbootclasspath/p:${unsafe.jar}</compilerArg>
                <compilerArg>-J-Xmx${jruby.compile.memory}</compilerArg>
              </compilerArgs>
            </configuration>
          </execution>
          <execution>
            <id>populators</id>
            <phase>process-classes</phase>
            <goals>
              <goal>compile</goal>
            </goals>
            <configuration>
              <compilerArgs>
                <compilerArg>-XDignore.symbol.file=true</compilerArg>
                <compilerArg>-J-Duser.language=en</compilerArg>
                <compilerArg>-J-Dfile.encoding=UTF-8</compilerArg>
                <compilerArg>-J-Xbootclasspath/p:${unsafe.jar}</compilerArg>
                <compilerArg>-J-Xmx${jruby.compile.memory}</compilerArg>
              </compilerArgs>
              <includes>
                <include>org/jruby/gen/**/*.java</include>
              </includes>
            </configuration>
          </execution>
          <execution>
            <id>eclipse-hack</id>
            <phase>process-classes</phase>
            <goals>
              <goal>compile</goal>
            </goals>
            <configuration>
              <skipMain>true</skipMain>
               <includes>
                 <include>**/*.java</include>
               </includes>
             </configuration>
           </execution>
        </executions>
      </plugin>
      <plugin>
        <artifactId>maven-clean-plugin</artifactId>
        <executions>
          <execution>
            <id>default-clean</id>
            <phase>clean</phase>
            <goals>
              <goal>clean</goal>
            </goals>
            <configuration>
              <filesets>
                <fileset>
                  <directory>${project.build.sourceDirectory}</directory>
                  <includes>
                    <include>${Constants.java}</include>
                  </includes>
                </fileset>
              </filesets>
              <failOnError>false</failOnError>
            </configuration>
          </execution>
        </executions>
      </plugin>
      <plugin>
        <artifactId>maven-jar-plugin</artifactId>
        <executions>
          <execution>
            <id>default-jar</id>
            <phase>package</phase>
            <goals>
              <goal>jar</goal>
            </goals>
	    <configuration>
	      <archive>
		<manifestFile>${project.build.outputDirectory}/META-INF/MANIFEST.MF</manifestFile>
	      </archive>
	    </configuration>
          </execution>
        </executions>
      </plugin>
      <plugin>
        <artifactId>maven-shade-plugin</artifactId>
        <executions>
          <execution>
            <id>pack jruby.jar</id>
            <phase>package</phase>
            <goals>
              <goal>shade</goal>
            </goals>
            <configuration>
              <relocations>
                <relocation>
                  <pattern>org.objectweb</pattern>
                  <shadedPattern>org.jruby.org.objectweb</shadedPattern>
                </relocation>
              </relocations>
              <outputFile>${jruby.basedir}/lib/jruby.jar</outputFile>
              <transformers>
                <transformer implementation="org.apache.maven.plugins.shade.resource.ManifestResourceTransformer">
                  <mainClass>org.jruby.Main</mainClass>
                </transformer>
              </transformers>
            </configuration>
          </execution>
        </executions>
      </plugin>
      <plugin>
        <artifactId>maven-surefire-plugin</artifactId>
        <configuration>
          <forkCount>1C</forkCount>
          <reuseForks>false</reuseForks>
          <systemProperties>
            <jruby.compat.version>1.9</jruby.compat.version>
            <jruby.home>${basedir}/..</jruby.home>
          </systemProperties>
          <argLine>-Xmx${jruby.test.memory}</argLine>
          <argLine>-XX:MaxPermSize=${jruby.test.memory.permgen}</argLine>
          <argLine>-Dfile.encoding=UTF-8</argLine>
          <argLine>-Djava.awt.headless=true</argLine>
          <includes>
            <include>org/jruby/test/MainTestSuite.java</include>
            <include>org/jruby/embed/**/*Test*.java</include>
          </includes>
          <additionalClasspathElements>
              <additionalClasspathElement>${basedir}/src/test/ruby</additionalClasspathElement>
          </additionalClasspathElements>
        </configuration>
      </plugin>
    </plugins>
    <resources>
      <resource>
        <directory>src/main/ruby</directory>
        <includes>
          <include>**/*rb</include>
        </includes>
      </resource>
      <resource>
        <directory>src/main/resources</directory>
        <includes>
          <include>META-INF/**/*</include>
        </includes>
      </resource>
      <resource>
        <directory>${project.basedir}/src/main/resources</directory>
        <includes>
          <include>${Constants.java}</include>
        </includes>
        <targetPath>${project.build.sourceDirectory}</targetPath>
        <filtering>true</filtering>
      </resource>
    </resources>
    <pluginManagement>
      <plugins>
        <!--This plugin's configuration is used to store Eclipse m2e settings only. It has no influence on the Maven build itself.-->
        <plugin>
          <groupId>org.eclipse.m2e</groupId>
          <artifactId>lifecycle-mapping</artifactId>
          <version>1.0.0</version>
          <configuration>
            <lifecycleMappingMetadata>
              <pluginExecutions>
                <pluginExecution>
                  <pluginExecutionFilter>
                    <groupId>org.codehaus.mojo</groupId>
                    <artifactId>
                      properties-maven-plugin
                    </artifactId>
                    <versionRange>
                      [1.0-alpha-2,)
                    </versionRange>
                    <goals>
                      <goal>
                        read-project-properties
                      </goal>
                    </goals>
                  </pluginExecutionFilter>
                  <action>
                    <ignore></ignore>
                  </action>
                </pluginExecution>
                <pluginExecution>
                  <pluginExecutionFilter>
                    <groupId>org.codehaus.mojo</groupId>
                    <artifactId>
                      build-helper-maven-plugin
                    </artifactId>
                    <versionRange>[1.8,)</versionRange>
                    <goals>
                      <goal>add-source</goal>
                    </goals>
                  </pluginExecutionFilter>
                  <action>
                    <ignore></ignore>
                  </action>
                </pluginExecution>
                <pluginExecution>
                  <pluginExecutionFilter>
                    <groupId>org.codehaus.mojo</groupId>
                    <artifactId>
                      exec-maven-plugin
                    </artifactId>
                    <versionRange>
                      [1.2.1,)
                    </versionRange>
                    <goals>
                      <goal>exec</goal>
                    </goals>
                  </pluginExecutionFilter>
                  <action>
                    <ignore></ignore>
                  </action>
                </pluginExecution>
                <pluginExecution>
                  <pluginExecutionFilter>
                    <groupId>
                      org.apache.maven.plugins
                    </groupId>
                    <artifactId>
                      maven-dependency-plugin
                    </artifactId>
                    <versionRange>[2.8,)</versionRange>
                    <goals>
                      <goal>copy</goal>
                    </goals>
                  </pluginExecutionFilter>
                  <action>
                    <ignore></ignore>
                  </action>
                </pluginExecution>
                <pluginExecution>
                  <pluginExecutionFilter>
                    <groupId>
                      org.apache.maven.plugins
                    </groupId>
                    <artifactId>
                      maven-clean-plugin
                    </artifactId>
                    <versionRange>[2.5,)</versionRange>
                    <goals>
                      <goal>clean</goal>
                    </goals>
                  </pluginExecutionFilter>
                  <action>
                    <ignore></ignore>
                  </action>
                </pluginExecution>
              </pluginExecutions>
            </lifecycleMappingMetadata>
          </configuration>
        </plugin>
	<plugin>
	  <artifactId>maven-shade-plugin</artifactId>
	  <executions>
	    <execution>
	      <id>pack jruby-noasm.jar</id>
	      <phase>package</phase>
	      <goals>
		<goal>shade</goal>
	      </goals>
	      <configuration>
		<shadedArtifactAttached>true</shadedArtifactAttached>
		<shadedClassifierName>noasm</shadedClassifierName>
		<artifactSet>
		  <includes>
		    <include>com.github.jnr:jnr-ffi</include>
		    <include>org.ow2.asm:*</include>
		  </includes>
		</artifactSet>
		<relocations>
		  <relocation>
		    <pattern>org.objectweb</pattern>
		    <shadedPattern>org.jruby.org.objectweb</shadedPattern>
		  </relocation>
		  </relocations>
	      </configuration>
	    </execution>
	  </executions>
	</plugin>
      </plugins>
    </pluginManagement>
  </build>
  <profiles>
    <profile>
      <id>main</id>
      <build>
	<plugins>
	  <plugin>
	    <artifactId>maven-shade-plugin</artifactId>
	  </plugin>
	</plugins>
      </build>
    </profile>
    <profile>
      <id>all</id>
      <build>
	<plugins>
	  <plugin>
	    <artifactId>maven-shade-plugin</artifactId>
	  </plugin>
	</plugins>
      </build>
    </profile>
    <profile>
      <id>jruby.bash</id>
      <activation>
        <file>
          <missing>../bin/jruby</missing>
        </file>
      </activation>
      <build>
        <plugins>
          <plugin>
            <artifactId>maven-antrun-plugin</artifactId>
            <executions>
              <execution>
                <id>copy</id>
                <phase>package</phase>
                <goals>
                  <goal>run</goal>
                </goals>
                <configuration>
                  <tasks>
                    <exec executable="/bin/sh" osfamily="unix">
                      <arg line="-c 'cd &quot;${jruby.basedir}/bin/&quot; ; test -f jruby || ln -s jruby.bash jruby; cd &quot;$OLDPWD&quot;'" />
                    </exec>
                    <chmod file="${jruby.basedir}/bin/jruby" perm="755" />
                  </tasks>
                </configuration>
              </execution>
            </executions>
          </plugin>
        </plugins>
      </build>
    </profile>
    <profile>
      <id>native</id>
      <activation>
        <file>
          <!-- can not use properties here -->
          <missing>../lib/jni</missing>
        </file>
      </activation>
      <build>
        <plugins>
      <plugin>
        <artifactId>maven-dependency-plugin</artifactId>
        <executions>
          <execution>
            <id>unzip native</id>
            <phase>process-classes</phase>
            <goals>
              <goal>unpack</goal>
            </goals>
            <configuration>
              <excludes>META-INF,META-INF/*</excludes>
              <artifactItems>
                <artifactItem>
                  <groupId>com.github.jnr</groupId>
                  <artifactId>jffi</artifactId>
                  <version>${jffi.version}</version>
                  <type>jar</type>
                  <classifier>native</classifier>
                  <overWrite>false</overWrite>
                  <outputDirectory>${jruby.basedir}/lib</outputDirectory>
                </artifactItem>
              </artifactItems>
            </configuration>
          </execution>
        </executions>
      </plugin>
        </plugins>
      </build>
    </profile>
    <profile>
      <id>test</id>
      <properties>
        <maven.test.skip>false</maven.test.skip>
      </properties>
    </profile>
    <profile>
      <id>default</id>
      <!-- just leave it since travis might need it -->
    </profile>
    <profile>
      <id>tzdata</id>
      <activation>
        <property>
          <name>tzdata.version</name>
        </property>
      </activation>
      <properties>
        <tzdata.jar.version>${tzdata.version}</tzdata.jar.version>
        <tzdata.scope>runtime</tzdata.scope>
      </properties>
    </profile>
  </profiles>
</project><|MERGE_RESOLUTION|>--- conflicted
+++ resolved
@@ -45,11 +45,7 @@
     <dependency>
       <groupId>org.jruby.joni</groupId>
       <artifactId>joni</artifactId>
-<<<<<<< HEAD
-      <version>2.1.0</version>
-=======
       <version>2.1.1-SNAPSHOT</version>
->>>>>>> f4786f95
       <type>jar</type>
     </dependency>
     <dependency>
