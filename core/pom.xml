--- conflicted
+++ resolved
@@ -202,16 +202,15 @@
       <type>jar</type>
     </dependency>
     <dependency>
-<<<<<<< HEAD
       <groupId>com.oracle</groupId>
       <artifactId>truffle</artifactId>
       <version>0.1</version>
       <type>jar</type>
-=======
+    </dependency>
+    <dependency>
       <groupId>com.headius</groupId>
       <artifactId>options</artifactId>
       <version>1.1-SNAPSHOT</version>
->>>>>>> b7ea457b
     </dependency>
   </dependencies>
   <properties>
