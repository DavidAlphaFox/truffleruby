--- conflicted
+++ resolved
@@ -311,11 +311,7 @@
     }
 
     @Override
-<<<<<<< HEAD
-    public IRubyObject yield(ThreadContext context, IRubyObject value, Binding binding, Block.Type type) {
-=======
     protected IRubyObject doYield(ThreadContext context, IRubyObject value, Binding binding, Block.Type type) {
->>>>>>> 2e5e2863
         return yield(context, value, binding, type, Block.NULL_BLOCK);
 
     }
@@ -333,12 +329,8 @@
 
         try {
             if (!noargblock) {
-<<<<<<< HEAD
-                RubyArray argArray = context.runtime.newArrayNoCopyLight(args);
-=======
                 IRubyObject[] preppedArgs = RubyProc.prepareArgs(context, type, arity, args);
                 RubyArray argArray = context.runtime.newArrayNoCopyLight(preppedArgs);
->>>>>>> 2e5e2863
                 IRubyObject values = alreadyArray ? assigner.convertIfAlreadyArray(runtime, argArray) :
                     assigner.convertToArray(runtime, argArray);
 
@@ -386,11 +378,7 @@
      * @return result of block invocation
      */
     @Override
-<<<<<<< HEAD
-    public IRubyObject yield(ThreadContext context, IRubyObject[] args, IRubyObject self,
-=======
     protected IRubyObject doYield(ThreadContext context, IRubyObject[] args, IRubyObject self,
->>>>>>> 2e5e2863
             RubyModule klass, boolean alreadyArray, Binding binding, Block.Type type) {
         return yield(context, args, self, klass, alreadyArray, binding, type, Block.NULL_BLOCK);
     }
