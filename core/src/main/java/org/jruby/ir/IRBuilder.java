--- conflicted
+++ resolved
@@ -2848,7 +2848,6 @@
         CallType callType = receiver instanceof SelfNode ? CallType.FUNCTIONAL : CallType.NORMAL;
 
         // get attr
-<<<<<<< HEAD
         Operand  v1 = build(opAsgnNode.getReceiverNode());
 
         Label lazyLabel = getNewLabel();
@@ -2858,11 +2857,7 @@
             addInstr(new BNilInstr(lazyLabel, v1));
         }
 
-        addInstr(CallInstr.create(scope, readerValue, opAsgnNode.getVariableName(), v1, NO_ARGS, null));
-=======
-        Operand  v1 = build(receiver);
         addInstr(CallInstr.create(scope, callType, readerValue, opAsgnNode.getVariableName(), v1, NO_ARGS, null));
->>>>>>> 11504914
 
         // Ex: e.val ||= n
         //     e.val &&= n
