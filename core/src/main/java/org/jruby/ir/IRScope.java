package org.jruby.ir;

import org.jruby.ParseResult;
import org.jruby.RubyInstanceConfig;
import org.jruby.RubyModule;
import org.jruby.ir.dataflow.DataFlowProblem;
import org.jruby.ir.instructions.*;
import org.jruby.ir.operands.*;
import org.jruby.ir.operands.Float;
import org.jruby.ir.passes.CompilerPass;
import org.jruby.ir.passes.CompilerPassScheduler;
import org.jruby.ir.passes.DeadCodeElimination;
import org.jruby.ir.passes.OptimizeDynScopesPass;
import org.jruby.ir.passes.UnboxingPass;
import org.jruby.ir.persistence.IRReaderDecoder;
import org.jruby.ir.representations.BasicBlock;
import org.jruby.ir.representations.CFG;
import org.jruby.ir.representations.CFGLinearizer;
import org.jruby.ir.transformations.inlining.CFGInliner;
import org.jruby.ir.transformations.inlining.SimpleCloneInfo;
import org.jruby.parser.StaticScope;
import org.jruby.util.log.Logger;
import org.jruby.util.log.LoggerFactory;

import java.util.*;
import java.util.concurrent.atomic.AtomicInteger;

import static org.jruby.ir.IRFlags.*;

/**
 * Right now, this class abstracts the following execution scopes:
 * Method, Closure, Module, Class, MetaClass
 * Top-level Script, and Eval Script
 *
 * In the compiler-land, IR versions of these scopes encapsulate only as much
 * information as is required to convert Ruby code into equivalent Java code.
 *
 * But, in the non-compiler land, there will be a corresponding java object for
 * some of these scopes which encapsulates the runtime semantics and data needed
 * for implementing them.  In the case of Module, Class, MetaClass, and Method,
 * they also happen to be instances of the corresponding Ruby classes -- so,
 * in addition to providing code that help with this specific ruby implementation,
 * they also have code that let them behave as ruby instances of their corresponding
 * classes.
 *
 * Examples:
 * - the runtime class object might have refs. to the runtime method objects.
 * - the runtime method object might have a slot for a heap frame (for when it
 *   has closures that need access to the method's local variables), it might
 *   have version information, it might have references to other methods that
 *   were optimized with the current version number, etc.
 * - the runtime closure object will have a slot for a heap frame (for when it
 *   has closures within) and might get reified as a method in the java land
 *   (but inaccessible in ruby land).  So, passing closures in Java land might
 *   be equivalent to passing around the method handles.
 *
 * and so on ...
 */
public abstract class IRScope implements ParseResult {
    private static final Logger LOG = LoggerFactory.getLogger("IRScope");

    private static AtomicInteger globalScopeCount = new AtomicInteger();

    /** Unique global scope id */
    private int scopeId;

    /** Name */
    private String name;

    /** File within which this scope has been defined */
    private final String fileName;

    /** Starting line for this scope's definition */
    private final int lineNumber;

    /** Lexical parent scope */
    private IRScope lexicalParent;

    /** List of (nested) closures in this scope */
    private List<IRClosure> nestedClosures;

    // Index values to guarantee we don't assign same internal index twice
    private int nextClosureIndex;

    // List of all scopes this scope contains lexically.  This is not used
    // for execution, but is used during dry-runs for debugging.
    private List<IRScope> lexicalChildren;

    /** Parser static-scope that this IR scope corresponds to */
    private StaticScope staticScope;

    /** List of IR instructions for this method */
    private List<Instr> instrList;

    /** Control flow graph representation of this method's instructions */
    private CFG cfg;

    /** Local variables defined in this scope */
    private Set<Variable> definedLocalVars;

    /** Local variables used in this scope */
    private Set<Variable> usedLocalVars;

    /** Map of name -> dataflow problem */
    private Map<String, DataFlowProblem> dfProbs;

    /** What passes have been run on this scope? */
    private List<CompilerPass> executedPasses;

    /** What the interpreter depends on to interpret this IRScope */
    protected InterpreterContext interpreterContext;
    private List<BasicBlock> linearizedBBList;
    protected int temporaryVariableIndex;
    protected int floatVariableIndex;
    protected int fixnumVariableIndex;
    protected int booleanVariableIndex;

    /** Keeps track of types of prefix indexes for variables and labels */
    private Map<String, Integer> nextVarIndex;

    private int instructionsOffsetInfoPersistenceBuffer = -1;
    private IRReaderDecoder persistenceStore = null;
    private TemporaryLocalVariable currentModuleVariable;
    private TemporaryLocalVariable currentScopeVariable;

    Map<String, LocalVariable> localVars;
    Map<String, LocalVariable> evalScopeVars;

    EnumSet<IRFlags> flags = EnumSet.noneOf(IRFlags.class);

    /** Have scope flags been computed? */
    private boolean flagsComputed;

    /** # of thread poll instrs added to this scope */
    private int threadPollInstrsCount;

    /** Should we re-run compiler passes -- yes after we've inlined, for example */
    private boolean relinearizeCFG;

    private IRManager manager;

    // Used by cloning code
    protected IRScope(IRScope s, IRScope lexicalParent) {
        this.lexicalParent = lexicalParent;
        this.manager = s.manager;
        this.fileName = s.fileName;
        this.lineNumber = s.lineNumber;
        this.staticScope = s.staticScope;
        this.threadPollInstrsCount = s.threadPollInstrsCount;
        this.nextClosureIndex = s.nextClosureIndex;
        this.temporaryVariableIndex = s.temporaryVariableIndex;
        this.floatVariableIndex = s.floatVariableIndex;
        this.instrList = new ArrayList<Instr>();
        this.nestedClosures = new ArrayList<IRClosure>();
        this.dfProbs = new HashMap<String, DataFlowProblem>();
        this.nextVarIndex = new HashMap<String, Integer>(); // SSS FIXME: clone!
        this.cfg = null;
        this.interpreterContext = null;
        this.linearizedBBList = null;

        this.flagsComputed = s.flagsComputed;
        this.flags = s.flags.clone();

        this.localVars = new HashMap<String, LocalVariable>(s.localVars);
        this.scopeId = globalScopeCount.getAndIncrement();
        this.relinearizeCFG = false;

        this.executedPasses = new ArrayList<CompilerPass>();

        setupLexicalContainment();
    }

    public IRScope(IRManager manager, IRScope lexicalParent, String name,
            String fileName, int lineNumber, StaticScope staticScope) {
        this.manager = manager;
        this.lexicalParent = lexicalParent;
        this.name = name;
        this.fileName = fileName;
        this.lineNumber = lineNumber;
        this.staticScope = staticScope;
        this.threadPollInstrsCount = 0;
        this.nextClosureIndex = 0;
        this.temporaryVariableIndex = -1;
        this.floatVariableIndex = -1;
        this.instrList = new ArrayList<Instr>();
        this.nestedClosures = new ArrayList<IRClosure>();
        this.dfProbs = new HashMap<String, DataFlowProblem>();
        this.nextVarIndex = new HashMap<String, Integer>();
        this.cfg = null;
        this.interpreterContext = null;
        this.linearizedBBList = null;
        this.flagsComputed = false;
        flags.remove(CAN_RECEIVE_BREAKS);
        flags.remove(CAN_RECEIVE_NONLOCAL_RETURNS);
        flags.remove(HAS_BREAK_INSTRS);
        flags.remove(HAS_END_BLOCKS);
        flags.remove(HAS_EXPLICIT_CALL_PROTOCOL);
        flags.remove(HAS_LOOPS);
        flags.remove(HAS_NONLOCAL_RETURNS);
        flags.remove(HAS_UNUSED_IMPLICIT_BLOCK_ARG);
        flags.remove(RECEIVES_KEYWORD_ARGS);

        // These flags are true by default!
        flags.add(CAN_CAPTURE_CALLERS_BINDING);
        flags.add(BINDING_HAS_ESCAPED);
        flags.add(USES_EVAL);
        flags.add(USES_BACKREF_OR_LASTLINE);
        flags.add(REQUIRES_DYNSCOPE);
        flags.add(USES_ZSUPER);

        this.localVars = new HashMap<String, LocalVariable>();
        this.scopeId = globalScopeCount.getAndIncrement();
        this.relinearizeCFG = false;

        this.executedPasses = new ArrayList<CompilerPass>();

        setupLexicalContainment();
    }

    private final void setupLexicalContainment() {
        if (manager.isDryRun() || RubyInstanceConfig.IR_WRITING) {
            lexicalChildren = new ArrayList<IRScope>();
            if (lexicalParent != null) lexicalParent.addChildScope(this);
        }
    }

    private boolean hasListener() {
        return manager.getIRScopeListener() != null;
    }

    public int getScopeId() {
        return scopeId;
    }

    @Override
    public int hashCode() {
        return scopeId;
    }

    @Override
    public boolean equals(Object other) {
        return (other != null) && (getClass() == other.getClass()) && (scopeId == ((IRScope) other).scopeId);
    }

    protected void addChildScope(IRScope scope) {
        lexicalChildren.add(scope);
    }

    public List<IRScope> getLexicalScopes() {
        return lexicalChildren;
    }

    public void initNestedClosures() {
        this.nestedClosures = new ArrayList<IRClosure>();
    }

    public void addClosure(IRClosure closure) {
        nestedClosures.add(closure);
    }

    public void removeClosure(IRClosure closure) {
        nestedClosures.remove(closure);
    }

    public Instr getLastInstr() {
        return instrList.get(instrList.size() - 1);
    }

    public void addInstrAtBeginning(Instr instr) {
        instr.computeScopeFlags(this);

        if (hasListener()) manager.getIRScopeListener().addedInstr(this, instr, 0);

        instrList.add(0, instr);
    }

    public void addInstr(Instr instr) {
        if (instr instanceof ThreadPollInstr) threadPollInstrsCount++;

        instr.computeScopeFlags(this);

        if (hasListener()) manager.getIRScopeListener().addedInstr(this, instr, instrList.size());

        instrList.add(instr);
    }

    public LocalVariable getNewFlipStateVariable() {
        return getLocalVariable("%flip_" + allocateNextPrefixedName("%flip"), 0);
    }

    public void initFlipStateVariable(Variable v, Operand initState) {
        // Add it to the beginning
        instrList.add(0, new CopyInstr(v, initState));
    }

    public Label getNewLabel(String prefix) {
        return new Label(prefix, allocateNextPrefixedName(prefix));
    }

    public Label getNewLabel() {
        return getNewLabel("LBL");
    }

    public List<IRClosure> getClosures() {
        return nestedClosures;
    }

    public IRManager getManager() {
        return manager;
    }

    /**
     *  Returns the lexical scope that contains this scope definition
     */
    public IRScope getLexicalParent() {
        return lexicalParent;
    }

    public StaticScope getStaticScope() {
        return staticScope;
    }

    public IRMethod getNearestMethod() {
        IRScope current = this;

        while (current != null && !(current instanceof IRMethod)) {
            current = current.getLexicalParent();
        }

        return (IRMethod) current;
    }

    public IRScope getNearestFlipVariableScope() {
        IRScope current = this;

        while (current != null && !current.isFlipScope()) {
            current = current.getLexicalParent();
        }

        return current;
    }

    public IRScope getNearestTopLocalVariableScope() {
        IRScope current = this;

        while (current != null && !current.isTopLocalVariableScope()) {
            current = current.getLexicalParent();
        }

        return current;
    }

    /**
     * Returns the nearest scope which we can extract a live module from.  If
     * this returns null (like for evals), then it means it cannot be statically
     * determined.
     */
    public int getNearestModuleReferencingScopeDepth() {
        int n = 0;
        IRScope current = this;
        while (!(current instanceof IRModuleBody)) {
            // When eval'ing, we dont have a lexical view of what module we are nested in
            // because binding_eval, class_eval, module_eval, instance_eval can switch
            // around the lexical scope for evaluation to be something else.
            if (current == null || current instanceof IREvalScript) return -1;

            current = current.getLexicalParent();
            n++;
        }

        return n;
    }

    public String getName() {
        return name;
    }

    public void setName(String name) { // This is for IRClosure and IRMethod ;(
        this.name = name;
    }

    public String getFileName() {
        return fileName;
    }

    public int getLineNumber() {
        return lineNumber;
    }

    /**
     * Returns the top level scope
     */
    public IRScope getTopLevelScope() {
        IRScope current = this;

        for (; current != null && !current.isScriptScope(); current = current.getLexicalParent()) {}

        return current;
    }

    public boolean isNestedInClosure(IRClosure closure) {
        for (IRScope s = this; s != null && !s.isTopLocalVariableScope(); s = s.getLexicalParent()) {
            if (s == closure) return true;
        }

        return false;
    }

    public void setHasLoopsFlag() {
        flags.add(HAS_LOOPS);
    }

    public boolean hasLoops() {
        return flags.contains(HAS_LOOPS);
    }

    public boolean hasExplicitCallProtocol() {
        return flags.contains(HAS_EXPLICIT_CALL_PROTOCOL);
    }

    public void setExplicitCallProtocolFlag() {
        flags.add(HAS_EXPLICIT_CALL_PROTOCOL);
    }

    public boolean receivesKeywordArgs() {
        return flags.contains(RECEIVES_KEYWORD_ARGS);
    }

    public boolean bindingHasEscaped() {
        return flags.contains(BINDING_HAS_ESCAPED);
    }

    public boolean usesBackrefOrLastline() {
        return flags.contains(USES_BACKREF_OR_LASTLINE);
    }

    public boolean usesEval() {
        return flags.contains(USES_EVAL);
    }

    public boolean usesZSuper() {
        return flags.contains(USES_ZSUPER);
    }

    public boolean canReceiveNonlocalReturns() {
        computeScopeFlags();
        return flags.contains(CAN_RECEIVE_NONLOCAL_RETURNS);
    }

    public CFG buildCFG() {
        CFG newCFG = new CFG(this);
        newCFG.build(getInstrs());
        // Clear out instruction list after CFG has been built.
        this.instrList = null;

        setCFG(newCFG);

        return newCFG;
    }

    protected void setCFG(CFG cfg) {
        this.cfg = cfg;
    }

    public CFG getCFG() {
        return cfg;
    }

    protected Instr[] prepareInstructions() {
        setupLinearization();

        SimpleCloneInfo cloneInfo = new SimpleCloneInfo(this, false);
<<<<<<< HEAD
        // Clear old set
//        initNestedClosures();
=======
>>>>>>> 4dea67aa

        // FIXME: If CFG (or linearizedBBList) knew number of instrs we could end up allocing better

        // Pass 1. Set up IPCs for labels and instructions and build linear instr list
        List<Instr> newInstrs = new ArrayList<>();
        int ipc = 0;
        for (BasicBlock b: linearizedBBList) {
            // All same-named labels must be same Java instance for this to work or we would need
            // to examine all Label operands and update this as well which would be expensive.
            b.getLabel().setTargetPC(ipc);
            // Set all renamed labels (simple clone makes a new copy) to their proper ipc
            cloneInfo.getRenamedLabel(b.getLabel()).setTargetPC(ipc);

            List<Instr> bbInstrs = b.getInstrs();
            int bbInstrsLength = bbInstrs.size();
            for (int i = 0; i < bbInstrsLength; i++) {
                Instr instr = bbInstrs.get(i);
                if (!(instr instanceof ReceiveSelfInstr)) {
                    Instr newInstr = instr.clone(cloneInfo);

                    if (newInstr instanceof Specializeable) {
                        newInstr = ((Specializeable) newInstr).specializeForInterpretation();
                    }

                    newInstr.setIPC(ipc);

                    // We add back to original CFG so that debug output will match up with what
                    // we saved to interpreter.  This knowledge may get changed if we are interp'ing
                    // with debug output while JIT is running (FIXME?)
                    bbInstrs.set(i, newInstr);
                    newInstrs.add(newInstr);
                    ipc++;
                }
            }
        }

        cfg().getExitBB().getLabel().setTargetPC(ipc + 1);  // Exit BB ipc

        // System.out.println("SCOPE: " + getName());
        // System.out.println("INSTRS: " + cfg().toStringInstrs());

        Instr[] linearizedInstrArray = newInstrs.toArray(new Instr[newInstrs.size()]);

        // Pass 2: Use ipc info from previous to mark all linearized instrs rpc
        ipc = 0;
        for (BasicBlock b : linearizedBBList) {
            BasicBlock rescuerBB = cfg().getRescuerBBFor(b);
            int rescuerPC = rescuerBB == null ? -1 : rescuerBB.getLabel().getTargetPC();
            for (Instr instr : b.getInstrs()) {
                // FIXME: If we did not omit instrs from previous pass we could end up just doing a
                // a size and for loop this n times instead of walking an examining each instr
                if (!(instr instanceof ReceiveSelfInstr)) {
                    linearizedInstrArray[ipc].setRPC(rescuerPC);
                    ipc++;
                }
            }
        }

        return linearizedInstrArray;
    }

    private boolean isUnsafeScope() {
        boolean unsafeScope = false;
        if (flags.contains(HAS_END_BLOCKS) || this.isBeginEndBlock()) {
            unsafeScope = true;
        } else {
            List beginBlocks = this.getBeginBlocks();
            // Ex: BEGIN {a = 1}; p a
            if (beginBlocks == null || beginBlocks.isEmpty()) {
                // Ex: eval("BEGIN {a = 1}; p a")
                // Here, the BEGIN is added to the outer script scope.
                beginBlocks = this.getNearestTopLocalVariableScope().getBeginBlocks();
                unsafeScope = beginBlocks != null && !beginBlocks.isEmpty();
            } else {
                unsafeScope = true;
            }
        }
        return unsafeScope;
    }

    public List<CompilerPass> getExecutedPasses() {
        return executedPasses;
    }

    private void runCompilerPasses(List<CompilerPass> passes) {
        // SSS FIXME: Why is this again?  Document this weirdness!
        // Forcibly clear out the shared eval-scope variable allocator each time this method executes
        initEvalScopeVariableAllocator(true);

        // SSS FIXME: We should configure different optimization levels
        // and run different kinds of analysis depending on time budget.
        // Accordingly, we need to set IR levels/states (basic, optimized, etc.)
        // ENEBO: If we use a MT optimization mechanism we cannot mutate CFG
        // while another thread is using it.  This may need to happen on a clone()
        // and we may need to update the method to return the new method.  Also,
        // if this scope is held in multiple locations how do we update all references?

        // All passes are disabled in scopes where BEGIN and END scopes might
        // screw around with escaped variables. Optimizing for them is not
        // worth the effort. It is simpler to just go fully safe in scopes
        // influenced by their presence.
        if (isUnsafeScope()) {
            passes = getManager().getSafePasses(this);
        }

        CompilerPassScheduler scheduler = getManager().schedulePasses(passes);
        for (CompilerPass pass: scheduler) {
            pass.run(this);
        }

        if (RubyInstanceConfig.IR_UNBOXING) {
            (new UnboxingPass()).run(this);
        }
    }

    private void optimizeSimpleScopes() {
        // For safe scopes that don't require a dynamic scope,
        // run DCE since the analysis is less likely to be
        // stymied by escaped bindings. We can also eliminate
        // dynscopes for these scopes.
        if (!isUnsafeScope() && !flags.contains(REQUIRES_DYNSCOPE)) {
            (new DeadCodeElimination()).run(this);
            (new OptimizeDynScopesPass()).run(this);
        }
    }

    protected void initScope(boolean jitMode) {
        // Build CFG and run compiler passes, if necessary
        if (getCFG() == null) {
            buildCFG();
        }

        runCompilerPasses(getManager().getCompilerPasses(this));

        if (!jitMode && RubyInstanceConfig.IR_COMPILER_PASSES == null) {
            // Skip this if:
            // * we are in JIT mode since they are being run as part
            //   of JIT passes in a way that minimizes LVA invalidations.
            // * we have been passed in a list of passes to run on the
            //   commandline (so as to honor the commandline request).
            optimizeSimpleScopes();
        }
    }

    /** Run any necessary passes to get the IR ready for interpretation */
    public synchronized InterpreterContext prepareForInterpretation() {
        if (interpreterContext != null) return interpreterContext; // Already prepared

        initScope(false);

        // System.out.println("-- passes run for: " + this + " = " + java.util.Arrays.toString(executedPasses.toArray()));

        // Linearize CFG, etc.
        Instr[] linearizedInstrArray = prepareInstructions();

        interpreterContext = new InterpreterContext(getTemporaryVariablesCount(), getBooleanVariablesCount(),
                getFixnumVariablesCount(), getFloatVariablesCount(),getFlags().clone(), linearizedInstrArray);

        return interpreterContext;
    }

    /* SSS FIXME: Do we need to synchronize on this?  Cache this info in a scope field? */
    /** Run any necessary passes to get the IR ready for compilation */
    public synchronized List<BasicBlock> prepareForCompilation() {
        // Reset linearization, if any exists
        resetLinearizationData();

        initScope(true);

        runCompilerPasses(getManager().getJITPasses(this));

        prepareInstructions();

        return buildLinearization();
    }

    private void setupLinearization() {
        try {
            buildLinearization(); // FIXME: compiler passes should have done this
            depends(linearization());
        } catch (RuntimeException e) {
            LOG.error("Error linearizing cfg: ", e);
            CFG c = cfg();
            LOG.error("\nGraph:\n" + c.toStringGraph());
            LOG.error("\nInstructions:\n" + c.toStringInstrs());
            throw e;
        }
    }

    public Map<BasicBlock, Label> buildJVMExceptionTable() {
        Map<BasicBlock, Label> map = new HashMap<BasicBlock, Label>();

        for (BasicBlock bb: buildLinearization()) {
            BasicBlock rescueBB = cfg().getRescuerBBFor(bb);
            if (rescueBB != null) {
                map.put(bb, rescueBB.getLabel());
            }
        }

        // SSS FIXME: This could be optimized by compressing entries for adjacent BBs that have identical handlers
        // This could be optimized either during generation or as another pass over the table.  But, if the JVM
        // does that already, do we need to bother with it?
        return map;
    }

    private static Label[] catLabels(Label[] labels, Label cat) {
        if (labels == null) return new Label[] {cat};
        Label[] newLabels = new Label[labels.length + 1];
        System.arraycopy(labels, 0, newLabels, 0, labels.length);
        newLabels[labels.length] = cat;
        return newLabels;
    }

    public EnumSet<IRFlags> getFlags() {
        return flags;
    }

    // This can help use eliminate writes to %block that are not used since this is
    // a special local-variable, not programmer-defined local-variable
    public void computeScopeFlags() {
        if (flagsComputed) return;

        // init
        flags.remove(CAN_CAPTURE_CALLERS_BINDING);
        flags.remove(CAN_RECEIVE_BREAKS);
        flags.remove(CAN_RECEIVE_NONLOCAL_RETURNS);
        flags.remove(HAS_BREAK_INSTRS);
        flags.remove(HAS_NONLOCAL_RETURNS);
        flags.remove(USES_ZSUPER);
        flags.remove(USES_EVAL);
        flags.remove(USES_BACKREF_OR_LASTLINE);
        flags.remove(REQUIRES_DYNSCOPE);
        // NOTE: bindingHasEscaped is the crucial flag and it effectively is
        // unconditionally true whenever it has a call that receives a closure.
        // See CallBase.computeRequiresCallersBindingFlag
        if (this instanceof IREvalScript) { // for eval scopes, bindings are considered escaped ...
            flags.add(BINDING_HAS_ESCAPED);
        } else {
            flags.remove(BINDING_HAS_ESCAPED);
        }

        // Recompute flags -- we could be calling this method different times.
        // * once after IR generation and local optimizations propagates constants locally
        // * also potentially at later times after other opt passes
        if (cfg == null) {
            for (Instr i: getInstrs()) {
                i.computeScopeFlags(this);
            }
        } else {
            for (BasicBlock b: cfg.getBasicBlocks()) {
                for (Instr i: b.getInstrs()) {
                    i.computeScopeFlags(this);
                }
            }
        }

        // Compute flags for nested closures (recursively) and set derived flags.
        for (IRClosure cl: getClosures()) {
            cl.computeScopeFlags();
            if (cl.usesEval()) {
                flags.add(CAN_RECEIVE_BREAKS);
                flags.add(CAN_RECEIVE_NONLOCAL_RETURNS);
                flags.add(USES_ZSUPER);
            } else {
                if (cl.flags.contains(HAS_BREAK_INSTRS) || cl.flags.contains(CAN_RECEIVE_BREAKS)) {
                    flags.add(CAN_RECEIVE_BREAKS);
                }
                if (cl.flags.contains(HAS_NONLOCAL_RETURNS) || cl.flags.contains(CAN_RECEIVE_NONLOCAL_RETURNS)) {
                    flags.add(CAN_RECEIVE_NONLOCAL_RETURNS);
                }
                if (cl.usesZSuper()) {
                    flags.add(USES_ZSUPER);
                }
            }
        }

        if (flags.contains(CAN_RECEIVE_BREAKS)
            || flags.contains(HAS_NONLOCAL_RETURNS)
            || flags.contains(CAN_RECEIVE_NONLOCAL_RETURNS)
            || flags.contains(BINDING_HAS_ESCAPED)
            || flags.contains(USES_ZSUPER)
               // SSS FIXME: checkArity for keyword args
               // looks up a keyword arg in the static scope
               // which currently requires a dynamic scope to
               // be recovered. If there is another way to do this,
               // we can get rid of this.
            || flags.contains(RECEIVES_KEYWORD_ARGS))
        {
            flags.add(REQUIRES_DYNSCOPE);
        }

        flagsComputed = true;
    }

    public abstract IRScopeType getScopeType();

    @Override
    public String toString() {
        return getScopeType() + " " + getName() + "[" + getFileName() + ":" + getLineNumber() + "]";
    }

    public String toStringInstrs() {
        StringBuilder b = new StringBuilder();

        int i = 0;
        for (Instr instr : instrList) {
            if (i > 0) b.append("\n");

            b.append("  ").append(i).append('\t').append(instr);

            i++;
        }

        if (!nestedClosures.isEmpty()) {
            b.append("\n\n------ Closures encountered in this scope ------\n");
            for (IRClosure c: nestedClosures)
                b.append(c.toStringBody());
            b.append("------------------------------------------------\n");
        }

        return b.toString();
    }

    public LocalVariable getSelf() {
        return Self.SELF;
    }

    public Variable getCurrentModuleVariable() {
        // SSS: Used in only 3 cases in generated IR:
        // -> searching a constant in the inheritance hierarchy
        // -> searching a super-method in the inheritance hierarchy
        // -> looking up 'StandardError' (which can be eliminated by creating a special operand type for this)
        if (currentModuleVariable == null) {
            temporaryVariableIndex++;
            currentModuleVariable = new TemporaryCurrentModuleVariable(temporaryVariableIndex);
        }
        return currentModuleVariable;
    }

    public Variable getCurrentScopeVariable() {
        // SSS: Used in only 1 case in generated IR:
        // -> searching a constant in the lexical scope hierarchy
        if (currentScopeVariable == null) {
            temporaryVariableIndex++;
            currentScopeVariable = new TemporaryCurrentScopeVariable(temporaryVariableIndex);
        }
        return currentScopeVariable;
    }

    /**
     * Get the local variables for this scope.
     * This should only be used by persistence layer.
     */
    public Map<String, LocalVariable> getLocalVariables() {
        return localVars;
    }

    /**
     * Set the local variables for this scope. This should only be used by persistence
     * layer.
     */
    // FIXME: Consider making constructor for persistence to pass in all of this stuff
    public void setLocalVariables(Map<String, LocalVariable> variables) {
        this.localVars = variables;
    }

    public void setLabelIndices(Map<String, Integer> indices) {
        nextVarIndex = indices;
    }

    public LocalVariable lookupExistingLVar(String name) {
        return localVars.get(name);
    }

    protected LocalVariable findExistingLocalVariable(String name, int depth) {
        return localVars.get(name);
    }

    /**
     * Find or create a local variable.  By default, scopes are assumed to
     * only check current depth.  Blocks/Closures override this because they
     * have special nesting rules.
     */
    public LocalVariable getLocalVariable(String name, int scopeDepth) {
        LocalVariable lvar = findExistingLocalVariable(name, scopeDepth);
        if (lvar == null) {
            lvar = getNewLocalVariable(name, scopeDepth);
        } else if (lvar.getScopeDepth() != scopeDepth) {
            lvar = lvar.cloneForDepth(scopeDepth);
        }

        return lvar;
    }

    public LocalVariable getNewLocalVariable(String name, int scopeDepth) {
        assert scopeDepth == 0: "Scope depth is non-zero for new-var request " + name + " in " + this;
        LocalVariable lvar = new LocalVariable(name, scopeDepth, getStaticScope().addVariable(name));
        localVars.put(name, lvar);
        return lvar;
    }

    protected void initEvalScopeVariableAllocator(boolean reset) {
        if (reset || evalScopeVars == null) evalScopeVars = new HashMap<String, LocalVariable>();
    }

    public TemporaryLocalVariable createTemporaryVariable() {
        return getNewTemporaryVariable(TemporaryVariableType.LOCAL);
    }

    public TemporaryLocalVariable getNewTemporaryVariableFor(LocalVariable var) {
        temporaryVariableIndex++;
        return new TemporaryLocalReplacementVariable(var.getName(), temporaryVariableIndex);
    }

    public TemporaryLocalVariable getNewTemporaryVariable(TemporaryVariableType type) {
        switch (type) {
            case FLOAT: {
                floatVariableIndex++;
                return new TemporaryFloatVariable(floatVariableIndex);
            }
            case FIXNUM: {
                fixnumVariableIndex++;
                return new TemporaryFixnumVariable(fixnumVariableIndex);
            }
            case BOOLEAN: {
                // Shares var index with locals
                temporaryVariableIndex++;
                return new TemporaryBooleanVariable(temporaryVariableIndex);
            }
            case LOCAL: {
                temporaryVariableIndex++;
                return new TemporaryLocalVariable(temporaryVariableIndex);
            }
        }

        throw new RuntimeException("Invalid temporary variable being alloced in this scope: " + type);
    }

    public void setTemporaryVariableCount(int count) {
        temporaryVariableIndex = count + 1;
    }

    public TemporaryLocalVariable getNewUnboxedVariable(Class type) {
        TemporaryVariableType varType;
        if (type == Float.class) {
            varType = TemporaryVariableType.FLOAT;
        } else if (type == Fixnum.class) {
            varType = TemporaryVariableType.FIXNUM;
        } else if (type == UnboxedBoolean.class) {
            varType = TemporaryVariableType.BOOLEAN;
        } else {
            varType = TemporaryVariableType.LOCAL;
        }
        return getNewTemporaryVariable(varType);
    }

    public void resetTemporaryVariables() {
        temporaryVariableIndex = -1;
        floatVariableIndex = -1;
        fixnumVariableIndex = -1;
        booleanVariableIndex = -1;
    }

    public int getTemporaryVariablesCount() {
        return temporaryVariableIndex + 1;
    }

    public int getFloatVariablesCount() {
        return floatVariableIndex + 1;
    }

    public int getFixnumVariablesCount() {
        return fixnumVariableIndex + 1;
    }

    public int getBooleanVariablesCount() {
        return booleanVariableIndex + 1;
    }

    // Generate a new variable for inlined code
    public Variable getNewInlineVariable(String inlinePrefix, Variable v) {
        if (v instanceof LocalVariable) {
            LocalVariable lv = (LocalVariable)v;
            return getLocalVariable(inlinePrefix + lv.getName(), lv.getScopeDepth());
        } else {
            return createTemporaryVariable();
        }
    }

    public int getThreadPollInstrsCount() {
        return threadPollInstrsCount;
    }

    public int getLocalVariablesCount() {
        return localVars.size();
    }

    public int getUsedVariablesCount() {
        // System.out.println("For " + this + ", # lvs: " + getLocalVariablesCount());
        // # local vars, # flip vars
        //
        // SSS FIXME: When we are opting local var access,
        // no need to allocate local var space except when we have been asked to!
        return getLocalVariablesCount() + getPrefixCountSize("%flip");
    }

    public void setUpUseDefLocalVarMaps() {
        definedLocalVars = new java.util.HashSet<Variable>();
        usedLocalVars = new java.util.HashSet<Variable>();
        for (BasicBlock bb : cfg().getBasicBlocks()) {
            for (Instr i : bb.getInstrs()) {
                for (Variable v : i.getUsedVariables()) {
                    if (v instanceof LocalVariable) usedLocalVars.add(v);
                }

                if (i instanceof ResultInstr) {
                    Variable v = ((ResultInstr) i).getResult();

                    if (v instanceof LocalVariable) definedLocalVars.add(v);
                }
            }
        }

        for (IRClosure cl : getClosures()) {
            cl.setUpUseDefLocalVarMaps();
        }
    }

    public boolean usesLocalVariable(Variable v) {
        if (usedLocalVars == null) setUpUseDefLocalVarMaps();
        if (usedLocalVars.contains(v)) return true;

        for (IRClosure cl : getClosures()) {
            if (cl.usesLocalVariable(v)) return true;
        }

        return false;
    }

    public boolean definesLocalVariable(Variable v) {
        if (definedLocalVars == null) setUpUseDefLocalVarMaps();
        if (definedLocalVars.contains(v)) return true;

        for (IRClosure cl : getClosures()) {
            if (cl.definesLocalVariable(v)) return true;
        }

        return false;
    }

    public void setDataFlowSolution(String name, DataFlowProblem p) {
        dfProbs.put(name, p);
    }

    public DataFlowProblem getDataFlowSolution(String name) {
        return dfProbs.get(name);
    }

    // This should only be used to do pre-cfg opts and to build the CFG.
    // Everyone else should use the CFG.
    public List<Instr> getInstrs() {
        if (persistenceStore != null) {
            instrList = persistenceStore.decodeInstructionsAt(this, instructionsOffsetInfoPersistenceBuffer);
        }
        if (cfg != null) throw new RuntimeException("Please use the CFG to access this scope's instructions: " + this);
        return instrList;
    }

    public InterpreterContext getInterpreterContext() {
        return interpreterContext;
    }

    public void resetLinearizationData() {
        linearizedBBList = null;
        relinearizeCFG = false;
    }

    public List<BasicBlock> buildLinearization() {
        if (linearizedBBList != null) return linearizedBBList; // Already linearized

        linearizedBBList = CFGLinearizer.linearize(cfg);

        return linearizedBBList;
    }

    public List<BasicBlock> linearization() {
        depends(cfg());

        assert linearizedBBList != null: "You have not run linearization";

        return linearizedBBList;
    }

    protected void depends(Object obj) {
        assert obj != null: "Unsatisfied dependency and this depends() was set " +
                "up wrong.  Use depends(build()) not depends(build).";
    }

    // SSS FIXME: Why do we have cfg() with this assertion and a getCFG() without an assertion??
    public CFG cfg() {
        assert cfg != null: "Trying to access build before build started";
        return cfg;
    }

    public void resetState() {
        interpreterContext = null;
        resetLinearizationData();
        cfg.resetState();

        // reset flags
        flagsComputed = false;
        flags.add(CAN_CAPTURE_CALLERS_BINDING);
        flags.add(BINDING_HAS_ESCAPED);
        flags.add(USES_EVAL);
        flags.add(USES_ZSUPER);

        flags.remove(HAS_BREAK_INSTRS);
        flags.remove(HAS_NONLOCAL_RETURNS);
        flags.remove(CAN_RECEIVE_BREAKS);
        flags.remove(CAN_RECEIVE_NONLOCAL_RETURNS);

        // Invalidate compiler pass state.
        //
        // SSS FIXME: This is to get around concurrent-modification issues
        // since CompilerPass.invalidate modifies this, but some passes
        // cannot be invalidated.
        int i = 0;
        while (i < executedPasses.size()) {
            if (!executedPasses.get(i).invalidate(this)) {
                i++;
            }
        }
    }

    public void inlineMethod(IRScope method, RubyModule implClass, int classToken, BasicBlock basicBlock, CallBase call, boolean cloneHost) {
        // Inline
        depends(cfg());
        new CFGInliner(cfg).inlineMethod(method, implClass, classToken, basicBlock, call, cloneHost);

        // Reset state
        resetState();

        // Re-run opts
        for (CompilerPass pass: getManager().getInliningCompilerPasses(this)) {
            pass.run(this);
        }
    }

    /* Record a begin block -- not all scope implementations can handle them */
    public void recordBeginBlock(IRClosure beginBlockClosure) {
        throw new RuntimeException("BEGIN blocks cannot be added to: " + this.getClass().getName());
    }

    /* Record an end block -- not all scope implementations can handle them */
    public void recordEndBlock(IRClosure endBlockClosure) {
        throw new RuntimeException("END blocks cannot be added to: " + this.getClass().getName());
    }

    public List<IRClosure> getBeginBlocks() {
        return null;
    }

    public List<IRClosure> getEndBlocks() {
        return null;
    }

    // Enebo: We should just make n primitive int and not take the hash hit
    protected int allocateNextPrefixedName(String prefix) {
        int index = getPrefixCountSize(prefix);

        nextVarIndex.put(prefix, index + 1);

        return index;
    }

    // This is how IR Persistence can re-read existing saved labels and reset
    // scope back to proper index.
    public void setPrefixedNameIndexTo(String prefix, int newIndex) {
        int index = getPrefixCountSize(prefix);

        nextVarIndex.put(prefix, index);
    }

    protected void resetVariableCounter(String prefix) {
        nextVarIndex.remove(prefix);
    }

    public Map<String, Integer> getVarIndices() {
        return nextVarIndex;
    }

    protected int getPrefixCountSize(String prefix) {
        Integer index = nextVarIndex.get(prefix);

        if (index == null) return 0;

        return index.intValue();
    }

    public int getNextClosureId() {
        nextClosureIndex++;

        return nextClosureIndex;
    }

    public boolean isBeginEndBlock() {
        return false;
    }

    /**
     * Does this scope represent a module body?  (SSS FIXME: what about script or eval script bodies?)
     */
    public boolean isModuleBody() {
        return false;
    }

    /**
     * Is this IRClassBody but not IRMetaClassBody?
     */
    public boolean isNonSingletonClassBody() {
        return false;
    }

    public boolean isFlipScope() {
        return true;
    }

    public boolean isTopLocalVariableScope() {
        return true;
    }

    /**
     * Is this an eval script or a regular file script?
     */
    public boolean isScriptScope() {
        return false;
    }

    public void savePersistenceInfo(int offset, IRReaderDecoder file) {
        instructionsOffsetInfoPersistenceBuffer = offset;
        persistenceStore = file;
    }
}<|MERGE_RESOLUTION|>--- conflicted
+++ resolved
@@ -470,11 +470,6 @@
         setupLinearization();
 
         SimpleCloneInfo cloneInfo = new SimpleCloneInfo(this, false);
-<<<<<<< HEAD
-        // Clear old set
-//        initNestedClosures();
-=======
->>>>>>> 4dea67aa
 
         // FIXME: If CFG (or linearizedBBList) knew number of instrs we could end up allocing better
 
