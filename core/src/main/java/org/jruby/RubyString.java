/*
 **** BEGIN LICENSE BLOCK *****
 * Version: EPL 1.0/GPL 2.0/LGPL 2.1
 *
 * The contents of this file are subject to the Eclipse Public
 * License Version 1.0 (the "License"); you may not use this file
 * except in compliance with the License. You may obtain a copy of
 * the License at http://www.eclipse.org/legal/epl-v10.html
 *
 * Software distributed under the License is distributed on an "AS
 * IS" basis, WITHOUT WARRANTY OF ANY KIND, either express or
 * implied. See the License for the specific language governing
 * rights and limitations under the License.
 *
 * Copyright (C) 2001 Alan Moore <alan_moore@gmx.net>
 * Copyright (C) 2001-2002 Benoit Cerrina <b.cerrina@wanadoo.fr>
 * Copyright (C) 2001-2004 Jan Arne Petersen <jpetersen@uni-bonn.de>
 * Copyright (C) 2002-2004 Anders Bengtsson <ndrsbngtssn@yahoo.se>
 * Copyright (C) 2002-2006 Thomas E Enebo <enebo@acm.org>
 * Copyright (C) 2004 Stefan Matthias Aust <sma@3plus4.de>
 * Copyright (C) 2004 David Corbin <dcorbin@users.sourceforge.net>
 * Copyright (C) 2005 Tim Azzopardi <tim@tigerfive.com>
 * Copyright (C) 2006 Miguel Covarrubias <mlcovarrubias@gmail.com>
 * Copyright (C) 2006 Ola Bini <ola@ologix.com>
 * Copyright (C) 2007 Nick Sieger <nicksieger@gmail.com>
 *
 * Alternatively, the contents of this file may be used under the terms of
 * either of the GNU General Public License Version 2 or later (the "GPL"),
 * or the GNU Lesser General Public License Version 2.1 or later (the "LGPL"),
 * in which case the provisions of the GPL or the LGPL are applicable instead
 * of those above. If you wish to allow use of your version of this file only
 * under the terms of either the GPL or the LGPL, and not to allow others to
 * use your version of this file under the terms of the EPL, indicate your
 * decision by deleting the provisions above and replace them with the notice
 * and other provisions required by the GPL or the LGPL. If you do not delete
 * the provisions above, a recipient may use your version of this file under
 * the terms of any one of the EPL, the GPL or the LGPL.
 ***** END LICENSE BLOCK *****/
package org.jruby;

import jnr.posix.POSIX;
import org.jcodings.Encoding;
import org.jcodings.ascii.AsciiTables;
import org.jcodings.exception.EncodingException;
import org.jcodings.specific.ASCIIEncoding;
import org.jcodings.specific.USASCIIEncoding;
import org.jcodings.specific.UTF16BEEncoding;
import org.jcodings.specific.UTF16LEEncoding;
import org.jcodings.specific.UTF32BEEncoding;
import org.jcodings.specific.UTF32LEEncoding;
import org.jcodings.specific.UTF8Encoding;
import org.jcodings.unicode.UnicodeEncoding;
import org.jcodings.util.IntHash;
import org.joni.Matcher;
import org.joni.Option;
import org.joni.Regex;
import org.joni.Region;
import org.jruby.anno.JRubyClass;
import org.jruby.anno.JRubyMethod;
import org.jruby.platform.Platform;
import org.jruby.runtime.Block;
import org.jruby.runtime.ClassIndex;
import org.jruby.runtime.Helpers;
import org.jruby.runtime.ObjectAllocator;
import org.jruby.runtime.ThreadContext;
import org.jruby.runtime.Visibility;
import org.jruby.runtime.builtin.IRubyObject;
import org.jruby.runtime.encoding.EncodingCapable;
import org.jruby.runtime.encoding.MarshalEncoding;
import org.jruby.runtime.marshal.UnmarshalStream;
import org.jruby.util.*;
import org.jruby.util.io.EncodingUtils;

import java.nio.charset.Charset;
import java.util.Arrays;
import java.util.Locale;

import static org.jruby.RubyComparable.invcmp;
import static org.jruby.RubyEnumerator.enumeratorize;
import static org.jruby.RubyEnumerator.enumeratorizeWithSize;
import static org.jruby.anno.FrameField.BACKREF;
import static org.jruby.runtime.Helpers.invokedynamic;
import static org.jruby.runtime.Visibility.PRIVATE;
import static org.jruby.runtime.invokedynamic.MethodNames.OP_EQUAL;
import static org.jruby.util.StringSupport.CR_7BIT;
import static org.jruby.util.StringSupport.CR_BROKEN;
import static org.jruby.util.StringSupport.CR_MASK;
import static org.jruby.util.StringSupport.CR_UNKNOWN;
import static org.jruby.util.StringSupport.CR_VALID;
import static org.jruby.util.StringSupport.MBCLEN_CHARFOUND_LEN;
import static org.jruby.util.StringSupport.MBCLEN_CHARFOUND_P;
import static org.jruby.util.StringSupport.MBCLEN_INVALID_P;
import static org.jruby.util.StringSupport.MBCLEN_NEEDMORE_P;
import static org.jruby.util.StringSupport.TRANS_SIZE;
import static org.jruby.util.StringSupport.codeLength;
import static org.jruby.util.StringSupport.codePoint;
import static org.jruby.util.StringSupport.codeRangeScan;
import static org.jruby.util.StringSupport.searchNonAscii;
import static org.jruby.util.StringSupport.strLengthWithCodeRange;
import static org.jruby.util.StringSupport.toLower;
import static org.jruby.util.StringSupport.toUpper;
import static org.jruby.RubyEnumerator.SizeFn;

/**
 * Implementation of Ruby String class
 *
 * Concurrency: no synchronization is required among readers, but
 * all users must synchronize externally with writers.
 *
 */
@JRubyClass(name="String", include={"Enumerable", "Comparable"})
public class RubyString extends RubyObject implements EncodingCapable, MarshalEncoding, CodeRangeable {

    private static final ASCIIEncoding ASCII = ASCIIEncoding.INSTANCE;
    private static final UTF8Encoding UTF8 = UTF8Encoding.INSTANCE;
    private static final byte[] EMPTY_BYTE_ARRAY = new byte[0];

    // string doesn't share any resources
    private static final int SHARE_LEVEL_NONE = 0;
    // string has it's own ByteList, but it's pointing to a shared buffer (byte[])
    private static final int SHARE_LEVEL_BUFFER = 1;
    // string doesn't have it's own ByteList (values)
    private static final int SHARE_LEVEL_BYTELIST = 2;

    private static final byte[] SCRUB_REPL_UTF8 = new byte[]{(byte)0xEF, (byte)0xBF, (byte)0xBD};
    private static final byte[] SCRUB_REPL_ASCII = new byte[]{(byte)'?'};
    private static final byte[] SCRUB_REPL_UTF16BE = new byte[]{(byte)0xFF, (byte)0xFD};
    private static final byte[] SCRUB_REPL_UTF16LE = new byte[]{(byte)0xFD, (byte)0xFF};
    private static final byte[] SCRUB_REPL_UTF32BE = new byte[]{(byte)0x00, (byte)0x00, (byte)0xFF, (byte)0xFD};
    private static final byte[] SCRUB_REPL_UTF32LE = new byte[]{(byte)0xFD, (byte)0xFF, (byte)0x00, (byte)0x00};

    private volatile int shareLevel = SHARE_LEVEL_NONE;

    private ByteList value;

    private static final String[][] opTable19 = {
        { "+", "+(binary)" },
        { "-", "-(binary)" }
    };

    public static RubyClass createStringClass(Ruby runtime) {
        RubyClass stringClass = runtime.defineClass("String", runtime.getObject(), STRING_ALLOCATOR);
        runtime.setString(stringClass);
        stringClass.setClassIndex(ClassIndex.STRING);
        stringClass.setReifiedClass(RubyString.class);
        stringClass.kindOf = new RubyModule.JavaClassKindOf(RubyString.class);

        stringClass.includeModule(runtime.getComparable());
        stringClass.defineAnnotatedMethods(RubyString.class);

        return stringClass;
    }

    private static ObjectAllocator STRING_ALLOCATOR = new ObjectAllocator() {
        @Override
        public IRubyObject allocate(Ruby runtime, RubyClass klass) {
            return RubyString.newAllocatedString(runtime, klass);
        }
    };

    @Override
    public Encoding getEncoding() {
        return value.getEncoding();
    }

    @Override
    public void setEncoding(Encoding encoding) {
        value.setEncoding(encoding);
    }

    @Override
    public boolean shouldMarshalEncoding() {
        return getEncoding() != ASCIIEncoding.INSTANCE;
    }

    @Override
    public Encoding getMarshalEncoding() {
        return getEncoding();
    }

    public void associateEncoding(Encoding enc) {
        StringSupport.associateEncoding(this, enc);
    }

    public final void setEncodingAndCodeRange(Encoding enc, int cr) {
        value.setEncoding(enc);
        setCodeRange(cr);
    }

    public final Encoding toEncoding(Ruby runtime) {
        return runtime.getEncodingService().findEncoding(this);
    }

    @Override
    public final int getCodeRange() {
        return flags & CR_MASK;
    }

    @Override
    public final void setCodeRange(int codeRange) {
        clearCodeRange();
        flags |= codeRange & CR_MASK;
    }

    @Override
    public final void clearCodeRange() {
        flags &= ~CR_MASK;
    }

    @Override
    public final void keepCodeRange() {
        if (getCodeRange() == CR_BROKEN) clearCodeRange();
    }

    // ENC_CODERANGE_ASCIIONLY
    public final boolean isCodeRangeAsciiOnly() {
        return CodeRangeSupport.isCodeRangeAsciiOnly(this);
    }

    // rb_enc_str_asciionly_p
    public final boolean isAsciiOnly() {
        return StringSupport.isAsciiOnly(this);
    }

    @Override
    public final boolean isCodeRangeValid() {
        return (flags & CR_MASK) == CR_VALID;
    }

    public final boolean isCodeRangeBroken() {
        return (flags & CR_MASK) == CR_BROKEN;
    }

    private void copyCodeRangeForSubstr(RubyString from, Encoding enc) {
        int fromCr = from.getCodeRange();
        if (fromCr == CR_7BIT) {
            setCodeRange(fromCr);
        } else if (fromCr == CR_VALID) {
            if (!enc.isAsciiCompatible() || searchNonAscii(value) != -1) {
                setCodeRange(CR_VALID);
            } else {
                setCodeRange(CR_7BIT);
            }
        } else{
            if (value.getRealSize() == 0) {
                setCodeRange(!enc.isAsciiCompatible() ? CR_VALID : CR_7BIT);
            }
        }
    }

    private void copyCodeRange(RubyString from) {
        value.setEncoding(from.value.getEncoding());
        setCodeRange(from.getCodeRange());
    }

    // rb_enc_str_coderange
    @Override
    public final int scanForCodeRange() {
        int cr = getCodeRange();
        if (cr == CR_UNKNOWN) {
            cr = codeRangeScan(EncodingUtils.getActualEncoding(getEncoding(), value), value);
            setCodeRange(cr);
        }
        return cr;
    }

    final boolean singleByteOptimizable() {
        return StringSupport.isSingleByteOptimizable(this, EncodingUtils.STR_ENC_GET(this));
    }

    final boolean singleByteOptimizable(Encoding enc) {
        return StringSupport.isSingleByteOptimizable(this, enc);
    }

    final Encoding isCompatibleWith(EncodingCapable other) {
        if (other instanceof RubyString) return checkEncoding((RubyString)other);
        Encoding enc1 = value.getEncoding();
        Encoding enc2 = other.getEncoding();

        if (enc1 == enc2) return enc1;
        if (value.getRealSize() == 0) return enc2;
        if (!enc1.isAsciiCompatible() || !enc2.isAsciiCompatible()) return null;
        if (enc2 instanceof USASCIIEncoding) return enc1;
        if (scanForCodeRange() == CR_7BIT) return enc2;
        return null;
    }

    // rb_enc_check
    public final Encoding checkEncoding(RubyString other) {
        return checkEncoding((CodeRangeable) other);
    }

    final Encoding checkEncoding(EncodingCapable other) {
        Encoding enc = isCompatibleWith(other);
        if (enc == null) throw getRuntime().newEncodingCompatibilityError("incompatible character encodings: " +
                                value.getEncoding() + " and " + other.getEncoding());
        return enc;
    }

    @Override
    public final Encoding checkEncoding(CodeRangeable other) {
        Encoding enc = StringSupport.areCompatible(this, other);
        if (enc == null) throw getRuntime().newEncodingCompatibilityError("incompatible character encodings: " +
                value.getEncoding() + " and " + other.getByteList().getEncoding());
        return enc;
    }

    private Encoding checkDummyEncoding() {
        Encoding enc = value.getEncoding();
        if (enc.isDummy()) throw getRuntime().newEncodingCompatibilityError(
                "incompatible encoding with this operation: " + enc);
        return enc;
    }

    public final int strLength() {
        if (StringSupport.isSingleByteOptimizable(this, value.getEncoding())) return value.getRealSize();
        return StringSupport.strLengthFromRubyString(this);
    }

    final int subLength(int pos) {
        if (singleByteOptimizable() || pos < 0) return pos;
        return StringSupport.strLength(value.getEncoding(), value.getUnsafeBytes(), value.getBegin(), value.getBegin() + pos);
    }

    /** short circuit for String key comparison
     *
     */
    @Override
    public final boolean eql(IRubyObject other) {
        RubyClass metaclass = getMetaClass();
        Ruby runtime = metaclass.getClassRuntime();
        if (metaclass != runtime.getString() || metaclass != other.getMetaClass()) return super.eql(other);
        return eql19(runtime, other);
    }

    // rb_str_hash_cmp
    private boolean eql19(Ruby runtime, IRubyObject other) {
        RubyString otherString = (RubyString)other;
        return StringSupport.areComparable(this, otherString) && value.equal(((RubyString)other).value);
    }

    public RubyString(Ruby runtime, RubyClass rubyClass) {
        this(runtime, rubyClass, EMPTY_BYTE_ARRAY);
    }

    public RubyString(Ruby runtime, RubyClass rubyClass, CharSequence value) {
        this(runtime, rubyClass, value, null);
    }

    public RubyString(Ruby runtime, RubyClass rubyClass, CharSequence value, Encoding enc) {
        super(runtime, rubyClass);
        assert value != null;
        if (enc == null) enc = UTF8;

        this.value = encodeBytelist(value, enc);
    }

    public RubyString(Ruby runtime, RubyClass rubyClass, byte[] value) {
        super(runtime, rubyClass);
        assert value != null;
        this.value = new ByteList(value);
    }

    public RubyString(Ruby runtime, RubyClass rubyClass, ByteList value) {
        super(runtime, rubyClass);
        assert value != null;
        this.value = value;
    }

    public RubyString(Ruby runtime, RubyClass rubyClass, ByteList value, boolean objectSpace) {
        super(runtime, rubyClass, objectSpace);
        assert value != null;
        this.value = value;
    }

    public RubyString(Ruby runtime, RubyClass rubyClass, ByteList value, Encoding encoding, boolean objectSpace) {
        this(runtime, rubyClass, value, objectSpace);
        value.setEncoding(encoding);
    }

    protected RubyString(Ruby runtime, RubyClass rubyClass, ByteList value, Encoding enc, int cr) {
        this(runtime, rubyClass, value);
        value.setEncoding(enc);
        flags |= cr;
    }

    protected RubyString(Ruby runtime, RubyClass rubyClass, ByteList value, Encoding enc) {
        this(runtime, rubyClass, value);
        value.setEncoding(enc);
    }

    protected RubyString(Ruby runtime, RubyClass rubyClass, ByteList value, int cr) {
        this(runtime, rubyClass, value);
        flags |= cr;
    }

    // Deprecated String construction routines
    /** Create a new String which uses the same Ruby runtime and the same
     *  class like this String.
     *
     *  This method should be used to satisfy RCR #38.
     *  @deprecated
     */
    @Deprecated
    public RubyString newString(CharSequence s) {
        return new RubyString(getRuntime(), getType(), s);
    }

    /** Create a new String which uses the same Ruby runtime and the same
     *  class like this String.
     *
     *  This method should be used to satisfy RCR #38.
     *  @deprecated
     */
    @Deprecated
    public RubyString newString(ByteList s) {
        return new RubyString(getRuntime(), getMetaClass(), s);
    }

    @Deprecated
    public static RubyString newString(Ruby runtime, RubyClass clazz, CharSequence str) {
        return new RubyString(runtime, clazz, str);
    }

    public static RubyString newStringLight(Ruby runtime, ByteList bytes) {
        return new RubyString(runtime, runtime.getString(), bytes, false);
    }

    public static RubyString newStringLight(Ruby runtime, int size) {
        return new RubyString(runtime, runtime.getString(), new ByteList(size), false);
    }

    public static RubyString newStringLight(Ruby runtime, int size, Encoding encoding) {
        return new RubyString(runtime, runtime.getString(), new ByteList(size), encoding, false);
    }

    public static RubyString newString(Ruby runtime, CharSequence str) {
        return new RubyString(runtime, runtime.getString(), str);
    }

    public static RubyString newString(Ruby runtime, String str) {
        return new RubyString(runtime, runtime.getString(), str);
    }

    public static RubyString newString(Ruby runtime, String str, Encoding encoding) {
        return new RubyString(runtime, runtime.getString(), str, encoding);
    }

    public static RubyString newUSASCIIString(Ruby runtime, String str) {
        return new RubyString(runtime, runtime.getString(), str, USASCIIEncoding.INSTANCE);
    }

    public static RubyString newString(Ruby runtime, byte[] bytes) {
        return new RubyString(runtime, runtime.getString(), bytes);
    }

    public static RubyString newString(Ruby runtime, byte[] bytes, int start, int length) {
        return newString(runtime, bytes, start, length, ASCIIEncoding.INSTANCE);
    }

    // rb_enc_str_new
    public static RubyString newString(Ruby runtime, byte[] bytes, int start, int length, Encoding encoding) {
        byte[] copy = new byte[length];
        System.arraycopy(bytes, start, copy, 0, length);
        return new RubyString(runtime, runtime.getString(), new ByteList(copy, encoding, false));
    }

    public static RubyString newString(Ruby runtime, ByteList bytes) {
        return new RubyString(runtime, runtime.getString(), bytes);
    }

    public static RubyString newString(Ruby runtime, ByteList bytes, Encoding encoding) {
        return new RubyString(runtime, runtime.getString(), bytes, encoding);
    }

    public static RubyString newUnicodeString(Ruby runtime, String str) {
        Encoding defaultInternal = runtime.getDefaultInternalEncoding();
        if (defaultInternal == UTF16BEEncoding.INSTANCE) {
            return newUTF16String(runtime, str);
        } else {
            return newUTF8String(runtime, str);
        }
    }

    public static RubyString newUTF8String(Ruby runtime, String str) {
        ByteList byteList = new ByteList(RubyEncoding.encodeUTF8(str), UTF8Encoding.INSTANCE, false);
        return new RubyString(runtime, runtime.getString(), byteList);
    }

    public static RubyString newUTF16String(Ruby runtime, String str) {
        ByteList byteList = new ByteList(RubyEncoding.encodeUTF16(str), UTF16BEEncoding.INSTANCE, false);
        return new RubyString(runtime, runtime.getString(), byteList);
    }

    public static RubyString newUnicodeString(Ruby runtime, CharSequence str) {
        Encoding defaultInternal = runtime.getDefaultInternalEncoding();
        if (defaultInternal == UTF16BEEncoding.INSTANCE) {
            return newUTF16String(runtime, str);
        } else {
            return newUTF8String(runtime, str);
        }
    }

    public static RubyString newUTF8String(Ruby runtime, CharSequence str) {
        ByteList byteList = new ByteList(RubyEncoding.encodeUTF8(str), UTF8Encoding.INSTANCE, false);
        return new RubyString(runtime, runtime.getString(), byteList);
    }

    public static RubyString newUTF16String(Ruby runtime, CharSequence str) {
        ByteList byteList = new ByteList(RubyEncoding.encodeUTF16(str.toString()), UTF16BEEncoding.INSTANCE, false);
        return new RubyString(runtime, runtime.getString(), byteList);
    }

    /**
     * Return a new Ruby String encoded as the default internal encoding given a Java String that
     * has come from an external source. If there is no default internal encoding set, the Ruby
     * String will be encoded using Java's default external encoding. If an internal encoding is
     * set, that encoding will be used for the Ruby String.
     *
     * @param runtime
     * @param str
     * @return
     */
    public static RubyString newInternalFromJavaExternal(Ruby runtime, String str) {
        // Ruby internal
        Encoding internal = runtime.getDefaultInternalEncoding();
        Charset rubyInt = null;
        if (internal != null && internal.getCharset() != null) rubyInt = internal.getCharset();

        Encoding javaExtEncoding = runtime.getEncodingService().getJavaDefault();

        if (rubyInt == null) {
            return RubyString.newString(
                    runtime,
                    new ByteList(str.getBytes(), javaExtEncoding));
        } else {
            return RubyString.newString(
                    runtime,
                    new ByteList(RubyEncoding.encode(str, rubyInt), internal));
        }
    }

    // String construction routines by NOT byte[] buffer and making the target String shared
    public static RubyString newStringShared(Ruby runtime, RubyString orig) {
        orig.shareLevel = SHARE_LEVEL_BYTELIST;
        RubyString str = new RubyString(runtime, runtime.getString(), orig.value);
        str.shareLevel = SHARE_LEVEL_BYTELIST;
        return str;
    }

    public static RubyString newStringShared(Ruby runtime, ByteList bytes) {
        return newStringShared(runtime, runtime.getString(), bytes);
    }

    public static RubyString newStringShared(Ruby runtime, ByteList bytes, Encoding encoding) {
        return newStringShared(runtime, runtime.getString(), bytes, encoding);
    }


    public static RubyString newStringShared(Ruby runtime, ByteList bytes, int codeRange) {
        RubyString str = new RubyString(runtime, runtime.getString(), bytes, codeRange);
        str.shareLevel = SHARE_LEVEL_BYTELIST;
        return str;
    }

    public static RubyString newStringShared(Ruby runtime, RubyClass clazz, ByteList bytes) {
        RubyString str = new RubyString(runtime, clazz, bytes);
        str.shareLevel = SHARE_LEVEL_BYTELIST;
        return str;
    }

    public static RubyString newStringShared(Ruby runtime, RubyClass clazz, ByteList bytes, Encoding encoding) {
        RubyString str = new RubyString(runtime, clazz, bytes, encoding);
        str.shareLevel = SHARE_LEVEL_BYTELIST;
        return str;
    }

    public static RubyString newStringShared(Ruby runtime, byte[] bytes) {
        return newStringShared(runtime, new ByteList(bytes, false));
    }

    public static RubyString newStringShared(Ruby runtime, byte[] bytes, Encoding encoding) {
        return newStringShared(runtime, new ByteList(bytes, encoding, false));
    }

    public static RubyString newStringShared(Ruby runtime, byte[] bytes, int start, int length) {
        return newStringShared(runtime, new ByteList(bytes, start, length, false));
    }

    public static RubyString newStringShared(Ruby runtime, byte[] bytes, int start, int length, Encoding encoding) {
        return newStringShared(runtime, new ByteList(bytes, start, length, encoding, false));
    }

    public static RubyString newEmptyString(Ruby runtime) {
        return newEmptyString(runtime, runtime.getString());
    }

    private static final ByteList EMPTY_ASCII8BIT_BYTELIST = new ByteList(new byte[0], ASCIIEncoding.INSTANCE);
    private static final ByteList EMPTY_USASCII_BYTELIST = new ByteList(new byte[0], USASCIIEncoding.INSTANCE);

    public static RubyString newAllocatedString(Ruby runtime, RubyClass metaClass) {
        RubyString empty = new RubyString(runtime, metaClass, EMPTY_ASCII8BIT_BYTELIST);
        empty.shareLevel = SHARE_LEVEL_BYTELIST;
        return empty;
    }

    public static RubyString newEmptyString(Ruby runtime, RubyClass metaClass) {
        RubyString empty = new RubyString(runtime, metaClass, EMPTY_USASCII_BYTELIST);
        empty.shareLevel = SHARE_LEVEL_BYTELIST;
        return empty;
    }

    // String construction routines by NOT byte[] buffer and NOT making the target String shared
    public static RubyString newStringNoCopy(Ruby runtime, ByteList bytes) {
        return newStringNoCopy(runtime, runtime.getString(), bytes);
    }

    public static RubyString newStringNoCopy(Ruby runtime, RubyClass clazz, ByteList bytes) {
        return new RubyString(runtime, clazz, bytes);
    }

    public static RubyString newStringNoCopy(Ruby runtime, byte[] bytes, int start, int length) {
        return newStringNoCopy(runtime, new ByteList(bytes, start, length, false));
    }

    public static RubyString newStringNoCopy(Ruby runtime, byte[] bytes) {
        return newStringNoCopy(runtime, new ByteList(bytes, false));
    }

    // str_independent
    public boolean independent() {
        return shareLevel == SHARE_LEVEL_NONE;
    }

    // str_make_independent, modified to create a new String rather than possibly modifying a frozen one
    public RubyString makeIndependent() {
        RubyClass klass = metaClass;
        RubyString str = strDup(klass.getClassRuntime(), klass);
        str.modify();
        str.setFrozen(true);
        str.infectBy(this);
        return str;
    }

    // MRI: EXPORT_STR macro in process.c
    public RubyString export(ThreadContext context) {
        if (Platform.IS_WINDOWS) {
            return EncodingUtils.strConvEncOpts(context, this, null, UTF8Encoding.INSTANCE, 0, context.nil);
        }
        return this;
    }

    /** Encoding aware String construction routines for 1.9
     *
     */
    private static final class EmptyByteListHolder {
        final ByteList bytes;
        final int cr;
        EmptyByteListHolder(Encoding enc) {
            this.bytes = new ByteList(ByteList.NULL_ARRAY, enc);
            this.cr = bytes.getEncoding().isAsciiCompatible() ? CR_7BIT : CR_VALID;
        }
    }

    private static EmptyByteListHolder EMPTY_BYTELISTS[] = new EmptyByteListHolder[4];

    static EmptyByteListHolder getEmptyByteList(Encoding enc) {
        if (enc == null) enc = ASCIIEncoding.INSTANCE;
        int index = enc.getIndex();
        EmptyByteListHolder bytes;
        if (index < EMPTY_BYTELISTS.length && (bytes = EMPTY_BYTELISTS[index]) != null) {
            return bytes;
        }
        return prepareEmptyByteList(enc);
    }

    private static EmptyByteListHolder prepareEmptyByteList(Encoding enc) {
        if (enc == null) enc = ASCIIEncoding.INSTANCE;
        int index = enc.getIndex();
        if (index >= EMPTY_BYTELISTS.length) {
            EmptyByteListHolder tmp[] = new EmptyByteListHolder[index + 4];
            System.arraycopy(EMPTY_BYTELISTS,0, tmp, 0, EMPTY_BYTELISTS.length);
            EMPTY_BYTELISTS = tmp;
        }
        return EMPTY_BYTELISTS[index] = new EmptyByteListHolder(enc);
    }

    public static RubyString newEmptyString(Ruby runtime, RubyClass metaClass, Encoding enc) {
        EmptyByteListHolder holder = getEmptyByteList(enc);
        RubyString empty = new RubyString(runtime, metaClass, holder.bytes, holder.cr);
        empty.shareLevel = SHARE_LEVEL_BYTELIST;
        return empty;
    }

    public static RubyString newEmptyString(Ruby runtime, Encoding enc) {
        return newEmptyString(runtime, runtime.getString(), enc);
    }

    public static RubyString newStringNoCopy(Ruby runtime, RubyClass clazz, ByteList bytes, Encoding enc, int cr) {
        return new RubyString(runtime, clazz, bytes, enc, cr);
    }

    public static RubyString newStringNoCopy(Ruby runtime, ByteList bytes, Encoding enc, int cr) {
        return newStringNoCopy(runtime, runtime.getString(), bytes, enc, cr);
    }

    public static RubyString newUsAsciiStringNoCopy(Ruby runtime, ByteList bytes) {
        return newStringNoCopy(runtime, bytes, USASCIIEncoding.INSTANCE, CR_7BIT);
    }

    public static RubyString newUsAsciiStringShared(Ruby runtime, ByteList bytes) {
        RubyString str = newUsAsciiStringNoCopy(runtime, bytes);
        str.shareLevel = SHARE_LEVEL_BYTELIST;
        return str;
    }

    public static RubyString newUsAsciiStringShared(Ruby runtime, byte[] bytes, int start, int length) {
        byte[] copy = new byte[length];
        System.arraycopy(bytes, start, copy, 0, length);
        return newUsAsciiStringShared(runtime, new ByteList(copy, false));
    }

    @Override
    public ClassIndex getNativeClassIndex() {
        return ClassIndex.STRING;
    }

    @Override
    public Class getJavaClass() {
        return String.class;
    }

    @Override
    public RubyString convertToString() {
        return this;
    }

    @Override
    public String toString() {
        return decodeString();
    }

    /**
     * Convert this Ruby string to a Java String. This version is encoding-aware.
     *
     * @return A decoded Java String, based on this Ruby string's encoding.
     */
    public String decodeString() {
        return Helpers.decodeByteList(getRuntime(), value);
    }

    /**
     * Overridden dup for fast-path logic.
     *
     * @return A new RubyString sharing the original backing store.
     */
    @Override
    public IRubyObject dup() {
        RubyClass mc = metaClass.getRealClass();
        if (mc.getClassIndex() != ClassIndex.STRING) return super.dup();

        return strDup(mc.getClassRuntime(), mc.getRealClass());
    }

    // rb_str_new_frozen or rb_str_dup_frozen
    public IRubyObject dupFrozen() {
        RubyString dup = (RubyString)dup();
        dup.setFrozen(true);
        return dup;
    }

    // MRI: rb_str_dup
    public final RubyString strDup(Ruby runtime) {
        return strDup(runtime, getMetaClass().getRealClass());
    }

    final RubyString strDup(Ruby runtime, RubyClass clazz) {
        shareLevel = SHARE_LEVEL_BYTELIST;
        RubyString dup = new RubyString(runtime, clazz, value);
        dup.shareLevel = SHARE_LEVEL_BYTELIST;
        dup.flags |= flags & (CR_MASK | TAINTED_F);

        return dup;
    }

    /* rb_str_subseq */
    public final RubyString makeSharedString(Ruby runtime, int index, int len) {
        return makeShared19(runtime, runtime.getString(), index, len);
    }

    public RubyString makeSharedString19(Ruby runtime, int index, int len) {
        return makeShared19(runtime, runtime.getString(), value, index, len);
    }

    public final RubyString makeShared(Ruby runtime, int index, int len) {
        return makeShared19(runtime, getType(), index, len);
    }

    public final RubyString makeShared(Ruby runtime, RubyClass meta, int index, int len) {
        final RubyString shared;
        if (len == 0) {
            shared = newEmptyString(runtime, meta);
        } else if (len == 1) {
            shared = newStringShared(runtime, meta,
                    RubyInteger.SINGLE_CHAR_BYTELISTS[value.getUnsafeBytes()[value.getBegin() + index] & 0xff]);
        } else {
            if (shareLevel == SHARE_LEVEL_NONE) shareLevel = SHARE_LEVEL_BUFFER;
            shared = new RubyString(runtime, meta, value.makeShared(index, len));
            shared.shareLevel = SHARE_LEVEL_BUFFER;
        }

        shared.infectBy(this);
        return shared;
    }

    public final RubyString makeShared19(Ruby runtime, int index, int len) {
        return makeShared19(runtime, value, index, len);
    }

    public final RubyString makeShared19(Ruby runtime, RubyClass meta, int index, int len) {
        return makeShared19(runtime, meta, value, index, len);
    }

    private RubyString makeShared19(Ruby runtime, ByteList value, int index, int len) {
        return makeShared19(runtime, getType(), value, index, len);
    }

    private RubyString makeShared19(Ruby runtime, RubyClass meta, ByteList value, int index, int len) {
        final RubyString shared;
        Encoding enc = value.getEncoding();

        if (len == 0) {
            shared = newEmptyString(runtime, meta, enc);
        } else if (len == 1) {
            // as with the 1.8 makeShared, don't bother sharing for substrings that are a single byte
            // to get a good speed boost in a number of common scenarios (note though that unlike 1.8,
            // we can't take advantage of SINGLE_CHAR_BYTELISTS since our encoding may not be ascii, but the
            // single byte copy is pretty much negligible)
            shared = newStringShared(runtime,
                                     meta,
                                     new ByteList(new byte[] { (byte) value.get(index) }, enc),
                                     enc);
        } else {
            if (shareLevel == SHARE_LEVEL_NONE) shareLevel = SHARE_LEVEL_BUFFER;
            shared = new RubyString(runtime, meta, value.makeShared(index, len));
            shared.shareLevel = SHARE_LEVEL_BUFFER;
        }
        shared.copyCodeRangeForSubstr(this, enc); // no need to assign encoding, same bytelist shared
        shared.infectBy(this);
        return shared;
    }

    public final void setByteListShared() {
        if (shareLevel != SHARE_LEVEL_BYTELIST) shareLevel = SHARE_LEVEL_BYTELIST;
    }

    /**
     * Check that the string can be modified, raising error otherwise.
     *
     * If you plan to modify a string with shared backing store, this
     * method is not sufficient; you will need to call modify() instead.
     */
    public final void modifyCheck() {
        frozenCheck();
    }

    private void modifyCheck(byte[] b, int len) {
        if (value.getUnsafeBytes() != b || value.getRealSize() != len) throw getRuntime().newRuntimeError("string modified");
    }

    private void modifyCheck(byte[] b, int len, Encoding enc) {
        if (value.getUnsafeBytes() != b || value.getRealSize() != len || value.getEncoding() != enc) throw getRuntime().newRuntimeError("string modified");
    }

    private void frozenCheck() {
        frozenCheck(false);
    }

    private void frozenCheck(boolean runtimeError) {
        if (isFrozen()) throw getRuntime().newFrozenError("string", runtimeError);
    }

    /** rb_str_modify
     *
     */
    public final void modify() {
        modifyCheck();

        if (shareLevel != SHARE_LEVEL_NONE) {
            if (shareLevel == SHARE_LEVEL_BYTELIST) {
                value = value.dup();
            } else {
                value.unshare();
            }
            shareLevel = SHARE_LEVEL_NONE;
        }

        value.invalidate();
    }

    public final void modify19() {
        modify();
        clearCodeRange();
    }

    private void modifyAndKeepCodeRange() {
        modify();
        keepCodeRange();
    }

    /** rb_str_modify (with length bytes ensured)
     *
     */
    public final void modify(int length) {
        modifyCheck();

        if (shareLevel != SHARE_LEVEL_NONE) {
            if (shareLevel == SHARE_LEVEL_BYTELIST) {
                value = value.dup(length);
            } else {
                value.unshare(length);
            }
            shareLevel = SHARE_LEVEL_NONE;
        } else {
            value.ensure(length);
        }

        value.invalidate();
    }

    /**
     * rb_str_modify_expand
     */
    public final void modifyExpand(int length) {
        modify(length);
        clearCodeRange();
    }

    // io_set_read_length
    public void setReadLength(int length) {
        if (size() != length) {
            modify();
            value.setRealSize(length);
        }
    }

    // rb_str_new_frozen, at least in spirit
    public RubyString newFrozen() {
        RubyClass klass;
        RubyString str = this;

        if (isFrozen()) return this;
        klass = getMetaClass();
        str = strDup(klass.getClassRuntime());
        str.setCodeRange(getCodeRange());
        str.modify();
        str.setFrozen(true);
        return str;
    }

    /** rb_str_resize
     */
    public final void resize(int length) {
        modify();
        if (value.getRealSize() > length) {
            value.setRealSize(length);
        } else if (value.length() < length) {
            value.length(length);
        }
    }

    public final void view(ByteList bytes) {
        modifyCheck();

        value = bytes;
        shareLevel = SHARE_LEVEL_NONE;
    }

    private void view(byte[]bytes) {
        modifyCheck();

        value = new ByteList(bytes);
        shareLevel = SHARE_LEVEL_NONE;

        value.invalidate();
    }

    private void view(int index, int len) {
        modifyCheck();

        if (shareLevel != SHARE_LEVEL_NONE) {
            if (shareLevel == SHARE_LEVEL_BYTELIST) {
                // if len == 0 then shared empty
                value = value.makeShared(index, len);
                shareLevel = SHARE_LEVEL_BUFFER;
            } else {
                value.view(index, len);
            }
        } else {
            value.view(index, len);
            // FIXME this below is temporary, but its much safer for COW (it prevents not shared Strings with begin != 0)
            // this allows now e.g.: ByteList#set not to be begin aware
            shareLevel = SHARE_LEVEL_BUFFER;
        }

        value.invalidate();
    }

    public static String bytesToString(byte[] bytes, int beg, int len) {
        return new String(ByteList.plain(bytes, beg, len));
    }

    public static String byteListToString(ByteList bytes) {
        return bytesToString(bytes.getUnsafeBytes(), bytes.begin(), bytes.length());
    }

    public static String bytesToString(byte[] bytes) {
        return bytesToString(bytes, 0, bytes.length);
    }

    public static byte[] stringToBytes(String string) {
        return ByteList.plain(string);
    }

    @Override
    public RubyString asString() {
        return this;
    }

    @Override
    public IRubyObject checkStringType() {
        return this;
    }

    @Override
    public IRubyObject checkStringType19() {
        return this;
    }

    @JRubyMethod(meta = true)
    public static IRubyObject try_convert(ThreadContext context, IRubyObject recv, IRubyObject str) {
        return str.checkStringType();
    }

    @JRubyMethod(name = {"to_s", "to_str"})
    @Override
    public IRubyObject to_s() {
        Ruby runtime = getRuntime();
        if (getMetaClass().getRealClass() != runtime.getString()) {
            return strDup(runtime, runtime.getString());
        }
        return this;
    }

    @Override
    public final int compareTo(IRubyObject other) {
        return (int)op_cmp(getRuntime().getCurrentContext(), other).convertToInteger().getLongValue();
    }

    /* rb_str_cmp_m */
    @JRubyMethod(name = "<=>")
    @Override
    public IRubyObject op_cmp(ThreadContext context, IRubyObject other) {
        Ruby runtime = context.runtime;
        if (other instanceof RubyString) {
            return runtime.newFixnum(op_cmp((RubyString)other));
        }
        if (other.respondsTo("to_str")) {
            IRubyObject tmp = other.callMethod(context, "to_str");
            if (tmp instanceof RubyString)
              return runtime.newFixnum(op_cmp((RubyString)tmp));
        } else {
            return invcmp(context, this, other);
        }
        return runtime.getNil();
    }

    /** rb_str_equal
     *
     */
    @Override
    public IRubyObject op_equal(ThreadContext context, IRubyObject other) {
        return op_equal19(context, other);
    }

    @JRubyMethod(name = {"==", "==="})
    public IRubyObject op_equal19(ThreadContext context, IRubyObject other) {
        Ruby runtime = context.runtime;
        if (this == other) return runtime.getTrue();
        if (other instanceof RubyString) {
            RubyString otherString = (RubyString)other;
            return StringSupport.areComparable(this, otherString) && value.equal(otherString.value) ? runtime.getTrue() : runtime.getFalse();
        }
        return op_equalCommon(context, other);
    }

    private IRubyObject op_equalCommon(ThreadContext context, IRubyObject other) {
        Ruby runtime = context.runtime;
        if (!other.respondsTo("to_str")) return runtime.getFalse();
        return invokedynamic(context, other, OP_EQUAL, this).isTrue() ? runtime.getTrue() : runtime.getFalse();
    }

    public IRubyObject op_plus(ThreadContext context, IRubyObject _str) {
        return op_plus19(context, _str);
    }

    @JRubyMethod(name = "+", required = 1)
    public IRubyObject op_plus19(ThreadContext context, IRubyObject _str) {
        RubyString str = _str.convertToString();
        Encoding enc = checkEncoding(str);
        RubyString resultStr = newStringNoCopy(context.runtime, StringSupport.addByteLists(value, str.value),
                                    enc, CodeRangeSupport.codeRangeAnd(getCodeRange(), str.getCodeRange()));
        resultStr.infectBy(flags | str.flags);
        return resultStr;
    }

    public IRubyObject op_mul(ThreadContext context, IRubyObject other) {
        return op_mul19(context, other);
    }

    @JRubyMethod(name = "*", required = 1)
    public IRubyObject op_mul19(ThreadContext context, IRubyObject other) {
        RubyString result = multiplyByteList(context, other);
        result.value.setEncoding(value.getEncoding());
        result.copyCodeRange(this);
        return result;
    }

    private RubyString multiplyByteList(ThreadContext context, IRubyObject arg) {
        int len = RubyNumeric.num2int(arg);
        if (len < 0) throw context.runtime.newArgumentError("negative argument");

        // we limit to int because ByteBuffer can only allocate int sizes
        if (len > 0 && Integer.MAX_VALUE / len < value.getRealSize()) {
            throw context.runtime.newArgumentError("argument too big");
        }

        ByteList bytes = new ByteList(len *= value.getRealSize());
        if (len > 0) {
            bytes.setRealSize(len);
            int n = value.getRealSize();
            System.arraycopy(value.getUnsafeBytes(), value.getBegin(), bytes.getUnsafeBytes(), 0, n);
            while (n <= len >> 1) {
                System.arraycopy(bytes.getUnsafeBytes(), 0, bytes.getUnsafeBytes(), n, n);
                n <<= 1;
            }
            System.arraycopy(bytes.getUnsafeBytes(), 0, bytes.getUnsafeBytes(), n, len - n);
        }
        RubyString result = new RubyString(context.runtime, getMetaClass(), bytes);
        result.infectBy(this);
        return result;
    }

    @JRubyMethod(name = "%", required = 1)
    public IRubyObject op_format(ThreadContext context, IRubyObject arg) {
        return opFormatCommon(context, arg);
    }

    private IRubyObject opFormatCommon(ThreadContext context, IRubyObject arg) {
        IRubyObject tmp;
        if (arg instanceof RubyHash) {
            tmp = arg;
        } else {
            tmp = arg.checkArrayType();
            if (tmp.isNil()) tmp = arg;
        }

        ByteList out = new ByteList(value.getRealSize());
        out.setEncoding(value.getEncoding());

        boolean tainted;

        // FIXME: Should we make this work with platform's locale,
        // or continue hardcoding US?
        tainted = Sprintf.sprintf1_9(out, Locale.US, value, tmp);

        RubyString str = newString(context.runtime, out);

        str.setTaint(tainted || isTaint());
        return str;
    }

    @JRubyMethod
    @Override
    public RubyFixnum hash() {
        Ruby runtime = getRuntime();
        return RubyFixnum.newFixnum(runtime, strHashCode(runtime));
    }

    @Override
    public int hashCode() {
        return strHashCode(getRuntime());
    }

    /**
     * Generate a hash for the String, using its associated Ruby instance's hash seed.
     *
     * @param runtime
     * @return
     */
    public int strHashCode(Ruby runtime) {
        long hash = runtime.isSiphashEnabled() ? SipHashInline.hash24(runtime.getHashSeedK0(),
                runtime.getHashSeedK1(), value.getUnsafeBytes(), value.getBegin(),
                value.getRealSize()) : PerlHash.hash(runtime.getHashSeedK0(),
                value.getUnsafeBytes(), value.getBegin(), value.getRealSize());
        hash ^= (value.getEncoding().isAsciiCompatible() && scanForCodeRange() == CR_7BIT ? 0
                : value.getEncoding().getIndex());
        return (int) hash;
    }

    /**
     * Generate a hash for the String, without a seed.
     *
     * @param runtime
     * @return
     */
    public int unseededStrHashCode(Ruby runtime) {
        long hash = runtime.isSiphashEnabled() ? SipHashInline.hash24(0, 0, value.getUnsafeBytes(),
                value.getBegin(), value.getRealSize()) : PerlHash.hash(0, value.getUnsafeBytes(),
                value.getBegin(), value.getRealSize());
        hash ^= (value.getEncoding().isAsciiCompatible() && scanForCodeRange() == CR_7BIT ? 0
                : value.getEncoding().getIndex());
        return (int) hash;
    }

    @Override
    public boolean equals(Object other) {
        if (this == other) return true;

        if (other instanceof RubyString) {
            if (((RubyString) other).value.equal(value)) return true;
        }

        return false;
    }

    /** rb_obj_as_string
     *
     */
    public static RubyString objAsString(ThreadContext context, IRubyObject obj) {
        if (obj instanceof RubyString) return (RubyString) obj;
        IRubyObject str = obj.callMethod(context, "to_s");
        if (!(str instanceof RubyString)) return (RubyString) obj.anyToString();
        if (obj.isTaint()) str.setTaint(true);
        return (RubyString) str;
    }

    /** rb_str_cmp
     *
     */
    public final int op_cmp(RubyString other) {
        int ret = value.cmp(other.value);
        if (ret == 0 && !StringSupport.areComparable(this, other)) {
            return value.getEncoding().getIndex() > other.value.getEncoding().getIndex() ? 1 : -1;
        }
        return ret;
    }

    /** rb_to_id
     *
     */
    @Override
    public String asJavaString() {
        return toString();
    }

    public IRubyObject doClone(){
        return newString(getRuntime(), value.dup());
    }

    public final RubyString cat(byte[] str) {
        modify(value.getRealSize() + str.length);
        System.arraycopy(str, 0, value.getUnsafeBytes(), value.getBegin() + value.getRealSize(), str.length);
        value.setRealSize(value.getRealSize() + str.length);
        return this;
    }

    public final RubyString cat(byte[] str, int beg, int len) {
        modify(value.getRealSize() + len);
        System.arraycopy(str, beg, value.getUnsafeBytes(), value.getBegin() + value.getRealSize(), len);
        value.setRealSize(value.getRealSize() + len);
        return this;
    }

    // // rb_str_buf_append against VALUE
    public final RubyString cat19(RubyString str2) {
        int str2_cr = cat19(str2.getByteList(), str2.getCodeRange());

        infectBy(str2);
        str2.setCodeRange(str2_cr);

        return this;
    }

    // rb_str_buf_append against ptr
    public final int cat19(ByteList other, int codeRange) {
        int[] ptr_cr_ret = {codeRange};
        EncodingUtils.encCrStrBufCat(getRuntime(), this, other, other.getEncoding(), codeRange, ptr_cr_ret);
        return ptr_cr_ret[0];
    }

    public final RubyString cat(RubyString str) {
        return cat(str.getByteList());
    }

    public final RubyString cat(ByteList str) {
        modify(value.getRealSize() + str.getRealSize());
        System.arraycopy(str.getUnsafeBytes(), str.getBegin(), value.getUnsafeBytes(), value.getBegin() + value.getRealSize(), str.getRealSize());
        value.setRealSize(value.getRealSize() + str.getRealSize());
        return this;
    }

    public final RubyString cat(byte ch) {
        modify(value.getRealSize() + 1);
        value.getUnsafeBytes()[value.getBegin() + value.getRealSize()] = ch;
        value.setRealSize(value.getRealSize() + 1);
        return this;
    }

    public final RubyString cat(int ch) {
        return cat((byte)ch);
    }

    public final RubyString cat(int code, Encoding enc) {
        int n = codeLength(getRuntime(), enc, code);
        modify(value.getRealSize() + n);
        enc.codeToMbc(code, value.getUnsafeBytes(), value.getBegin() + value.getRealSize());
        value.setRealSize(value.getRealSize() + n);
        return this;
    }

    // rb_enc_str_buf_cat
    public final int cat(byte[]bytes, int p, int len, Encoding enc) {
        int[] ptr_cr_ret = {CR_UNKNOWN};
        EncodingUtils.encCrStrBufCat(getRuntime(), this, new ByteList(bytes, p, len), enc, CR_UNKNOWN, ptr_cr_ret);
        return ptr_cr_ret[0];
    }

    // rb_str_buf_cat_ascii
    public final RubyString catAscii(byte[]bytes, int ptr, int ptrLen) {
        Encoding enc = value.getEncoding();
        if (enc.isAsciiCompatible()) {
            EncodingUtils.encCrStrBufCat(getRuntime(), this, new ByteList(bytes, ptr, ptrLen), enc, CR_7BIT, null);
        } else {
            byte buf[] = new byte[enc.maxLength()];
            int end = ptr + ptrLen;
            while (ptr < end) {
                int c = bytes[ptr];
                int len = codeLength(getRuntime(), enc, c);
                EncodingUtils.encMbcput(c, buf, 0, enc);
                EncodingUtils.encCrStrBufCat(getRuntime(), this, buf, 0, len, enc, CR_VALID, null);
                ptr++;
            }
        }
        return this;
    }

    /** rb_str_replace_m
     *
     */
    public IRubyObject replace(IRubyObject other) {
        return replace19(other);
    }

    @JRubyMethod(name = "initialize_copy", required = 1, visibility = Visibility.PRIVATE)
    @Override
    public RubyString initialize_copy(IRubyObject other) {
        return replace19(other);
    }

    @JRubyMethod(name = "replace", required = 1)
    public RubyString replace19(IRubyObject other) {
        modifyCheck();
        if (this == other) return this;
        setCodeRange(replaceCommon(other).getCodeRange()); // encoding doesn't have to be copied.
        return this;
    }

    private RubyString replaceCommon(IRubyObject other) {
        modifyCheck();
        RubyString otherStr = other.convertToString();
        otherStr.shareLevel = shareLevel = SHARE_LEVEL_BYTELIST;
        value = otherStr.value;
        infectBy(otherStr);
        return otherStr;
    }

    @JRubyMethod
    public RubyString clear() {
        modifyCheck();
        Encoding enc = value.getEncoding();

        EmptyByteListHolder holder = getEmptyByteList(enc);
        value = holder.bytes;
        shareLevel = SHARE_LEVEL_BYTELIST;
        setCodeRange(holder.cr);
        return this;
    }

    public IRubyObject reverse(ThreadContext context) {
        return reverse19(context);
    }

    @JRubyMethod(name = "reverse")
    public IRubyObject reverse19(ThreadContext context) {
        Ruby runtime = context.runtime;
        if (value.getRealSize() <= 1) return strDup(context.runtime);

        byte[]bytes = value.getUnsafeBytes();
        int p = value.getBegin();
        int len = value.getRealSize();
        byte[]obytes = new byte[len];

        boolean single = true;
        Encoding enc = value.getEncoding();
        // this really needs to be inlined here
        if (singleByteOptimizable(enc)) {
            for (int i = 0; i <= len >> 1; i++) {
                obytes[i] = bytes[p + len - i - 1];
                obytes[len - i - 1] = bytes[p + i];
            }
        } else {
            int end = p + len;
            int op = len;
            while (p < end) {
                int cl = StringSupport.length(enc, bytes, p, end);
                if (cl > 1 || (bytes[p] & 0x80) != 0) {
                    single = false;
                    op -= cl;
                    System.arraycopy(bytes, p, obytes, op, cl);
                    p += cl;
                } else {
                    obytes[--op] = bytes[p++];
                }
            }
        }

        RubyString result = new RubyString(runtime, getMetaClass(), new ByteList(obytes, false));

        if (getCodeRange() == CR_UNKNOWN) setCodeRange(single ? CR_7BIT : CR_VALID);
        Encoding encoding = value.getEncoding();
        result.value.setEncoding(encoding);
        result.copyCodeRangeForSubstr(this, encoding);
        return result.infectBy(this);
    }

    public RubyString reverse_bang(ThreadContext context) {
        return reverse_bang19(context);
    }

    @JRubyMethod(name = "reverse!")
    public RubyString reverse_bang19(ThreadContext context) {
        modifyCheck();
        if (value.getRealSize() > 1) {
            modifyAndKeepCodeRange();
            byte[]bytes = value.getUnsafeBytes();
            int p = value.getBegin();
            int len = value.getRealSize();

            Encoding enc = value.getEncoding();
            // this really needs to be inlined here
            if (singleByteOptimizable(enc)) {
                for (int i = 0; i < len >> 1; i++) {
                    byte b = bytes[p + i];
                    bytes[p + i] = bytes[p + len - i - 1];
                    bytes[p + len - i - 1] = b;
                }
            } else {
                int end = p + len;
                int op = len;
                byte[]obytes = new byte[len];
                boolean single = true;
                while (p < end) {
                    int cl = StringSupport.length(enc, bytes, p, end);
                    if (cl > 1 || (bytes[p] & 0x80) != 0) {
                        single = false;
                        op -= cl;
                        System.arraycopy(bytes, p, obytes, op, cl);
                        p += cl;
                    } else {
                        obytes[--op] = bytes[p++];
                    }
                }
                value.setUnsafeBytes(obytes);
                if (getCodeRange() == CR_UNKNOWN) setCodeRange(single ? CR_7BIT : CR_VALID);
            }
        }
        return this;
    }

    /** rb_str_s_new
     *
     */
    public static RubyString newInstance(IRubyObject recv, IRubyObject[] args, Block block) {
        RubyString newString = newStringShared(recv.getRuntime(), ByteList.EMPTY_BYTELIST);
        newString.setMetaClass((RubyClass) recv);
        newString.callInit(args, block);
        return newString;
    }

    @Override
    public IRubyObject initialize(ThreadContext context) {
        return initialize19(context);
    }

    public IRubyObject initialize(ThreadContext context, IRubyObject arg0) {
        return initialize19(context, arg0);
    }

    @JRubyMethod(name = "initialize", visibility = PRIVATE)
    @Override
    public IRubyObject initialize19(ThreadContext context) {
        return this;
    }

    @JRubyMethod(name = "initialize", visibility = PRIVATE)
    public IRubyObject initialize19(ThreadContext context, IRubyObject arg0) {
        replace19(arg0);
        return this;
    }

    public IRubyObject casecmp(ThreadContext context, IRubyObject other) {
        return casecmp19(context, other);
    }

    @JRubyMethod(name = "casecmp")
    public IRubyObject casecmp19(ThreadContext context, IRubyObject other) {
        Ruby runtime = context.runtime;
        RubyString otherStr = other.convertToString();
        Encoding enc = StringSupport.areCompatible(this, otherStr);
        if (enc == null) return runtime.getNil();

        if (singleByteOptimizable() && otherStr.singleByteOptimizable()) {
            return RubyFixnum.newFixnum(runtime, value.caseInsensitiveCmp(otherStr.value));
        } else {
            return multiByteCasecmp(runtime, enc, value, otherStr.value);
        }
    }

    private IRubyObject multiByteCasecmp(Ruby runtime, Encoding enc, ByteList value, ByteList otherValue) {
        byte[]bytes = value.getUnsafeBytes();
        int p = value.getBegin();
        int end = p + value.getRealSize();

        byte[]obytes = otherValue.getUnsafeBytes();
        int op = otherValue.getBegin();
        int oend = op + otherValue.getRealSize();

        while (p < end && op < oend) {
            final int c, oc;
            if (enc.isAsciiCompatible()) {
                c = bytes[p] & 0xff;
                oc = obytes[op] & 0xff;
            } else {
                c = StringSupport.preciseCodePoint(enc, bytes, p, end);
                oc = StringSupport.preciseCodePoint(enc, obytes, op, oend);
            }

            int cl, ocl;
            if (enc.isAsciiCompatible() && Encoding.isAscii(c) && Encoding.isAscii(oc)) {
                byte uc = AsciiTables.ToUpperCaseTable[c];
                byte uoc = AsciiTables.ToUpperCaseTable[oc];
                if (uc != uoc) {
                    return uc < uoc ? RubyFixnum.minus_one(runtime) : RubyFixnum.one(runtime);
                }
                cl = ocl = 1;
            } else {
                cl = StringSupport.length(enc, bytes, p, end);
                ocl = StringSupport.length(enc, obytes, op, oend);
                // TODO: opt for 2 and 3 ?
                int ret = StringSupport.caseCmp(bytes, p, obytes, op, cl < ocl ? cl : ocl);
                if (ret != 0) return ret < 0 ? RubyFixnum.minus_one(runtime) : RubyFixnum.one(runtime);
                if (cl != ocl) return cl < ocl ? RubyFixnum.minus_one(runtime) : RubyFixnum.one(runtime);
            }

            p += cl;
            op += ocl;
        }
        if (end - p == oend - op) return RubyFixnum.zero(runtime);
        return end - p > oend - op ? RubyFixnum.one(runtime) : RubyFixnum.minus_one(runtime);
    }

    /** rb_str_match
     *
     */
    @Override
    public IRubyObject op_match(ThreadContext context, IRubyObject other) {
        return op_match19(context, other);
    }

    @JRubyMethod(name = "=~", writes = BACKREF)
    @Override
    public IRubyObject op_match19(ThreadContext context, IRubyObject other) {
        if (other instanceof RubyRegexp) return ((RubyRegexp) other).op_match19(context, this);
        if (other instanceof RubyString) throw context.runtime.newTypeError("type mismatch: String given");
        return other.callMethod(context, "=~", this);
    }
    /**
     * String#match(pattern)
     *
     * rb_str_match_m
     *
     * @param pattern Regexp or String
     */
    public IRubyObject match(ThreadContext context, IRubyObject pattern) {
        return match19(context, pattern, Block.NULL_BLOCK);
    }

    @JRubyMethod(name = "match", reads = BACKREF)
    public IRubyObject match19(ThreadContext context, IRubyObject pattern, Block block) {
        IRubyObject result = getPattern(pattern).callMethod(context, "match", this);
        return block.isGiven() && !result.isNil() ? block.yield(context, result) : result;
    }

    @JRubyMethod(name = "match", required = 1, rest = true, reads = BACKREF)
    public IRubyObject match19(ThreadContext context, IRubyObject[] args, Block block) {
        RubyRegexp pattern = getPattern(args[0]);
        args[0] = this;
        IRubyObject result = pattern.callMethod(context, "match", args);
        return block.isGiven() && !result.isNil() ? block.yield(context, result) : result;
    }

    /** rb_str_capitalize / rb_str_capitalize_bang
     *
     */
    public IRubyObject capitalize(ThreadContext context) {
        return capitalize19(context);
    }

    public IRubyObject capitalize_bang(ThreadContext context) {
        return capitalize_bang19(context);
    }

    @JRubyMethod(name = "capitalize")
    public IRubyObject capitalize19(ThreadContext context) {
        RubyString str = strDup(context.runtime);
        str.capitalize_bang19(context);
        return str;
    }

    @JRubyMethod(name = "capitalize!")
    public IRubyObject capitalize_bang19(ThreadContext context) {
        Ruby runtime = context.runtime;
        Encoding enc = checkDummyEncoding();

        if (value.getRealSize() == 0) {
            modifyCheck();
            return runtime.getNil();
        }

        modifyAndKeepCodeRange();

        int s = value.getBegin();
        int end = s + value.getRealSize();
        byte[]bytes = value.getUnsafeBytes();
        boolean modify = false;

        int c = codePoint(runtime, enc, bytes, s, end);
        if (enc.isLower(c)) {
            enc.codeToMbc(toUpper(enc, c), bytes, s);
            modify = true;
        }

        s += codeLength(runtime, enc, c);
        while (s < end) {
            c = codePoint(runtime, enc, bytes, s, end);
            if (enc.isUpper(c)) {
                enc.codeToMbc(toLower(enc, c), bytes, s);
                modify = true;
            }
            s += codeLength(runtime, enc, c);
        }

        return modify ? this : runtime.getNil();
    }

    public IRubyObject op_ge(ThreadContext context, IRubyObject other) {
        return op_ge19(context, other);
    }

    @JRubyMethod(name = ">=")
    public IRubyObject op_ge19(ThreadContext context, IRubyObject other) {
        if (other instanceof RubyString) return context.runtime.newBoolean(op_cmp((RubyString) other) >= 0);
        return RubyComparable.op_ge(context, this, other);
    }

    public IRubyObject op_gt(ThreadContext context, IRubyObject other) {
        return op_gt19(context, other);
    }

    @JRubyMethod(name = ">")
    public IRubyObject op_gt19(ThreadContext context, IRubyObject other) {
        if (other instanceof RubyString) return context.runtime.newBoolean(op_cmp((RubyString) other) > 0);
        return RubyComparable.op_gt(context, this, other);
    }

    public IRubyObject op_le(ThreadContext context, IRubyObject other) {
        return op_le19(context, other);
    }

    @JRubyMethod(name = "<=")
    public IRubyObject op_le19(ThreadContext context, IRubyObject other) {
        if (other instanceof RubyString) return context.runtime.newBoolean(op_cmp((RubyString) other) <= 0);
        return RubyComparable.op_le(context, this, other);
    }

    public IRubyObject op_lt(ThreadContext context, IRubyObject other) {
        return op_lt19(context, other);
    }

    @JRubyMethod(name = "<")
    public IRubyObject op_lt19(ThreadContext context, IRubyObject other) {
        if (other instanceof RubyString) return context.runtime.newBoolean(op_cmp((RubyString) other) < 0);
        return RubyComparable.op_lt(context, this, other);
    }

    public IRubyObject str_eql_p(ThreadContext context, IRubyObject other) {
        return str_eql_p19(context, other);
    }

    @JRubyMethod(name = "eql?")
    public IRubyObject str_eql_p19(ThreadContext context, IRubyObject other) {
        Ruby runtime = context.runtime;
        if (other instanceof RubyString) {
            RubyString otherString = (RubyString)other;
            if (StringSupport.areComparable(this, otherString) && value.equal(otherString.value)) return runtime.getTrue();
        }
        return runtime.getFalse();
    }

    /** rb_str_upcase / rb_str_upcase_bang
     *
     */
    public RubyString upcase(ThreadContext context) {
        return upcase19(context);
    }

    public IRubyObject upcase_bang(ThreadContext context) {
        return upcase_bang19(context);
    }

    @JRubyMethod(name = "upcase")
    public RubyString upcase19(ThreadContext context) {
        RubyString str = strDup(context.runtime);
        str.upcase_bang19(context);
        return str;
    }

    @JRubyMethod(name = "upcase!")
    public IRubyObject upcase_bang19(ThreadContext context) {
        Ruby runtime = context.runtime;
        Encoding enc = checkDummyEncoding();

        if (value.getRealSize() == 0) {
            modifyCheck();
            return runtime.getNil();
        }

        modifyAndKeepCodeRange();

        int s = value.getBegin();
        int end = s + value.getRealSize();
        byte[]bytes = value.getUnsafeBytes();

        if (singleByteOptimizable(enc)) {
            return singleByteUpcase(runtime, bytes, s, end);
        } else {
            return multiByteUpcase(runtime, enc, bytes, s, end);
        }
    }

    private IRubyObject singleByteUpcase(Ruby runtime, byte[]bytes, int s, int end) {
        boolean modify = false;
        while (s < end) {
            int c = bytes[s] & 0xff;
            if (ASCII.isLower(c)) {
                bytes[s] = AsciiTables.ToUpperCaseTable[c];
                modify = true;
            }
            s++;
        }
        return modify ? this : runtime.getNil();
    }

    private IRubyObject multiByteUpcase(Ruby runtime, Encoding enc, byte[]bytes, int s, int end) {
        boolean modify = false;
        int c;
        while (s < end) {
            if (enc.isAsciiCompatible() && Encoding.isAscii(c = bytes[s] & 0xff)) {
                if (ASCII.isLower(c)) {
                    bytes[s] = AsciiTables.ToUpperCaseTable[c];
                    modify = true;
                }
                s++;
            } else {
                c = codePoint(runtime, enc, bytes, s, end);
                if (enc.isLower(c)) {
                    enc.codeToMbc(toUpper(enc, c), bytes, s);
                    modify = true;
                }
                s += codeLength(runtime, enc, c);
            }
        }
        return modify ? this : runtime.getNil();
    }

    /** rb_str_downcase / rb_str_downcase_bang
     *
     */
    public RubyString downcase(ThreadContext context) {
        return downcase19(context);
    }

    public IRubyObject downcase_bang(ThreadContext context) {
        return downcase_bang19(context);
    }

    @JRubyMethod(name = "downcase")
    public RubyString downcase19(ThreadContext context) {
        RubyString str = strDup(context.runtime);
        str.downcase_bang19(context);
        return str;
    }

    @JRubyMethod(name = "downcase!")
    public IRubyObject downcase_bang19(ThreadContext context) {
        Ruby runtime = context.runtime;
        Encoding enc = checkDummyEncoding();

        if (value.getRealSize() == 0) {
            modifyCheck();
            return runtime.getNil();
        }

        modifyAndKeepCodeRange();

        int s = value.getBegin();
        int end = s + value.getRealSize();
        byte[]bytes = value.getUnsafeBytes();

        if (singleByteOptimizable(enc)) {
            return singleByteDowncase(runtime, bytes, s, end);
        } else {
            return multiByteDowncase(runtime, enc, bytes, s, end);
        }
    }

    private IRubyObject singleByteDowncase(Ruby runtime, byte[]bytes, int s, int end) {
        boolean modify = false;
        while (s < end) {
            int c = bytes[s] & 0xff;
            if (ASCII.isUpper(c)) {
                bytes[s] = AsciiTables.ToLowerCaseTable[c];
                modify = true;
            }
            s++;
        }
        return modify ? this : runtime.getNil();
    }

    private IRubyObject multiByteDowncase(Ruby runtime, Encoding enc, byte[]bytes, int s, int end) {
        boolean modify = false;
        int c;
        while (s < end) {
            if (enc.isAsciiCompatible() && Encoding.isAscii(c = bytes[s] & 0xff)) {
                if (ASCII.isUpper(c)) {
                    bytes[s] = AsciiTables.ToLowerCaseTable[c];
                    modify = true;
                }
                s++;
            } else {
                c = codePoint(runtime, enc, bytes, s, end);
                if (enc.isUpper(c)) {
                    enc.codeToMbc(toLower(enc, c), bytes, s);
                    modify = true;
                }
                s += codeLength(runtime, enc, c);
            }
        }
        return modify ? this : runtime.getNil();
    }


    /** rb_str_swapcase / rb_str_swapcase_bang
     *
     */
    public RubyString swapcase(ThreadContext context) {
        return swapcase19(context);
    }

    public IRubyObject swapcase_bang(ThreadContext context) {
        return swapcase_bang19(context);
    }

    @JRubyMethod(name = "swapcase")
    public RubyString swapcase19(ThreadContext context) {
        RubyString str = strDup(context.runtime);
        str.swapcase_bang19(context);
        return str;
    }

    @JRubyMethod(name = "swapcase!")
    public IRubyObject swapcase_bang19(ThreadContext context) {
        Ruby runtime = context.runtime;
        Encoding enc = checkDummyEncoding();
        if (value.getRealSize() == 0) {
            modifyCheck();
            return runtime.getNil();
        }
        modifyAndKeepCodeRange();

        int s = value.getBegin();
        int end = s + value.getRealSize();
        byte[]bytes = value.getUnsafeBytes();

        if (singleByteOptimizable(enc)) {
            return singleByteSwapcase(runtime, bytes, s, end);
        } else {
            return multiByteSwapcase(runtime, enc, bytes, s, end);
        }
    }

    private IRubyObject singleByteSwapcase(Ruby runtime, byte[]bytes, int s, int end) {
        boolean modify = false;
        while (s < end) {
            int c = bytes[s] & 0xff;
            if (ASCII.isUpper(c)) {
                bytes[s] = AsciiTables.ToLowerCaseTable[c];
                modify = true;
            } else if (ASCII.isLower(c)) {
                bytes[s] = AsciiTables.ToUpperCaseTable[c];
                modify = true;
            }
            s++;
        }

        return modify ? this : runtime.getNil();
    }

    private IRubyObject multiByteSwapcase(Ruby runtime, Encoding enc, byte[]bytes, int s, int end) {
        boolean modify = false;
        while (s < end) {
            int c = codePoint(runtime, enc, bytes, s, end);
            if (enc.isUpper(c)) {
                enc.codeToMbc(toLower(enc, c), bytes, s);
                modify = true;
            } else if (enc.isLower(c)) {
                enc.codeToMbc(toUpper(enc, c), bytes, s);
                modify = true;
            }
            s += codeLength(runtime, enc, c);
        }

        return modify ? this : runtime.getNil();
    }

    /** rb_str_dump
     *
     */
    public IRubyObject dump() {
        return dump19();
    }

    @JRubyMethod(name = "dump")
    public IRubyObject dump19() {
        ByteList outBytes = StringSupport.dumpCommon(getRuntime(), value);

        final RubyString result = new RubyString(getRuntime(), getMetaClass(), outBytes);
        Encoding enc = value.getEncoding();

        if (!enc.isAsciiCompatible()) {
            result.cat(".force_encoding(\"".getBytes());
            result.cat(enc.getName());
            result.cat((byte)'"').cat((byte)')');
            enc = ASCII;
        }
        result.associateEncoding(enc);
        result.setCodeRange(CR_7BIT);

        return result.infectBy(this);
    }

    public IRubyObject insert(ThreadContext context, IRubyObject indexArg, IRubyObject stringArg) {
        return insert19(context, indexArg, stringArg);
    }

    @JRubyMethod(name = "insert")
    public IRubyObject insert19(ThreadContext context, IRubyObject indexArg, IRubyObject stringArg) {
        RubyString str = stringArg.convertToString();
        int index = RubyNumeric.num2int(indexArg);
        if (index == -1) return append19(stringArg);
        if (index < 0) index++;
        replaceInternal19(checkIndex(index, strLength()), 0, str);
        return this;
    }

    private int checkIndex(int beg, int len) {
        if (beg > len) raiseIndexOutOfString(beg);
        if (beg < 0) {
            if (-beg > len) raiseIndexOutOfString(beg);
            beg += len;
        }
        return beg;
    }

    private int checkIndexForRef(int beg, int len) {
        if (beg >= len) raiseIndexOutOfString(beg);
        if (beg < 0) {
            if (-beg > len) raiseIndexOutOfString(beg);
            beg += len;
        }
        return beg;
    }

    private int checkLength(int len) {
        if (len < 0) throw getRuntime().newIndexError("negative length " + len);
        return len;
    }

    private void raiseIndexOutOfString(int index) {
        throw getRuntime().newIndexError("index " + index + " out of string");
    }

    /** rb_str_inspect
     *
     */
    @Override
    public IRubyObject inspect() {
        return inspect19();
    }

    @JRubyMethod(name = "inspect")
    public IRubyObject inspect19() {
        return inspect19(getRuntime(), value).infectBy(this);
    }

    public static IRubyObject inspect19(Ruby runtime, ByteList byteList) {
        ThreadContext context = runtime.getCurrentContext();

        Encoding enc = byteList.getEncoding();
        byte bytes[] = byteList.getUnsafeBytes();
        int p = byteList.getBegin();
        int end = p + byteList.getRealSize();
        RubyString result = new RubyString(runtime, runtime.getString(), new ByteList(end - p));
        Encoding resultEnc = runtime.getDefaultInternalEncoding();
        boolean isUnicode = StringSupport.isUnicode(enc);
        boolean asciiCompat = enc.isAsciiCompatible();


        if (resultEnc == null) resultEnc = runtime.getDefaultExternalEncoding();
        if (!resultEnc.isAsciiCompatible()) resultEnc = USASCIIEncoding.INSTANCE;
        result.associateEncoding(resultEnc);
        result.cat('"');

        int prev = p;
        Encoding actEnc = EncodingUtils.getActualEncoding(enc, byteList);
        if (actEnc != enc) {
            enc = actEnc;
            if (isUnicode) isUnicode = enc instanceof UnicodeEncoding;
        }

        while (p < end) {
            int cc = 0;

            int n = StringSupport.preciseLength(enc, bytes, p, end);
            if (n <= 0) {
                if (p > prev) result.cat(bytes, prev, p - prev);
                n = enc.minLength();
                if (end < p + n) n = end - p;
                while (n-- > 0) {
                    Sprintf.sprintf(runtime, result.getByteList() ,"\\x%02X", bytes[p] & 0377);
                    prev = ++p;
                }
                continue;
            }
            int c = enc.mbcToCode(bytes, p, end);
            p += n;
            if ((asciiCompat || isUnicode) &&
                    (c == '"' || c == '\\' ||
                        (c == '#' && p < end && (StringSupport.preciseLength(enc, bytes, p, end) > 0) &&
                        (cc = codePoint(runtime, enc, bytes, p, end)) == '$' || cc == '@' || cc == '{'))) {
                if (p - n > prev) result.cat(bytes, prev, p - n - prev);
                result.cat('\\');
                if (asciiCompat || enc == resultEnc) {
                    prev = p - n;
                    continue;
                }
            }

            switch (c) {
            case '\n': cc = 'n'; break;
            case '\r': cc = 'r'; break;
            case '\t': cc = 't'; break;
            case '\f': cc = 'f'; break;
            case '\013': cc = 'v'; break;
            case '\010': cc = 'b'; break;
            case '\007': cc = 'a'; break;
            case 033: cc = 'e'; break;
            default: cc = 0; break;
            }

            if (cc != 0) {
                if (p - n > prev) result.cat(bytes, prev, p - n - prev);
                result.cat('\\');
                result.cat(cc);
                prev = p;
                continue;
            }

            if ((enc == resultEnc && enc.isPrint(c)) || (asciiCompat && Encoding.isAscii(c) && enc.isPrint(c))) {
                continue;
            } else {
                if (p - n > prev) result.cat(bytes, prev, p - n - prev);
                Sprintf.sprintf(runtime, result.getByteList() , StringSupport.escapedCharFormat(c, isUnicode), c);
                prev = p;
                continue;
            }
        }

        if (p > prev) result.cat(bytes, prev, p - prev);
        result.cat('"');
        return result;
    }

    public int size() {
        return value.getRealSize();
    }

    /** rb_str_length
     *
     */
    public RubyFixnum length() {
        return length19();
    }

    @JRubyMethod(name = {"length", "size"})
    public RubyFixnum length19() {
        return getRuntime().newFixnum(strLength());
    }

    @JRubyMethod(name = "bytesize")
    public RubyFixnum bytesize() {
        return getRuntime().newFixnum(value.getRealSize());
    }

    private SizeFn eachByteSizeFn() {
        final RubyString self = this;
        return new SizeFn() {
            @Override
            public IRubyObject size(IRubyObject[] args) {
                return self.bytesize();
            }
        };
    }

    /** rb_str_empty
     *
     */
    @JRubyMethod(name = "empty?")
    public RubyBoolean empty_p(ThreadContext context) {
        return isEmpty() ? context.runtime.getTrue() : context.runtime.getFalse();
    }

    public boolean isEmpty() {
        return value.length() == 0;
    }

    /** rb_str_append
     *
     */
    public RubyString append(IRubyObject other) {
        if (other instanceof RubyFixnum) {
            cat(ConvertBytes.longToByteList(((RubyFixnum)other).getLongValue()));
            return this;
        } else if (other instanceof RubyFloat) {
            return cat((RubyString)((RubyFloat)other).to_s());
        } else if (other instanceof RubySymbol) {
            cat(((RubySymbol)other).getBytes());
            return this;
        }
        RubyString otherStr = other.convertToString();
        infectBy(otherStr);
        return cat(otherStr.value);
    }

    public RubyString append19(IRubyObject other) {
        if (other instanceof RubyFixnum) {
            cat19(ConvertBytes.longToByteList(((RubyFixnum)other).getLongValue()), StringSupport.CR_7BIT);
            return this;
        } else if (other instanceof RubyFloat) {
            return cat19((RubyString)((RubyFloat)other).to_s());
        } else if (other instanceof RubySymbol) {
            cat19(((RubySymbol)other).getBytes(), 0);
            return this;
        }
        return cat19(other.convertToString());
    }

    /** rb_str_concat
     *
     */
    public RubyString concat(IRubyObject other) {
        return concat19(getRuntime().getCurrentContext(), other);
    }

    @JRubyMethod(name = {"concat", "<<"})
    public RubyString concat19(ThreadContext context, IRubyObject other) {
        Ruby runtime = context.runtime;
        if (other instanceof RubyFixnum) {
            int c = RubyNumeric.num2int(other);
            if (c < 0) {
                throw runtime.newRangeError("negative string size (or size too big)");
            }
            return concatNumeric(runtime, c);
        } else if (other instanceof RubyBignum) {
            if (((RubyBignum) other).getBigIntegerValue().signum() < 0) {
                throw runtime.newRangeError("negative string size (or size too big)");
            }
            long c = ((RubyBignum) other).getLongValue();
            return concatNumeric(runtime, (int) c);
        }

        if (other instanceof RubySymbol) throw runtime.newTypeError("can't convert Symbol into String");
        return append19(other);
    }

    private RubyString concatNumeric(Ruby runtime, int c) {
        Encoding enc = value.getEncoding();
        int cl;

        try {
            cl = codeLength(runtime, enc, c);
            modify19(value.getRealSize() + cl);

            if (enc == USASCIIEncoding.INSTANCE) {
                if (c > 0xff) runtime.newRangeError(c + " out of char range");
                if (c > 0x79) {
                    value.setEncoding(ASCIIEncoding.INSTANCE);
                    enc = value.getEncoding();
                }
            }
            enc.codeToMbc(c, value.getUnsafeBytes(), value.getBegin() + value.getRealSize());
        } catch (EncodingException e) {
            throw runtime.newRangeError(c + " out of char range");
        }
        value.setRealSize(value.getRealSize() + cl);
        return this;
    }

    /**
     * rb_str_prepend
     */
    @JRubyMethod
    public IRubyObject prepend(ThreadContext context, IRubyObject other) {
        return replace19(other.convertToString().op_plus19(context, this));
    }

    /** rb_str_crypt
     *
     */
    @JRubyMethod(name = "crypt")
    public RubyString crypt(ThreadContext context, IRubyObject other) {
        Encoding ascii8bit = context.runtime.getEncodingService().getAscii8bitEncoding();
        RubyString otherStr = other.convertToString();
        otherStr.associateEncoding(ascii8bit);
        String salt = otherStr.asJavaString();
        if (otherStr.getByteList().length() < 2) {
            throw context.runtime.newArgumentError("salt too short(need >=2 bytes)");
        }

        POSIX posix = context.runtime.getPosix();
        CharSequence cryptedString = posix.crypt(asJavaString(), salt);
        // We differ from MRI in that we do not process salt to make it work and we will
        // return any errors via errno.
        if (cryptedString == null) throw context.runtime.newErrnoFromInt(posix.errno());

        RubyString result = RubyString.newString(context.runtime, cryptedString.toString());
        result.associateEncoding(ascii8bit);
        result.infectBy(this);
        result.infectBy(otherStr);
        return result;
    }

    /* RubyString aka rb_string_value */
    public static RubyString stringValue(IRubyObject object) {
        return (RubyString) (object instanceof RubyString ? object :
            object.convertToString());
    }

    /** rb_str_sub / rb_str_sub_bang
     *
     */
    public IRubyObject sub(ThreadContext context, IRubyObject arg0, Block block) {
        return sub19(context, arg0, block);
    }

    public IRubyObject sub(ThreadContext context, IRubyObject arg0, IRubyObject arg1, Block block) {
        return sub19(context, arg0, arg1, block);
    }

    public IRubyObject sub_bang(ThreadContext context, IRubyObject arg0, Block block) {
        return sub_bang19(context, arg0, block);
    }

    public IRubyObject sub_bang(ThreadContext context, IRubyObject arg0, IRubyObject arg1, Block block) {
        return sub_bang19(context, arg0, arg1, block);
    }

    @JRubyMethod(name = "sub", reads = BACKREF, writes = BACKREF)
    public IRubyObject sub19(ThreadContext context, IRubyObject arg0, Block block) {
        RubyString str = strDup(context.runtime);
        str.sub_bang19(context, arg0, block);
        return str;
    }

    @JRubyMethod(name = "sub", reads = BACKREF, writes = BACKREF)
    public IRubyObject sub19(ThreadContext context, IRubyObject arg0, IRubyObject arg1, Block block) {
        RubyString str = strDup(context.runtime);
        str.sub_bang19(context, arg0, arg1, block);
        return str;
    }

    @JRubyMethod(name = "sub!", reads = BACKREF, writes = BACKREF)
    public IRubyObject sub_bang19(ThreadContext context, IRubyObject arg0, Block block) {
        Ruby runtime = context.runtime;
        frozenCheck();

        RubyRegexp regexp = arg0 instanceof RubyRegexp ? (RubyRegexp) arg0 :
                RubyRegexp.newRegexp(runtime, RubyRegexp.quote19(getStringForPattern(arg0).getByteList(), false), new RegexpOptions());
        Regex pattern = regexp.getPattern();
        Regex prepared = regexp.preparePattern(this);

        if (block.isGiven()) return subBangIter19(runtime, context, pattern, prepared, null, block, regexp);
        throw context.runtime.newArgumentError(1, 2);
    }

    @JRubyMethod(name = "sub!", reads = BACKREF, writes = BACKREF)
    public IRubyObject sub_bang19(ThreadContext context, IRubyObject arg0, IRubyObject arg1, Block block) {
        Ruby runtime = context.runtime;
        IRubyObject hash = TypeConverter.convertToTypeWithCheck(arg1, runtime.getHash(), "to_hash");
        frozenCheck();

        RubyRegexp regexp = arg0 instanceof RubyRegexp ? (RubyRegexp) arg0 :
            RubyRegexp.newRegexp(runtime, RubyRegexp.quote19(getStringForPattern(arg0).getByteList(), false), new RegexpOptions());
        Regex pattern = regexp.getPattern();
        Regex prepared = regexp.preparePattern(this);

        if (hash.isNil()) {
            return subBangNoIter19(runtime, context, pattern, prepared, arg1.convertToString(), regexp);
        } else {
            return subBangIter19(runtime, context, pattern, prepared, (RubyHash)hash, block, regexp);
        }
    }

    private IRubyObject subBangIter19(Ruby runtime, ThreadContext context, Regex pattern, Regex prepared, RubyHash hash, Block block, RubyRegexp regexp) {
        int begin = value.getBegin();
        int len = value.getRealSize();
        int range = begin + len;
        byte[]bytes = value.getUnsafeBytes();
        Encoding enc = value.getEncoding();
        final Matcher matcher = prepared.matcher(bytes, begin, range);

        if (RubyRegexp.matcherSearch(runtime, matcher, begin, range, Option.NONE) >= 0) {
            RubyMatchData match = RubyRegexp.createMatchData19(context, this, matcher, pattern);
            match.regexp = regexp;
            context.setBackRef(match);
            final RubyString repl;
            final int tuFlags;
            IRubyObject subStr = makeShared19(runtime, matcher.getBegin(), matcher.getEnd() - matcher.getBegin());
            if (hash == null) {
                tuFlags = 0;
                repl = objAsString(context, block.yield(context, subStr));
            } else {
                tuFlags = hash.flags;
                repl = objAsString(context, hash.op_aref(context, subStr));
            }

            modifyCheck(bytes, len, enc);
            frozenCheck();
            return subBangCommon19(context, pattern, matcher, repl, tuFlags | repl.flags);
        } else {
            return context.setBackRef(runtime.getNil());
        }
    }

    private IRubyObject subBangNoIter19(Ruby runtime, ThreadContext context, Regex pattern, Regex prepared, RubyString repl, RubyRegexp regexp) {
        int begin = value.getBegin();
        int range = begin + value.getRealSize();
        final Matcher matcher = prepared.matcher(value.getUnsafeBytes(), begin, range);

        if (RubyRegexp.matcherSearch(runtime, matcher, begin, range, Option.NONE) >= 0) {
            repl = RubyRegexp.regsub19(context, repl, this, matcher, pattern);
            RubyMatchData match = RubyRegexp.createMatchData19(context, this, matcher, pattern);
            match.regexp = regexp;
            context.setBackRef(match);
            return subBangCommon19(context, pattern, matcher, repl, repl.flags);
        } else {
            return context.setBackRef(runtime.getNil());
        }
    }

    private IRubyObject subBangCommon19(ThreadContext context, Regex pattern, Matcher matcher, RubyString repl, int tuFlags) {
        final int beg = matcher.getBegin();
        final int end = matcher.getEnd();
        int cr = getCodeRange();

        Encoding enc = StringSupport.areCompatible(this, repl);
        if (enc == null) enc = subBangVerifyEncoding(context, repl, beg, end);

        final int plen = end - beg;
        ByteList replValue = repl.value;
        if (replValue.getRealSize() > plen) {
            modify19(value.getRealSize() + replValue.getRealSize() - plen);
        } else {
            modify19();
        }

        associateEncoding(enc);

        if (cr > CR_UNKNOWN && cr < CR_BROKEN) {
            int cr2 = repl.getCodeRange();
            if (cr2 == CR_BROKEN || (cr == CR_VALID && cr2 == CR_7BIT)) {
                cr = CR_UNKNOWN;
            } else {
                cr = cr2;
            }
        }

        if (replValue.getRealSize() != plen) {
            int src = value.getBegin() + beg + plen;
            int dst = value.getBegin() + beg + replValue.getRealSize();
            int length = value.getRealSize() - beg - plen;
            System.arraycopy(value.getUnsafeBytes(), src, value.getUnsafeBytes(), dst, length);
        }
        System.arraycopy(replValue.getUnsafeBytes(), replValue.getBegin(), value.getUnsafeBytes(), value.getBegin() + beg, replValue.getRealSize());
        value.setRealSize(value.getRealSize() + replValue.getRealSize() - plen);
        setCodeRange(cr);
        return infectBy(tuFlags);
    }

    private Encoding subBangVerifyEncoding(ThreadContext context, RubyString repl, int beg, int end) {
        byte[]bytes = value.getUnsafeBytes();
        int p = value.getBegin();
        int len = value.getRealSize();
        Encoding strEnc = value.getEncoding();
        if (codeRangeScan(strEnc, bytes, p, beg) != CR_7BIT ||
            codeRangeScan(strEnc, bytes, p + end, len - end) != CR_7BIT) {
            throw context.runtime.newEncodingCompatibilityError(
                    "incompatible character encodings " + strEnc + " and " + repl.value.getEncoding());
        }
        return repl.value.getEncoding();
    }

    /** rb_str_gsub / rb_str_gsub_bang
     *
     */
    public IRubyObject gsub(ThreadContext context, IRubyObject arg0, Block block) {
        return gsub19(context, arg0, block);
    }

    public IRubyObject gsub(ThreadContext context, IRubyObject arg0, IRubyObject arg1, Block block) {
        return gsub19(context, arg0, arg1, block);
    }

    public IRubyObject gsub_bang(ThreadContext context, IRubyObject arg0, Block block) {
        return gsub_bang19(context, arg0, block);
    }

    public IRubyObject gsub_bang(ThreadContext context, IRubyObject arg0, IRubyObject arg1, Block block) {
        return gsub_bang19(context, arg0, arg1, block);
    }

    @JRubyMethod(name = "gsub", reads = BACKREF, writes = BACKREF)
    public IRubyObject gsub19(ThreadContext context, IRubyObject arg0, Block block) {
        return block.isGiven() ? gsubCommon19(context, block, null, null, arg0, false, 0) : enumeratorize(context.runtime, this, "gsub", arg0);
    }

    @JRubyMethod(name = "gsub", reads = BACKREF, writes = BACKREF)
    public IRubyObject gsub19(ThreadContext context, IRubyObject arg0, IRubyObject arg1, Block block) {
        return gsub19(context, arg0, arg1, block, false);
    }

    @JRubyMethod(name = "gsub!", reads = BACKREF, writes = BACKREF)
    public IRubyObject gsub_bang19(ThreadContext context, IRubyObject arg0, Block block) {
        checkFrozen();
        return block.isGiven() ? gsubCommon19(context, block, null, null, arg0, true, 0) : enumeratorize(context.runtime, this, "gsub!", arg0);
    }

    @JRubyMethod(name = "gsub!", reads = BACKREF, writes = BACKREF)
    public IRubyObject gsub_bang19(ThreadContext context, IRubyObject arg0, IRubyObject arg1, Block block) {
        checkFrozen();
        return gsub19(context, arg0, arg1, block, true);
    }

    private IRubyObject gsub19(ThreadContext context, IRubyObject arg0, IRubyObject arg1, Block block, final boolean bang) {
        Ruby runtime = context.runtime;
        IRubyObject tryHash = TypeConverter.convertToTypeWithCheck(arg1, runtime.getHash(), "to_hash");

        final RubyHash hash;
        final RubyString str;
        final int tuFlags;
        if (tryHash.isNil()) {
            hash = null;
            str = arg1.convertToString();
            tuFlags = str.flags;
        } else {
            hash = (RubyHash)tryHash;
            str = null;
            tuFlags = hash.flags & TAINTED_F;
        }

        return gsubCommon19(context, block, str, hash, arg0, bang, tuFlags);
    }

    private IRubyObject gsubCommon19(ThreadContext context, Block block, RubyString repl,
            RubyHash hash, IRubyObject arg0, final boolean bang, int tuFlags) {
        return gsubCommon19(context, block, repl, hash, arg0, bang, tuFlags, true);
    }

    // MRI: str_gsub, roughly
    private IRubyObject gsubCommon19(ThreadContext context, Block block, RubyString repl,
            RubyHash hash, IRubyObject arg0, final boolean bang, int tuFlags, boolean useBackref) {
        Ruby runtime = context.runtime;
        RubyRegexp regexp = arg0 instanceof RubyRegexp ? (RubyRegexp) arg0 :
                RubyRegexp.newRegexp(runtime, RubyRegexp.quote19(getStringForPattern(arg0).getByteList(), false), new RegexpOptions());
        Regex pattern = regexp.getPattern();
        Regex prepared = regexp.preparePattern(this);

        int offset, cp, n, blen;

        final byte[] spBytes = value.getUnsafeBytes();
        final int sp = value.getBegin();
        final int spLen = value.getRealSize();

        final Matcher matcher = prepared.matcher(spBytes, sp, sp + spLen);

        int beg = RubyRegexp.matcherSearch(runtime, matcher, sp, sp + spLen, Option.NONE);
        if (beg < 0) {
            if (useBackref) context.setBackRef(runtime.getNil());
            return bang ? runtime.getNil() : strDup(runtime); /* bang: true, no match, no substitution */
        }

        offset = 0;
        n = 0;
        blen = value.getRealSize() + 30;
        RubyString dest = new RubyString(runtime, getMetaClass(), new ByteList(blen));
        int slen = value.getRealSize();
        cp = sp;
        Encoding str_enc = value.getEncoding();
        dest.setEncoding(str_enc);
        dest.setCodeRange(str_enc.isAsciiCompatible() ? CR_7BIT : CR_VALID);

        RubyMatchData match = null;
        do {
            n++;
            final RubyString val;
            int begz = matcher.getBegin();
            int endz = matcher.getEnd();

            if (repl != null) {     // string given
                val = RubyRegexp.regsub19(context, repl, this, matcher, pattern);
            } else {
                final RubyString substr = makeShared19(runtime, begz, endz - begz);
                if (hash != null) { // hash given
                    val = objAsString(context, hash.op_aref(context, substr));
                } else {            // block given
                    match = RubyRegexp.createMatchData19(context, this, matcher, pattern);
                    match.regexp = regexp;
                    if (useBackref) context.setBackRef(match);
                    val = objAsString(context, block.yield(context, substr));
                }
                modifyCheck(spBytes, slen, str_enc);
                if (bang) frozenCheck();
            }

            tuFlags |= val.flags;

            int len = beg - offset;
            if (len != 0) dest.cat(spBytes, cp, len, str_enc);
            dest.cat19(val);
            offset = endz;
            if (begz == endz) {
                if (slen <= endz) break;
                len = StringSupport.encFastMBCLen(spBytes, sp + endz, sp + spLen, str_enc);
                dest.cat(spBytes, sp + endz, len, str_enc);
                offset = endz + len;
            }
            cp = sp + offset;
            if (offset > slen) break;
            beg = RubyRegexp.matcherSearch(runtime, matcher, cp, sp + spLen, Option.NONE);
        } while (beg >= 0);

        if (slen > offset) dest.cat(spBytes, cp, slen - offset, str_enc);

        if (match != null) { // block given
            if (useBackref) context.setBackRef(match);
        } else {
            match = RubyRegexp.createMatchData19(context, this, matcher, pattern);
            match.regexp = regexp;
            if (useBackref) context.setBackRef(match);
        }

        if (bang) {
            view(dest.value);
            setCodeRange(dest.getCodeRange());
            return infectBy(tuFlags);
        } else {
            return dest.infectBy(tuFlags | flags);
        }
    }

    /** rb_str_index_m
     *
     */
    public IRubyObject index(ThreadContext context, IRubyObject arg0) {
        return index19(context, arg0);
    }

    public IRubyObject index(ThreadContext context, IRubyObject arg0, IRubyObject arg1) {
        return index19(context, arg0, arg1);
    }

    @JRubyMethod(name = "index", reads = BACKREF, writes = BACKREF)
    public IRubyObject index19(ThreadContext context, IRubyObject arg0) {
        return indexCommon19(context.runtime, context, arg0, 0);
    }

    @JRubyMethod(name = "index", reads = BACKREF, writes = BACKREF)
    public IRubyObject index19(ThreadContext context, IRubyObject arg0, IRubyObject arg1) {
        int pos = RubyNumeric.num2int(arg1);
        Ruby runtime = context.runtime;
        if (pos < 0) {
            pos += strLength();
            if (pos < 0) {
                if (arg0 instanceof RubyRegexp) context.setBackRef(runtime.getNil());
                return runtime.getNil();
            }
        }
        return indexCommon19(runtime, context, arg0, pos);
    }

    private IRubyObject indexCommon19(Ruby runtime, ThreadContext context, IRubyObject sub, int pos) {
        if (sub instanceof RubyRegexp) {
            if (pos > strLength()) return context.nil;
            RubyRegexp regSub = (RubyRegexp) sub;
            pos = singleByteOptimizable() ? pos :
                    StringSupport.nth(checkEncoding(regSub), value.getUnsafeBytes(), value.getBegin(),
                            value.getBegin() + value.getRealSize(),
                                      pos) - value.getBegin();
            pos = regSub.adjustStartPos19(this, pos, false);
            IRubyObject[] holder = {context.nil};
            pos = regSub.search19(context, this, pos, false, holder);
            context.setBackRef(holder[0]);
            pos = subLength(pos);
        } else if (sub instanceof RubyString) {
            pos = StringSupport.index(this, (RubyString) sub, pos, this.checkEncoding((RubyString) sub));
            pos = subLength(pos);
        } else {
            IRubyObject tmp = sub.checkStringType();
            if (tmp.isNil()) throw runtime.newTypeError("type mismatch: " + sub.getMetaClass().getName() + " given");
            pos = StringSupport.index(this, (RubyString) tmp, pos, this.checkEncoding((RubyString) tmp));
            pos = subLength(pos);
        }

        return pos == -1 ? runtime.getNil() : RubyFixnum.newFixnum(runtime, pos);
    }

    /** rb_str_rindex_m
     *
     */
    public IRubyObject rindex(ThreadContext context, IRubyObject arg0) {
        return rindex19(context, arg0);
    }

    public IRubyObject rindex(ThreadContext context, IRubyObject arg0, IRubyObject arg1) {
        return rindex19(context, arg0, arg1);
    }

    @JRubyMethod(name = "rindex", reads = BACKREF, writes = BACKREF)
    public IRubyObject rindex19(ThreadContext context, IRubyObject arg0) {
        return rindexCommon19(context.runtime, context, arg0, strLength());
    }

    @JRubyMethod(name = "rindex", reads = BACKREF, writes = BACKREF)
    public IRubyObject rindex19(ThreadContext context, IRubyObject arg0, IRubyObject arg1) {
        int pos = RubyNumeric.num2int(arg1);
        Ruby runtime = context.runtime;
        int length = strLength();
        if (pos < 0) {
            pos += length;
            if (pos < 0) {
                if (arg0 instanceof RubyRegexp) context.setBackRef(runtime.getNil());
                return runtime.getNil();
            }
        }
        if (pos > length) pos = length;
        return rindexCommon19(runtime, context, arg0, pos);
    }

    private IRubyObject rindexCommon19(Ruby runtime, ThreadContext context, final IRubyObject sub, int pos) {
        if (sub instanceof RubyRegexp) {
            RubyRegexp regSub = (RubyRegexp) sub;
            pos = singleByteOptimizable() ? pos :
                    StringSupport.nth(value.getEncoding(), value.getUnsafeBytes(), value.getBegin(),
                            value.getBegin() + value.getRealSize(),
                                      pos) - value.getBegin();
            if (regSub.length() > 0) {
                pos = regSub.adjustStartPos19(this, pos, true);
                IRubyObject[] holder = {context.nil};
                pos = regSub.search19(context, this, pos, true, holder);
                context.setBackRef(holder[0]);
                pos = subLength(pos);
            }
        } else if (sub instanceof RubyString) {
            Encoding enc = this.checkEncoding((RubyString) sub);
            pos = StringSupport.rindex(
                    value,
                    StringSupport.strLengthFromRubyString(
                            this,
                            enc),
                    StringSupport.strLengthFromRubyString(
                            ((RubyString) sub),
                            enc),
                    pos,
                    (RubyString) sub,
                    this.checkEncoding((RubyString) sub));
        } else {
            IRubyObject tmp = sub.checkStringType();
            if (tmp.isNil()) throw runtime.newTypeError("type mismatch: " + sub.getMetaClass().getName() + " given");
            pos = StringSupport.rindex(value, StringSupport.strLengthFromRubyString(this, this.checkEncoding((RubyString) tmp)), StringSupport.strLengthFromRubyString(((RubyString) tmp), this.checkEncoding((RubyString) tmp)), pos, (RubyString) tmp, this.checkEncoding((RubyString) tmp));
        }
        if (pos >= 0) return RubyFixnum.newFixnum(runtime, pos);
        return runtime.getNil();
    }

    @Deprecated
    public final IRubyObject substr(int beg, int len) {
        return substr(getRuntime(), beg, len);
    }

    /* rb_str_substr */
    public final IRubyObject substr(Ruby runtime, int beg, int len) {
        int length = value.length();
        if (len < 0 || beg > length) return runtime.getNil();

        if (beg < 0) {
            beg += length;
            if (beg < 0) return runtime.getNil();
        }

        int end = Math.min(length, beg + len);
        return makeShared19(runtime, beg, end - beg);
    }

    /* str_byte_substr */
    private IRubyObject byteSubstr(Ruby runtime, int beg, int len) {
        int length = value.length();

        if (len < 0 || beg > length) return runtime.getNil();

        if (beg < 0) {
            beg += length;
            if (beg < 0) return runtime.getNil();
        }
        if (beg + len > length) len = length - beg;

        if (len <= 0) {
            len = 0;
        }

        return makeShared19(runtime, beg, len);
    }

    /* str_byte_aref */
    private IRubyObject byteARef(Ruby runtime, IRubyObject idx) {
        final int index;

        if (idx instanceof RubyRange){
            int[] begLen = ((RubyRange) idx).begLenInt(getByteList().length(), 0);
            return begLen == null ? runtime.getNil() : byteSubstr(runtime, begLen[0], begLen[1]);
        } else if (idx instanceof RubyFixnum) {
            index = RubyNumeric.fix2int((RubyFixnum)idx);
        } else if (idx.respondsTo("begin") && idx.respondsTo("end")) {
            ThreadContext context = runtime.getCurrentContext();
            IRubyObject begin = idx.callMethod(context, "begin");
            IRubyObject end   = idx.callMethod(context, "end");
            IRubyObject excl  = idx.callMethod(context, "exclude_end?");
            RubyRange range = RubyRange.newRange(context, begin, end, excl.isTrue());

            int[] begLen = range.begLenInt(getByteList().length(), 0);
            return begLen == null ? runtime.getNil() : byteSubstr(runtime, begLen[0], begLen[1]);
        } else {
            index = RubyNumeric.num2int(idx);
        }

        IRubyObject obj = byteSubstr(runtime, index, 1);
        if (obj.isNil() || ((RubyString)obj).getByteList().length() == 0) return runtime.getNil();
        return obj;
    }

    public final IRubyObject substr19(Ruby runtime, int beg, int len) {
        if (len < 0) return runtime.getNil();
        int length = value.getRealSize();
        if (length == 0) len = 0;

        Encoding enc = value.getEncoding();
        if (singleByteOptimizable(enc)) {
            if (beg > length) return runtime.getNil();
            if (beg < 0) {
                beg += length;
                if (beg < 0) return runtime.getNil();
            }
            if (beg + len > length) len = length - beg;
            if (len <= 0) len = beg = 0;
            return makeShared19(runtime, beg, len);
        } else {
            if (beg + len > length) len = length - beg;
            return multibyteSubstr19(runtime, enc, len, beg, length);
        }
    }

    private IRubyObject multibyteSubstr19(Ruby runtime, Encoding enc, int len, int beg, int length) {
        int p;
        int s = value.getBegin();
        int end = s + length;
        byte[]bytes = value.getUnsafeBytes();

        if (beg < 0) {
            if (len > -beg) len = -beg;
            if (-beg * enc.maxLength() < length >>> 3) {
                beg = -beg;
                int e = end;
                while (beg-- > len && (e = enc.prevCharHead(bytes, s, e, e)) != -1) {} // nothing
                p = e;
                if (p == -1) return runtime.getNil();
                while (len-- > 0 && (p = enc.prevCharHead(bytes, s, p, e)) != -1) {} // nothing
                if (p == -1) return runtime.getNil();
                return makeShared19(runtime, p - s, e - p);
            } else {
                beg += StringSupport.strLengthFromRubyString(this, enc);
                if (beg < 0) return runtime.getNil();
            }
        } else if (beg > 0 && beg > StringSupport.strLengthFromRubyString(this, enc)) {
            return runtime.getNil();
        }
        if (len == 0) {
            p = 0;
        } else if (isCodeRangeValid() && enc instanceof UTF8Encoding) {
            p = StringSupport.utf8Nth(bytes, s, end, beg);
            len = StringSupport.utf8Offset(bytes, p, end, len);
        } else if (enc.isFixedWidth()) {
            int w = enc.maxLength();
            p = s + beg * w;
            if (p > end) {
                p = end;
                len = 0;
            } else if (len * w > end - p) {
                len = end - p;
            } else {
                len *= w;
            }
        } else if ((p = StringSupport.nth(enc, bytes, s, end, beg)) == end) {
            len = 0;
        } else {
            len = StringSupport.offset(enc, bytes, p, end, len);
        }
        return makeShared19(runtime, p - s, len);
    }

    /* rb_str_splice */
    private IRubyObject replaceInternal(int beg, int len, RubyString repl) {
        StringSupport.replaceInternal(beg, len, this, repl);

        // TODO (nirvdrum 13-Jan-15) This should be part of the StringSupport definition but a general notion of tainted needs to emerge first.
        return infectBy(repl);
    }

    private void replaceInternal19(int beg, int len, RubyString repl) {
        StringSupport.replaceInternal19(beg, len, this, repl);
        infectBy(repl);
    }

    /** rb_str_aref, rb_str_aref_m
     *
     */
    public IRubyObject op_aref(ThreadContext context, IRubyObject arg1, IRubyObject arg2) {
        return op_aref19(context, arg1, arg2);
    }

    public IRubyObject op_aref(ThreadContext context, IRubyObject arg) {
        return op_aref19(context, arg);
    }

    @JRubyMethod(name = {"[]", "slice"}, reads = BACKREF, writes = BACKREF)
    public IRubyObject op_aref19(ThreadContext context, IRubyObject arg1, IRubyObject arg2) {
        Ruby runtime = context.runtime;
        if (arg1 instanceof RubyRegexp) return subpat19(runtime, context, (RubyRegexp)arg1, arg2);
        return substr19(runtime, RubyNumeric.num2int(arg1), RubyNumeric.num2int(arg2));
    }

    @JRubyMethod(name = {"[]", "slice"}, reads = BACKREF, writes = BACKREF)
    public IRubyObject op_aref19(ThreadContext context, IRubyObject arg) {
        Ruby runtime = context.runtime;
        if (arg instanceof RubyFixnum) {
            return op_aref19(runtime, RubyNumeric.fix2int((RubyFixnum)arg));
        } else if (arg instanceof RubyRegexp) {
            return subpat19(runtime, context, (RubyRegexp)arg);
        } else if (arg instanceof RubyString) {
            RubyString str = (RubyString)arg;
            return StringSupport.index(this, str, 0, this.checkEncoding(str)) != -1 ? str.strDup(runtime) : runtime.getNil();
        } else if (arg instanceof RubyRange) {
            int len = strLength();
            int[] begLen = ((RubyRange) arg).begLenInt(len, 0);
            return begLen == null ? runtime.getNil() : substr19(runtime, begLen[0], begLen[1]);
        } else if (arg.respondsTo("begin") && arg.respondsTo("end")) {
            int len = strLength();
            IRubyObject begin = arg.callMethod(context, "begin");
            IRubyObject end   = arg.callMethod(context, "end");
            IRubyObject excl  = arg.callMethod(context, "exclude_end?");
            RubyRange range = RubyRange.newRange(context, begin, end, excl.isTrue());

            int[] begLen = range.begLenInt(len, 0);
            return begLen == null ? runtime.getNil() : substr19(runtime, begLen[0], begLen[1]);
        }
        return op_aref19(runtime, RubyNumeric.num2int(arg));
    }

    @JRubyMethod
    public IRubyObject byteslice(ThreadContext context, IRubyObject arg1, IRubyObject arg2) {
        return byteSubstr(context.runtime, RubyNumeric.num2int(arg1), RubyNumeric.num2int(arg2));
    }

    @JRubyMethod
    public IRubyObject byteslice(ThreadContext context, IRubyObject arg) {
        return byteARef(context.runtime, arg);
    }

    private IRubyObject op_aref19(Ruby runtime, int idx) {
        IRubyObject str = substr19(runtime, idx, 1);
        return !str.isNil() && ((RubyString) str).value.getRealSize() == 0 ? runtime.getNil() : str;
    }

    private int subpatSetCheck(Ruby runtime, int nth, Region regs) {
        int numRegs = regs == null ? 1 : regs.numRegs;
        if (nth < numRegs) {
            if (nth < 0) {
                if (-nth < numRegs) return nth + numRegs;
            } else {
                return nth;
            }
        }
        throw runtime.newIndexError("index " + nth + " out of regexp");
    }

    private void subpatSet19(ThreadContext context, RubyRegexp regexp, IRubyObject backref, IRubyObject repl) {
        Ruby runtime = context.runtime;
        IRubyObject[] holder = {context.nil};

        int result = regexp.search19(context, this, 0, false, holder);
        context.setBackRef(holder[0]);

        if (result < 0) throw runtime.newIndexError("regexp not matched");

        // this cast should be ok, since nil matchdata will be < 0 above
        RubyMatchData match = (RubyMatchData)holder[0];

        int nth = backref == null ? 0 : subpatSetCheck(runtime, match.backrefNumber(backref), match.regs);

        final int start, end;
        if (match.regs == null) {
            start = match.begin;
            end = match.end;
        } else {
            start = match.regs.beg[nth];
            end = match.regs.end[nth];
        }
        if (start == -1) throw runtime.newIndexError("regexp group " + nth + " not matched");
        RubyString replStr =  repl.convertToString();
        Encoding enc = checkEncoding(replStr);
        // TODO: keep cr
        replaceInternal(start, end - start, replStr); // TODO: rb_str_splice_0
        associateEncoding(enc);
    }

    private IRubyObject subpat19(Ruby runtime, ThreadContext context, RubyRegexp regex, IRubyObject backref) {
        IRubyObject[] holder = {context.nil};

        int result = regex.search19(context, this, 0, false, holder);
        context.setBackRef(holder[0]);

        if (result >= 0) {
            RubyMatchData match = (RubyMatchData)holder[0];
            return RubyRegexp.nth_match(match.backrefNumber(backref), match);
        }

        return runtime.getNil();
    }

    private IRubyObject subpat19(Ruby runtime, ThreadContext context, RubyRegexp regex) {
        IRubyObject[] holder = {context.nil};

        int result = regex.search19(context, this, 0, false, holder);
        context.setBackRef(holder[0]);

        if (result >= 0) {
            return RubyRegexp.nth_match(0, holder[0]);
        }

        return runtime.getNil();
    }

    /** rb_str_aset, rb_str_aset_m
     *
     */
    public IRubyObject op_aset(ThreadContext context, IRubyObject arg0, IRubyObject arg1) {
        return op_aset19(context, arg0, arg1);
    }

    public IRubyObject op_aset(ThreadContext context, IRubyObject arg0, IRubyObject arg1, IRubyObject arg2) {
        return op_aset19(context, arg0, arg1, arg2);
    }

    @JRubyMethod(name = "[]=", reads = BACKREF)
    public IRubyObject op_aset19(ThreadContext context, IRubyObject arg0, IRubyObject arg1) {
        if (arg0 instanceof RubyFixnum) {
            return op_aset19(context, RubyNumeric.fix2int((RubyFixnum)arg0), arg1);
        } else if (arg0 instanceof RubyRegexp) {
            subpatSet19(context, (RubyRegexp)arg0, null, arg1);
            return arg1;
        } else if (arg0 instanceof RubyString) {
            RubyString orig = (RubyString)arg0;
            int beg = StringSupport.index(this, orig, 0, this.checkEncoding(orig));
            if (beg < 0) throw context.runtime.newIndexError("string not matched");
            beg = subLength(beg);
            replaceInternal19(beg, orig.strLength(), arg1.convertToString());
            return arg1;
        } else if (arg0 instanceof RubyRange) {
            int[] begLen = ((RubyRange) arg0).begLenInt(strLength(), 2);
            replaceInternal19(begLen[0], begLen[1], arg1.convertToString());
            return arg1;
        } else if (arg0.respondsTo("begin") && arg0.respondsTo("end")) {
            IRubyObject begin = arg0.callMethod(context, "begin");
            IRubyObject end   = arg0.callMethod(context, "end");
            IRubyObject excl  = arg0.callMethod(context, "exclude_end?");
            RubyRange rng = RubyRange.newRange(context, begin, end, excl.isTrue());

            int[] begLen = rng.begLenInt(strLength(), 2);
            replaceInternal19(begLen[0], begLen[1], arg1.convertToString());

            return arg1;
        }
        return op_aset19(context, RubyNumeric.num2int(arg0), arg1);
    }

    private IRubyObject op_aset19(ThreadContext context, int idx, IRubyObject arg1) {
        replaceInternal19(checkIndex(idx, strLength()), 1, arg1.convertToString());
        return arg1;
    }

    @JRubyMethod(name = "[]=", reads = BACKREF)
    public IRubyObject op_aset19(ThreadContext context, IRubyObject arg0, IRubyObject arg1, IRubyObject arg2) {
        if (arg0 instanceof RubyRegexp) {
            subpatSet19(context, (RubyRegexp)arg0, arg1, arg2);
        } else {
            int beg = RubyNumeric.num2int(arg0);
            int len = RubyNumeric.num2int(arg1);
            checkLength(len);
            RubyString repl = arg2.convertToString();
            replaceInternal19(checkIndex(beg, strLength()), len, repl);
        }
        return arg2;
    }

    /** rb_str_slice_bang
     *
     */
    public IRubyObject slice_bang(ThreadContext context, IRubyObject arg0) {
        return slice_bang19(context, arg0);
    }

    public IRubyObject slice_bang(ThreadContext context, IRubyObject arg0, IRubyObject arg1) {
        return slice_bang19(context, arg0, arg1);
    }

    @JRubyMethod(name = "slice!", reads = BACKREF, writes = BACKREF)
    public IRubyObject slice_bang19(ThreadContext context, IRubyObject arg0) {
        IRubyObject result = op_aref19(context, arg0);
        if (result.isNil()) {
            modifyCheck(); // keep cr ?
        } else {
            op_aset19(context, arg0, RubyString.newEmptyString(context.runtime));
        }
        return result;
    }

    @JRubyMethod(name = "slice!", reads = BACKREF, writes = BACKREF)
    public IRubyObject slice_bang19(ThreadContext context, IRubyObject arg0, IRubyObject arg1) {
        IRubyObject result = op_aref19(context, arg0, arg1);
        if (result.isNil()) {
            modifyCheck(); // keep cr ?
        } else {
            op_aset19(context, arg0, arg1, RubyString.newEmptyString(context.runtime));
        }
        return result;
    }

    public IRubyObject succ(ThreadContext context) {
        return succ19(context);
    }

    public IRubyObject succ_bang() {
        return succ_bang19();
    }

    @JRubyMethod(name = {"succ", "next"})
    public IRubyObject succ19(ThreadContext context) {
        Ruby runtime = context.runtime;
        final RubyString str;
        if (value.getRealSize() > 0) {
            str = new RubyString(runtime, getMetaClass(), StringSupport.succCommon(value));
            // TODO: rescan code range ?
        } else {
            str = newEmptyString(runtime, getType(), value.getEncoding());
        }
        return str.infectBy(this);
    }

    @JRubyMethod(name = {"succ!", "next!"})
    public IRubyObject succ_bang19() {
        modifyCheck();
        if (value.getRealSize() > 0) {
            value = StringSupport.succCommon(value);
            shareLevel = SHARE_LEVEL_NONE;
            // TODO: rescan code range ?
        }
        return this;
    }

    /** rb_str_upto_m
     *
     */
    @JRubyMethod(name = "upto")
    public IRubyObject upto19(ThreadContext context, IRubyObject end, Block block) {
        Ruby runtime = context.runtime;
        return block.isGiven() ? uptoCommon19(context, end, false, block) : enumeratorize(runtime, this, "upto", end);
    }

    @JRubyMethod(name = "upto")
    public IRubyObject upto19(ThreadContext context, IRubyObject end, IRubyObject excl, Block block) {
        return block.isGiven() ? uptoCommon19(context, end, excl.isTrue(), block) :
            enumeratorize(context.runtime, this, "upto", new IRubyObject[]{end, excl});
    }

    final IRubyObject uptoCommon19(ThreadContext context, IRubyObject arg, boolean excl, Block block) {
        return uptoCommon19(context, arg, excl, block, false);
    }

    final IRubyObject uptoCommon19(ThreadContext context, IRubyObject arg, boolean excl, Block block, boolean asSymbol) {
        Ruby runtime = context.runtime;
        if (arg instanceof RubySymbol) throw runtime.newTypeError("can't convert Symbol into String");

        RubyString end = arg.convertToString();
        Encoding enc = checkEncoding(end);
        boolean isAscii = scanForCodeRange() == CR_7BIT && end.scanForCodeRange() == CR_7BIT;
        if (value.getRealSize() == 1 && end.value.getRealSize() == 1 && isAscii) {
            byte c = value.getUnsafeBytes()[value.getBegin()];
            byte e = end.value.getUnsafeBytes()[end.value.getBegin()];
            if (c > e || (excl && c == e)) return this;
            while (true) {
                RubyString s = new RubyString(runtime, runtime.getString(), RubyInteger.SINGLE_CHAR_BYTELISTS[c & 0xff],
                                                                            enc, CR_7BIT);
                s.shareLevel = SHARE_LEVEL_BYTELIST;
                block.yield(context, asSymbol ? runtime.newSymbol(s.toString()) : s);

                if (!excl && c == e) break;
                c++;
                if (excl && c == e) break;
            }
            return this;
        } else if (isAscii && ASCII.isDigit(value.getUnsafeBytes()[value.getBegin()]) && ASCII.isDigit(end.value.getUnsafeBytes()[end.value.getBegin()])) {
            int s = value.getBegin();
            int send = s + value.getRealSize();
            byte[]bytes = value.getUnsafeBytes();

            while (s < send) {
                if (!ASCII.isDigit(bytes[s] & 0xff)) return uptoCommon19NoDigits(context, end, excl, block, asSymbol);
                s++;
            }
            s = end.value.getBegin();
            send = s + end.value.getRealSize();
            bytes = end.value.getUnsafeBytes();

            while (s < send) {
                if (!ASCII.isDigit(bytes[s] & 0xff)) return uptoCommon19NoDigits(context, end, excl, block, asSymbol);
                s++;
            }

            IRubyObject b = stringToInum19(10, false);
            IRubyObject e = end.stringToInum19(10, false);

            IRubyObject[]args = new IRubyObject[2];
            args[0] = RubyFixnum.newFixnum(runtime, value.length());
            RubyArray argsArr = runtime.newArrayNoCopy(args);

            if (b instanceof RubyFixnum && e instanceof RubyFixnum) {
                int bi = RubyNumeric.fix2int(b);
                int ei = RubyNumeric.fix2int(e);

                while (bi <= ei) {
                    if (excl && bi == ei) break;
                    args[1] = RubyFixnum.newFixnum(runtime, bi);
                    ByteList to = new ByteList(value.length() + 5);
                    Sprintf.sprintf(to, "%.*d", argsArr);
                    RubyString str = RubyString.newStringNoCopy(runtime, to, USASCIIEncoding.INSTANCE, CR_7BIT);
                    block.yield(context, asSymbol ? runtime.newSymbol(str.toString()) : str);
                    bi++;
                }
            } else {
                String op = excl ? "<" : "<=";

                while (b.callMethod(context, op, e).isTrue()) {
                    args[1] = b;
                    ByteList to = new ByteList(value.length() + 5);
                    Sprintf.sprintf(to, "%.*d", argsArr);
                    RubyString str = RubyString.newStringNoCopy(runtime, to, USASCIIEncoding.INSTANCE, CR_7BIT);
                    block.yield(context, asSymbol ? runtime.newSymbol(str.toString()) : str);
                    b = b.callMethod(context, "succ");
                }
            }
            return this;
        }

        return uptoCommon19NoDigits(context, end, excl, block, asSymbol);
    }

    private IRubyObject uptoCommon19NoDigits(ThreadContext context, RubyString end, boolean excl, Block block, boolean asSymbol) {
        Ruby runtime = context.runtime;
        int n = op_cmp(end);
        if (n > 0 || (excl && n == 0)) return this;
        IRubyObject afterEnd = end.callMethod(context, "succ");
        RubyString current = strDup(context.runtime);

        while (!current.op_equal19(context, afterEnd).isTrue()) {
            IRubyObject next = null;
            if (excl || !current.op_equal19(context, end).isTrue()) next = current.callMethod(context, "succ");
            block.yield(context, asSymbol ? runtime.newSymbol(current.toString()) : current);
            if (next == null) break;
            current = next.convertToString();
            if (excl && current.op_equal19(context, end).isTrue()) break;
            if (current.getByteList().length() > end.getByteList().length() || current.getByteList().length() == 0) break;
        }
        return this;
    }

    /** rb_str_include
     *
     */
    public RubyBoolean include_p(ThreadContext context, IRubyObject obj) {
        return include_p19(context, obj);
    }

    @JRubyMethod(name = "include?")
    public RubyBoolean include_p19(ThreadContext context, IRubyObject obj) {
        Ruby runtime = context.runtime;
        RubyString coerced = obj.convertToString();
        return StringSupport.index(this, coerced, 0, this.checkEncoding(coerced)) == -1 ? runtime.getFalse() : runtime.getTrue();
    }

    @JRubyMethod
    public IRubyObject chr(ThreadContext context) {
        return substr19(context.runtime, 0, 1);
    }

    @JRubyMethod
    public IRubyObject getbyte(ThreadContext context, IRubyObject index) {
        Ruby runtime = context.runtime;
        int i = RubyNumeric.num2int(index);
        if (i < 0) i += value.getRealSize();
        if (i < 0 || i >= value.getRealSize()) return runtime.getNil();
        return RubyFixnum.newFixnum(runtime, value.getUnsafeBytes()[value.getBegin() + i] & 0xff);
    }

    @JRubyMethod
    public IRubyObject setbyte(ThreadContext context, IRubyObject index, IRubyObject val) {
        modifyAndKeepCodeRange();
        int i = RubyNumeric.num2int(index);
        int b = RubyNumeric.num2int(val);
        value.getUnsafeBytes()[checkIndexForRef(i, value.getRealSize())] = (byte)b;
        return val;
    }

    /** rb_str_to_i
     *
     */
    public IRubyObject to_i() {
        return to_i19();
    }

    /** rb_str_to_i
     *
     */
    public IRubyObject to_i(IRubyObject arg0) {
        return to_i19(arg0);
    }

    @JRubyMethod(name = "to_i")
    public IRubyObject to_i19() {
        return stringToInum19(10, false);
    }

    @JRubyMethod(name = "to_i")
    public IRubyObject to_i19(IRubyObject arg0) {
        long base = checkBase(arg0);
        return stringToInum19((int)base, false);
    }

    private long checkBase(IRubyObject arg0) {
        long base = arg0.convertToInteger().getLongValue();
        if(base < 0) {
            throw getRuntime().newArgumentError("illegal radix " + base);
        }
        return base;
    }

    /** rb_str_to_inum
     *
     */
    public IRubyObject stringToInum(int base, boolean badcheck) {
        ByteList s = this.value;
        return ConvertBytes.byteListToInum(getRuntime(), s, base, badcheck);
    }

    public IRubyObject stringToInum19(int base, boolean badcheck) {
        ByteList s = this.value;
        return ConvertBytes.byteListToInum19(getRuntime(), s, base, badcheck);
    }

    /** rb_str_oct
     *
     */
    public IRubyObject oct(ThreadContext context) {
        return oct19(context);
    }

    @JRubyMethod(name = "oct")
    public IRubyObject oct19(ThreadContext context) {
        if (!value.getEncoding().isAsciiCompatible()) {
            throw context.runtime.newEncodingCompatibilityError("ASCII incompatible encoding: " + value.getEncoding());
        }
        return stringToInum(-8, false);
    }

    /** rb_str_hex
     *
     */
    public IRubyObject hex(ThreadContext context) {
        return hex19(context);
    }

    @JRubyMethod(name = "hex")
    public IRubyObject hex19(ThreadContext context) {
        if (!value.getEncoding().isAsciiCompatible()) {
            throw context.runtime.newEncodingCompatibilityError("ASCII incompatible encoding: " + value.getEncoding());
        }
        return stringToInum19(16, false);
    }

    /** rb_str_to_f
     *
     */
    public IRubyObject to_f() {
        return to_f19();
    }

    @JRubyMethod(name = "to_f")
    public IRubyObject to_f19() {
        return RubyNumeric.str2fnum19(getRuntime(), this, false);
    }

    /** rb_str_split_m
     *
     */
    public RubyArray split(ThreadContext context) {
        return split19(context);
    }

    public RubyArray split(ThreadContext context, IRubyObject arg0) {
        return split19(context, arg0);
    }

    public RubyArray split(ThreadContext context, IRubyObject arg0, IRubyObject arg1) {
        return split19(context, arg0, arg1);
    }

    private void populateCapturesForSplit(Ruby runtime, RubyArray result, Matcher matcher, boolean is19) {
        Region region = matcher.getRegion();
        for (int i = 1; i < region.numRegs; i++) {
            int beg = region.beg[i];
            if (beg == -1) continue;
            result.append(is19 ? makeShared19(runtime, beg, region.end[i] - beg) : makeShared(runtime, beg, region.end[i] - beg));
        }
    }

    @JRubyMethod(name = "split", writes = BACKREF)
    public RubyArray split19(ThreadContext context) {
        return split19(context, context.runtime.getNil());
    }

    @JRubyMethod(name = "split", writes = BACKREF)
    public RubyArray split19(ThreadContext context, IRubyObject arg0) {
        return splitCommon19(arg0, false, 0, 0, context, true);
    }

    @JRubyMethod(name = "split", writes = BACKREF)
    public RubyArray split19(ThreadContext context, IRubyObject arg0, IRubyObject arg1) {
        final int lim = RubyNumeric.num2int(arg1);
        if (lim <= 0) {
            return splitCommon19(arg0, false, lim, 1, context, true);
        } else {
            if (lim == 1) return value.getRealSize() == 0 ? context.runtime.newArray() : context.runtime.newArray(this);
            return splitCommon19(arg0, true, lim, 1, context, true);
        }
    }

    public RubyArray split19(ThreadContext context, IRubyObject arg0, boolean useBackref) {
        return splitCommon19(arg0, useBackref, flags, flags, context, useBackref);
    }

    private RubyArray splitCommon19(IRubyObject spat, final boolean limit, final int lim, final int i, ThreadContext context, boolean useBackref) {
        final RubyArray result;
        if (spat.isNil() && (spat = context.runtime.getGlobalVariables().get("$;")).isNil()) {
            result = awkSplit19(limit, lim, i);
        } else {
            if (spat instanceof RubyString) {
                ByteList spatValue = ((RubyString)spat).value;
                int len = spatValue.getRealSize();
                Encoding spatEnc = spatValue.getEncoding();
                if (len == 0) {
                    Regex pattern = RubyRegexp.getRegexpFromCache(context.runtime, spatValue, spatEnc, new RegexpOptions());
                    result = regexSplit19(context, pattern, pattern, limit, lim, i, useBackref);
                } else {
                    final int c;
                    byte[]bytes = spatValue.getUnsafeBytes();
                    int p = spatValue.getBegin();
                    if (spatEnc.isAsciiCompatible()) {
                        c = len == 1 ? bytes[p] & 0xff : -1;
                    } else {
                        c = len == StringSupport.preciseLength(spatEnc, bytes, p, p + len) ? spatEnc.mbcToCode(bytes, p, p + len) : -1;
                    }
                    result = c == ' ' ? awkSplit19(limit, lim, i) : stringSplit19(context, (RubyString)spat, limit, lim, i);
                }
            } else {
                final Regex pattern, prepared;

                Ruby runtime = context.runtime;
                if (spat instanceof RubyRegexp) {
                    RubyRegexp regexp = (RubyRegexp)spat;
                    pattern = regexp.getPattern();
                    prepared = regexp.preparePattern(this);
                } else {
                    pattern = getStringPattern19(runtime, spat);
                    prepared = RubyRegexp.preparePattern(runtime, pattern, this);
                }
                result = regexSplit19(context, pattern, prepared, limit, lim, i, useBackref);
            }
        }

        if (!limit && lim == 0) {
            while (result.size() > 0 && ((RubyString) result.eltInternal(result.size() - 1)).value.getRealSize() == 0) {
                result.pop(context);
            }
        }

        return result;
    }

    private RubyArray regexSplit19(ThreadContext context, Regex pattern, Regex prepared, boolean limit, int lim, int i, boolean useBackref) {
        Ruby runtime = context.runtime;

        int begin = value.getBegin();
        int len = value.getRealSize();
        int range = begin + len;
        byte[]bytes = value.getUnsafeBytes();

        final Matcher matcher = prepared.matcher(bytes, begin, range);

        RubyArray result = runtime.newArray();
        Encoding enc = value.getEncoding();
        boolean captures = pattern.numberOfCaptures() != 0;

        int end, beg = 0;
        boolean lastNull = false;
        int start = begin;
        while ((end = RubyRegexp.matcherSearch(runtime, matcher, start, range, Option.NONE)) >= 0) {
            if (start == end + begin && matcher.getBegin() == matcher.getEnd()) {
                if (len == 0) {
                    result.append(newEmptyString(runtime, getMetaClass()).infectBy(this));
                    break;
                } else if (lastNull) {
                    result.append(makeShared19(runtime, beg, StringSupport.length(enc, bytes, begin + beg, range)));
                    beg = start - begin;
                } else {
                    start += start == range ? 1 : StringSupport.length(enc, bytes, start, range);
                    lastNull = true;
                    continue;
                }
            } else {
                result.append(makeShared19(runtime, beg, end - beg));
                beg = matcher.getEnd();
                start = begin + beg;
            }
            lastNull = false;

            if (captures) populateCapturesForSplit(runtime, result, matcher, true);
            if (limit && lim <= ++i) break;
        }

        // only this case affects backrefs
        if (useBackref) context.setBackRef(runtime.getNil());

        if (len > 0 && (limit || len > beg || lim < 0)) result.append(makeShared19(runtime, beg, len - beg));
        return result;
    }

    private RubyArray awkSplit19(boolean limit, int lim, int i) {
        Ruby runtime = getRuntime();
        RubyArray result = runtime.newArray();

        byte[]bytes = value.getUnsafeBytes();
        int p = value.getBegin();
        int ptr = p;
        int len = value.getRealSize();
        int end = p + len;
        Encoding enc = value.getEncoding();
        boolean skip = true;

        int e = 0, b = 0;
        boolean singlebyte = singleByteOptimizable(enc);
        while (p < end) {
            final int c;
            if (singlebyte) {
                c = bytes[p++] & 0xff;
            } else {
                c = StringSupport.codePoint(runtime, enc, bytes, p, end);
                p += StringSupport.length(enc, bytes, p, end);
            }

            if (skip) {
                if (enc.isSpace(c)) {
                    b = p - ptr;
                } else {
                    e = p - ptr;
                    skip = false;
                    if (limit && lim <= i) break;
                }
            } else {
                if (enc.isSpace(c)) {
                    result.append(makeShared19(runtime, b, e - b));
                    skip = true;
                    b = p - ptr;
                    if (limit) i++;
                } else {
                    e = p - ptr;
                }
            }
        }

        if (len > 0 && (limit || len > b || lim < 0)) result.append(makeShared19(runtime, b, len - b));
        return result;
    }

    private RubyArray stringSplit19(ThreadContext context, RubyString spat, boolean limit, int lim, int i) {
        Ruby runtime = context.runtime;
        if (scanForCodeRange() == CR_BROKEN) throw runtime.newArgumentError("invalid byte sequence in " + value.getEncoding());
        if (spat.scanForCodeRange() == CR_BROKEN) throw runtime.newArgumentError("invalid byte sequence in " + spat.value.getEncoding());

        RubyArray result = runtime.newArray();
        Encoding enc = checkEncoding(spat);
        ByteList pattern = spat.value;

        byte[] patternBytes = pattern.getUnsafeBytes();
        int patternBegin = pattern.getBegin();
        int patternRealSize = pattern.getRealSize();

        byte[] bytes = value.getUnsafeBytes();
        int begin = value.getBegin();
        int realSize = value.getRealSize();

        int e, p = 0;

        while (p < realSize && (e = indexOf(bytes, begin, realSize, patternBytes, patternBegin, patternRealSize, p)) >= 0) {
            int t = enc.rightAdjustCharHead(bytes, p + begin, e + begin, begin + realSize) - begin;
            if (t != e) {
                p = t;
                continue;
            }
            result.append(makeShared19(runtime, p, e - p));
            p = e + pattern.getRealSize();
            if (limit && lim <= ++i) break;
        }

        if (value.getRealSize() > 0 && (limit || value.getRealSize() > p || lim < 0)) {
            result.append(makeShared19(runtime, p, value.getRealSize() - p));
        }

        return result;
    }

    // TODO: make the ByteList version public and use it, rather than copying here
    static int indexOf(byte[] source, int sourceOffset, int sourceCount, byte[] target, int targetOffset, int targetCount, int fromIndex) {
        if (fromIndex >= sourceCount) return (targetCount == 0 ? sourceCount : -1);
        if (fromIndex < 0) fromIndex = 0;
        if (targetCount == 0) return fromIndex;

        byte first  = target[targetOffset];
        int max = sourceOffset + (sourceCount - targetCount);

        for (int i = sourceOffset + fromIndex; i <= max; i++) {
            if (source[i] != first) while (++i <= max && source[i] != first);

            if (i <= max) {
                int j = i + 1;
                int end = j + targetCount - 1;
                for (int k = targetOffset + 1; j < end && source[j] == target[k]; j++, k++);

                if (j == end) return i - sourceOffset;
            }
        }
        return -1;
    }

    private RubyString getStringForPattern(IRubyObject obj) {
        if (obj instanceof RubyString) return (RubyString)obj;
        IRubyObject val = obj.checkStringType();
        if (val.isNil()) throw getRuntime().newTypeError("wrong argument type " + obj.getMetaClass() + " (expected Regexp)");
        return (RubyString)val;
    }

    /** get_pat (used by match/match19)
     *
     */
    private RubyRegexp getPattern(IRubyObject obj) {
        if (obj instanceof RubyRegexp) return (RubyRegexp)obj;
        return RubyRegexp.newRegexp(getRuntime(), getStringForPattern(obj).value);
    }

    private Regex getStringPattern19(Ruby runtime, IRubyObject obj) {
        RubyString str = getStringForPattern(obj);
        if (str.scanForCodeRange() == CR_BROKEN) {
            throw runtime.newRegexpError("invalid multybyte character: " +
                    RubyRegexp.regexpDescription19(runtime, str.value, new RegexpOptions(), str.value.getEncoding()).toString());
        }
        if (str.value.getEncoding().isDummy()) {
            throw runtime.newArgumentError("can't make regexp with dummy encoding");
        }

        return RubyRegexp.getQuotedRegexpFromCache19(runtime, str.value, new RegexpOptions(), str.isAsciiOnly());
    }

    /** rb_str_scan
     *
     */
    public IRubyObject scan(ThreadContext context, IRubyObject arg, Block block) {
        return scan19(context, arg, block);
    }

    private IRubyObject populateCapturesForScan(Ruby runtime, Matcher matcher, int range, int tuFlags, boolean is19) {
        Region region = matcher.getRegion();
        RubyArray result = getRuntime().newArray(region.numRegs);
        for (int i=1; i<region.numRegs; i++) {
            int beg = region.beg[i];
            if (beg == -1) {
                result.append(runtime.getNil());
            } else {
                RubyString substr = is19 ? makeShared19(runtime, beg, region.end[i] - beg) : makeShared(runtime, beg, region.end[i] - beg);
                substr.infectBy(tuFlags);
                result.append(substr);
            }
        }
        return result;
    }

    @JRubyMethod(name = "scan", reads = BACKREF, writes = BACKREF)
    public IRubyObject scan19(ThreadContext context, IRubyObject arg, Block block) {
        Ruby runtime = context.runtime;
        Encoding enc = EncodingUtils.STR_ENC_GET(this);
        final Regex pattern, prepared;
        final RubyRegexp regexp;
        final int tuFlags;
        if (arg instanceof RubyRegexp) {
            regexp = (RubyRegexp)arg;
            tuFlags = regexp.flags;
            pattern = regexp.getPattern();
            prepared = regexp.preparePattern(this);
        } else {
            regexp = null;
            tuFlags = arg.isTaint() ? RubyBasicObject.TAINTED_F : 0;
            pattern = getStringPattern19(runtime, arg);
            prepared = RubyRegexp.preparePattern(runtime, pattern, this);
        }

        if (block.isGiven()) {
            return scanIter19(context, pattern, prepared, enc, block, regexp, tuFlags);
        } else {
            return scanNoIter19(context, pattern, prepared, enc, regexp, tuFlags);
        }
    }

    private IRubyObject scanIter19(ThreadContext context, Regex pattern, Regex prepared, Encoding enc, Block block, RubyRegexp regexp, int tuFlags) {
        Ruby runtime = context.runtime;
        byte[]bytes = value.getUnsafeBytes();
        int begin = value.getBegin();
        int len = value.getRealSize();
        int range = begin + len;
        final Matcher matcher = prepared.matcher(bytes, begin, range);

        int end = 0;
        RubyMatchData match = null;
        if (pattern.numberOfCaptures() == 0) {
            while (RubyRegexp.matcherSearch(runtime, matcher, begin + end, range, Option.NONE) >= 0) {
                end = StringSupport.positionEndForScan(value, matcher, enc, begin, range);
                match = RubyRegexp.createMatchData19(context, this, matcher, pattern);
                match.regexp = regexp;
                RubyString substr = makeShared19(runtime, matcher.getBegin(), matcher.getEnd() - matcher.getBegin());
                substr.infectBy(tuFlags);
                match.infectBy(tuFlags);
                context.setBackRef(match);
                block.yield(context, substr);
                modifyCheck(bytes, len, enc);
            }
        } else {
            while (RubyRegexp.matcherSearch(runtime, matcher, begin + end, range, Option.NONE) >= 0) {
                end = StringSupport.positionEndForScan(value, matcher, enc, begin, range);
                match = RubyRegexp.createMatchData19(context, this, matcher, pattern);
                match.regexp = regexp;
                match.infectBy(tuFlags);
                context.setBackRef(match);
                block.yield(context, populateCapturesForScan(runtime, matcher, range, tuFlags, true));
                modifyCheck(bytes, len, enc);
            }
        }
        context.setBackRef(match == null ? runtime.getNil() : match);
        return this;
    }

    private IRubyObject scanNoIter19(ThreadContext context, Regex pattern, Regex prepared, Encoding enc, RubyRegexp regexp, int tuFlags) {
        Ruby runtime = context.runtime;
        byte[]bytes = value.getUnsafeBytes();
        int begin = value.getBegin();
        int range = begin + value.getRealSize();
        final Matcher matcher = prepared.matcher(bytes, begin, range);

        RubyArray ary = runtime.newArray();

        int end = 0;
        if (pattern.numberOfCaptures() == 0) {
            while (RubyRegexp.matcherSearch(runtime, matcher, begin + end, range, Option.NONE) >= 0) {
                end = StringSupport.positionEndForScan(value, matcher, enc, begin, range);
                RubyString substr = makeShared19(runtime, matcher.getBegin(), matcher.getEnd() - matcher.getBegin());
                substr.infectBy(tuFlags);
                ary.append(substr);
            }
        } else {
            while (RubyRegexp.matcherSearch(runtime, matcher, begin + end, range, Option.NONE) >= 0) {
                end = StringSupport.positionEndForScan(value, matcher, enc, begin, range);
                ary.append(populateCapturesForScan(runtime, matcher, range, tuFlags, true));
            }
        }

        if (ary.size() > 0) {
            RubyMatchData match = RubyRegexp.createMatchData19(context, this, matcher, pattern);
            match.regexp = regexp;
            match.infectBy(tuFlags);
            context.setBackRef(match);
        } else {
            context.setBackRef(runtime.getNil());
        }
        return ary;
    }

    @JRubyMethod(name = "start_with?")
    public IRubyObject start_with_p(ThreadContext context) {
        return context.runtime.getFalse();
    }

    @JRubyMethod(name = "start_with?")
    public IRubyObject start_with_p(ThreadContext context, IRubyObject arg) {
        return start_with_pCommon(arg) ? context.runtime.getTrue() : context.runtime.getFalse();
    }

    @JRubyMethod(name = "start_with?", rest = true)
    public IRubyObject start_with_p(ThreadContext context, IRubyObject[]args) {
        for (int i = 0; i < args.length; i++) {
            if (start_with_pCommon(args[i])) return context.runtime.getTrue();
        }
        return context.runtime.getFalse();
    }

    private boolean start_with_pCommon(IRubyObject arg) {
        RubyString otherString = arg.convertToString();

        checkEncoding(otherString);

        int otherLength = otherString.value.getRealSize();

        if (otherLength == 0) {
            // other is '', so return true
            return true;
        }

        if (value.getRealSize() < otherLength) return false;

        return value.startsWith(otherString.value);
    }

    @JRubyMethod(name = "end_with?")
    public IRubyObject end_with_p(ThreadContext context) {
        return context.runtime.getFalse();
    }

    @JRubyMethod(name = "end_with?")
    public IRubyObject end_with_p(ThreadContext context, IRubyObject arg) {
        return end_with_pCommon(arg) ? context.runtime.getTrue() : context.runtime.getFalse();
    }

    @JRubyMethod(name = "end_with?", rest = true)
    public IRubyObject end_with_p(ThreadContext context, IRubyObject[]args) {
        for (int i = 0; i < args.length; i++) {
            if (end_with_pCommon(args[i])) return context.runtime.getTrue();
        }
        return context.runtime.getFalse();
    }

    private boolean end_with_pCommon(IRubyObject arg) {
        RubyString otherString = arg.convertToString();

        Encoding enc = checkEncoding(otherString);

        int otherLength = otherString.value.getRealSize();

        if (otherLength == 0) {
            // other is '', so return true
            return true;
        }

        if (value.getRealSize() < otherLength) return false;

        int p = value.getBegin();
        int end = p + value.getRealSize();
        int s = end - otherLength;

        if (enc.leftAdjustCharHead(value.getUnsafeBytes(), p, s, end) != s) return false;

        return value.endsWith(otherString.value);
    }

    private static final ByteList SPACE_BYTELIST = new ByteList(ByteList.plain(" "));

    private IRubyObject justify19(ThreadContext context, IRubyObject arg0, int jflag) {
        Ruby runtime = context.runtime;
        RubyString result = justifyCommon(runtime, SPACE_BYTELIST,
                1,
                true, EncodingUtils.STR_ENC_GET(this), RubyFixnum.num2int(arg0), jflag);
        if (getCodeRange() != CR_BROKEN) result.setCodeRange(getCodeRange());
        return result;
    }

    private IRubyObject justify19(IRubyObject arg0, IRubyObject arg1, int jflag) {
        Ruby runtime = getRuntime();
        RubyString padStr = arg1.convertToString();
        ByteList pad = padStr.value;
        Encoding enc = checkEncoding(padStr);
        int padCharLen = StringSupport.strLengthFromRubyString(padStr, enc);
        if (pad.getRealSize() == 0 || padCharLen == 0) throw runtime.newArgumentError("zero width padding");
        int width = RubyFixnum.num2int(arg0);
        RubyString result = justifyCommon(runtime, pad,
                                                   padCharLen,
                                                   padStr.singleByteOptimizable(),
                                                   enc, width, jflag);
        if (RubyFixnum.num2int(result.length19()) > RubyFixnum.num2int(length19())) result.infectBy(padStr);
        int cr = CodeRangeSupport.codeRangeAnd(getCodeRange(), padStr.getCodeRange());
        if (cr != CR_BROKEN) result.setCodeRange(cr);
        return result;
    }

    private RubyString justifyCommon(Ruby runtime, ByteList pad, int padCharLen, boolean padSinglebyte, Encoding enc, int width, int jflag) {
        int len = StringSupport.strLengthFromRubyString(this, enc);
        if (width < 0 || len >= width) return strDup(runtime);
        int n = width - len;

        int llen = (jflag == 'l') ? 0 : ((jflag == 'r') ? n : n / 2);
        int rlen = n - llen;

        int padP = pad.getBegin();
        int padLen = pad.getRealSize();
        byte padBytes[] = pad.getUnsafeBytes();

        ByteList res = new ByteList(value.getRealSize() + n * padLen / padCharLen + 2);

        int p = res.getBegin();
        byte bytes[] = res.getUnsafeBytes();

        while (llen > 0) {
            if (padLen <= 1) {
                bytes[p++] = padBytes[padP];
                llen--;
            } else if (llen > padCharLen) {
                System.arraycopy(padBytes, padP, bytes, p, padLen);
                p += padLen;
                llen -= padCharLen;
            } else {
                int padPP = padSinglebyte ? padP + llen : StringSupport.nth(enc, padBytes, padP, padP + padLen, llen);
                n = padPP - padP;
                System.arraycopy(padBytes, padP, bytes, p, n);
                p += n;
                break;
            }
        }

        System.arraycopy(value.getUnsafeBytes(), value.getBegin(), bytes, p, value.getRealSize());
        p += value.getRealSize();

        while (rlen > 0) {
            if (padLen <= 1) {
                bytes[p++] = padBytes[padP];
                rlen--;
            } else if (rlen > padCharLen) {
                System.arraycopy(padBytes, padP, bytes, p, padLen);
                p += padLen;
                rlen -= padCharLen;
            } else {
                int padPP = padSinglebyte ? padP + rlen : StringSupport.nth(enc, padBytes, padP, padP + padLen, rlen);
                n = padPP - padP;
                System.arraycopy(padBytes, padP, bytes, p, n);
                p += n;
                break;
            }
        }

        res.setRealSize(p);

        RubyString result = new RubyString(runtime, getMetaClass(), res);
        if (RubyFixnum.num2int(result.length19()) > RubyFixnum.num2int(length19())) {
                 result.infectBy(this);
             }
        result.associateEncoding(enc);
        return result;
    }

    /** rb_str_ljust
     *
     */
    public IRubyObject ljust(IRubyObject arg0) {
        return ljust19(arg0);
    }

    public IRubyObject ljust(IRubyObject arg0, IRubyObject arg1) {
        return ljust19(arg0, arg1);
    }

    @JRubyMethod(name = "ljust")
    public IRubyObject ljust19(IRubyObject arg0) {
        return justify19(getRuntime().getCurrentContext(), arg0, 'l');
    }

    @JRubyMethod(name = "ljust")
    public IRubyObject ljust19(IRubyObject arg0, IRubyObject arg1) {
        return justify19(arg0, arg1, 'l');
    }

    /** rb_str_rjust
     *
     */
    public IRubyObject rjust(IRubyObject arg0) {
        return rjust19(arg0);
    }

    public IRubyObject rjust(IRubyObject arg0, IRubyObject arg1) {
        return rjust19(arg0, arg1);
    }

    @JRubyMethod(name = "rjust")
    public IRubyObject rjust19(IRubyObject arg0) {
        return justify19(getRuntime().getCurrentContext(), arg0, 'r');
    }

    @JRubyMethod(name = "rjust")
    public IRubyObject rjust19(IRubyObject arg0, IRubyObject arg1) {
        return justify19(arg0, arg1, 'r');
    }

    /** rb_str_center
     *
     */
    public IRubyObject center(IRubyObject arg0) {
        return center19(arg0);
    }

    public IRubyObject center(IRubyObject arg0, IRubyObject arg1) {
        return center19(arg0, arg1);
    }

    @JRubyMethod(name = "center")
    public IRubyObject center19(IRubyObject arg0) {
        return justify19(getRuntime().getCurrentContext(), arg0, 'c');
    }

    @JRubyMethod(name = "center")
    public IRubyObject center19(IRubyObject arg0, IRubyObject arg1) {
        return justify19(arg0, arg1, 'c');
    }

    @JRubyMethod(reads = BACKREF, writes = BACKREF)
    public IRubyObject partition(ThreadContext context, Block block) {
        return RubyEnumerable.partition(context, this, block);
    }

    @JRubyMethod(reads = BACKREF, writes = BACKREF)
    public IRubyObject partition(ThreadContext context, IRubyObject arg, Block block) {
        Ruby runtime = context.runtime;
        final int pos;
        final RubyString sep;
        if (arg instanceof RubyRegexp) {
            RubyRegexp regex = (RubyRegexp)arg;
            IRubyObject[] holder = {context.nil};

            pos = regex.search19(context, this, 0, false, holder);
            context.setBackRef(holder[0]);
            if (pos < 0) return partitionMismatch(runtime);
            sep = (RubyString)subpat19(runtime, context, regex);
            if (pos == 0 && sep.value.getRealSize() == 0) return partitionMismatch(runtime);
        } else {
            IRubyObject tmp = arg.checkStringType();
            if (tmp.isNil()) throw runtime.newTypeError("type mismatch: " + arg.getMetaClass().getName() + " given");
            sep = (RubyString)tmp;
            pos = StringSupport.index(this, sep, 0, this.checkEncoding(sep));
            if (pos < 0) return partitionMismatch(runtime);
        }

        return RubyArray.newArray(runtime, new IRubyObject[]{
                makeShared19(runtime, 0, pos),
                sep,
                makeShared19(runtime, pos + sep.value.getRealSize(), value.getRealSize() - pos - sep.value.getRealSize())});
    }

    private IRubyObject partitionMismatch(Ruby runtime) {
        return RubyArray.newArray(runtime, new IRubyObject[]{this, newEmptyString(runtime), newEmptyString(runtime)});
    }

    @JRubyMethod(name = "rpartition", reads = BACKREF, writes = BACKREF)
    public IRubyObject rpartition(ThreadContext context, IRubyObject arg) {
        Ruby runtime = context.runtime;
        final int pos;
        final RubyString sep;
        if (arg instanceof RubyRegexp) {
            RubyRegexp regex = (RubyRegexp)arg;
            IRubyObject[] holder = {context.nil};

            pos = regex.search19(context, this, value.getRealSize(), true, holder);
            context.setBackRef(holder[0]);

            if (pos < 0) return rpartitionMismatch(runtime);
            sep = (RubyString)RubyRegexp.nth_match(0, holder[0]);
        } else {
            IRubyObject tmp = arg.checkStringType();
            if (tmp.isNil()) throw runtime.newTypeError("type mismatch: " + arg.getMetaClass().getName() + " given");
            sep = (RubyString)tmp;
            pos = StringSupport.rindex(value, StringSupport.strLengthFromRubyString(this, this.checkEncoding(sep)), StringSupport.strLengthFromRubyString(sep, this.checkEncoding(sep)), subLength(value.getRealSize()), sep, this.checkEncoding(sep));
            if (pos < 0) return rpartitionMismatch(runtime);
        }

        return RubyArray.newArray(runtime, new IRubyObject[]{
                substr19(runtime, 0, pos),
                sep,
                substr19(runtime, pos + sep.strLength(), value.getRealSize())});
    }

    private IRubyObject rpartitionMismatch(Ruby runtime) {
        return RubyArray.newArray(runtime, new IRubyObject[]{newEmptyString(runtime), newEmptyString(runtime), this});
    }

    /** rb_str_chop / rb_str_chop_bang
     *
     */
    public IRubyObject chop(ThreadContext context) {
        return chop19(context);
    }

    public IRubyObject chop_bang(ThreadContext context) {
        return chop_bang19(context);
    }

    @JRubyMethod(name = "chop")
    public IRubyObject chop19(ThreadContext context) {
        Ruby runtime = context.runtime;
        if (value.getRealSize() == 0) return newEmptyString(runtime, getMetaClass(), value.getEncoding()).infectBy(this);
<<<<<<< HEAD
        return makeShared19(runtime, 0, StringSupport.choppedLength19(this, runtime));
=======
        return makeShared19(runtime, 0, choppedLength19(runtime, context));
>>>>>>> 3ffcfa9e
    }

    @JRubyMethod(name = "chop!")
    public IRubyObject chop_bang19(ThreadContext context) {
        modifyCheck();
        Ruby runtime = context.runtime;
        if (value.getRealSize() == 0) return runtime.getNil();
<<<<<<< HEAD
        view(0, StringSupport.choppedLength19(this, runtime));
=======
        view(0, choppedLength19(runtime, context));
>>>>>>> 3ffcfa9e
        if (getCodeRange() != CR_7BIT) clearCodeRange();
        return this;
    }

<<<<<<< HEAD
=======
    private int choppedLength19(Ruby runtime, ThreadContext context) {
        int p = value.getBegin();
        int end = p + value.getRealSize();

        if (p > end) return 0;
        byte bytes[] = value.getUnsafeBytes();
        Encoding enc = EncodingUtils.STR_ENC_GET(this);

        int s = enc.prevCharHead(bytes, p, end, end);
        if (s == -1) return 0;
        if (s > p && codePoint(runtime, enc, bytes, s, end) == '\n') {
            int s2 = enc.prevCharHead(bytes, p, s, end);
            if (s2 != -1 && codePoint(runtime, enc, bytes, s2, end) == '\r') s = s2;
        }
        return s - p;
    }

    /** rb_str_chop
     *
     */
>>>>>>> 3ffcfa9e
    public RubyString chomp(ThreadContext context) {
        return chomp19(context);
    }

    public RubyString chomp(ThreadContext context, IRubyObject arg0) {
        return chomp19(context, arg0);
    }

    /**
     * rb_str_chomp_bang
     *
     * In the common case, removes CR and LF characters in various ways depending on the value of
     *   the optional args[0].
     * If args.length==0 removes one instance of CR, CRLF or LF from the end of the string.
     * If args.length>0 and args[0] is "\n" then same behaviour as args.length==0 .
     * If args.length>0 and args[0] is "" then removes trailing multiple LF or CRLF (but no CRs at
     *   all(!)).
     */
    public IRubyObject chomp_bang(ThreadContext context) {
        return chomp_bang19(context);
    }

    public IRubyObject chomp_bang(ThreadContext context, IRubyObject arg0) {
        return chomp_bang19(context, arg0);
    }

    @JRubyMethod(name = "chomp")
    public RubyString chomp19(ThreadContext context) {
        RubyString str = strDup(context.runtime);
        str.chomp_bang19(context);
        return str;
    }

    @JRubyMethod(name = "chomp")
    public RubyString chomp19(ThreadContext context, IRubyObject arg0) {
        RubyString str = strDup(context.runtime);
        str.chomp_bang19(context, arg0);
        return str;
    }

    @JRubyMethod(name = "chomp!")
    public IRubyObject chomp_bang19(ThreadContext context) {
        Ruby runtime = context.runtime;
        if (value.getRealSize() == 0) return runtime.getNil();

        IRubyObject rsObj = runtime.getGlobalVariables().get("$/");

        if (rsObj == runtime.getGlobalVariables().getDefaultSeparator()) return smartChopBangCommon19(runtime);
        return chompBangCommon19(runtime, rsObj);
    }

    @JRubyMethod(name = "chomp!")
    public IRubyObject chomp_bang19(ThreadContext context, IRubyObject arg0) {
        modifyCheck();
        Ruby runtime = context.runtime;
        if (value.getRealSize() == 0) return runtime.getNil();
        return chompBangCommon19(runtime, arg0);
    }

    private IRubyObject chompBangCommon19(Ruby runtime, IRubyObject rsObj) {
        if (rsObj.isNil()) return rsObj;

        RubyString rs = rsObj.convertToString();
        int p = value.getBegin();
        int len = value.getRealSize();
        int end = p + len;
        byte[] bytes = value.getUnsafeBytes();

        int rslen = rs.value.getRealSize();
        if (rslen == 0) {
            while (len > 0 && bytes[p + len - 1] == (byte)'\n') {
                len--;
                if (len > 0 && bytes[p + len - 1] == (byte)'\r') len--;
            }
            if (len < value.getRealSize()) {
                keepCodeRange();
                view(0, len);
                return this;
            }
            return runtime.getNil();
        }

        if (rslen > len) return runtime.getNil();
        byte newline = rs.value.getUnsafeBytes()[rslen - 1];
        if (rslen == 1 && newline == (byte)'\n') return smartChopBangCommon19(runtime);

        Encoding enc = checkEncoding(rs);
        if (rs.scanForCodeRange() == CR_BROKEN) return runtime.getNil();

        int pp = end - rslen;
        if (bytes[p + len - 1] == newline && rslen <= 1 || value.endsWith(rs.value)) {
            if (enc.leftAdjustCharHead(bytes, p, pp, end) != pp) return runtime.getNil();
            if (getCodeRange() != CR_7BIT) clearCodeRange();
            view(0, value.getRealSize() - rslen);
            return this;
        }
        return runtime.getNil();
    }

    private IRubyObject smartChopBangCommon19(Ruby runtime) {
        final int p = value.getBegin();
        int len = value.getRealSize();
        int end = p + len;
        byte bytes[] = value.getUnsafeBytes();
        Encoding enc = value.getEncoding();

        keepCodeRange();
        if (enc.minLength() > 1) {
            int pp = enc.leftAdjustCharHead(bytes, p, end - enc.minLength(), end);
            if (enc.isNewLine(bytes, pp, end)) end = pp;
            pp = end - enc.minLength();
            if (pp >= p) {
                pp = enc.leftAdjustCharHead(bytes, p, pp, end);
                if (StringSupport.preciseLength(enc, bytes, pp, end) > 0 &&
                        enc.mbcToCode(bytes, pp, end) == '\r') end = pp;
            }
            if (end == p + value.getRealSize()) {
                modifyCheck();
                return runtime.getNil();
            }
            len = end - p;
            view(0, len);
        } else {
            if (bytes[p + len - 1] == (byte)'\n') {
                len--;
                if (len > 0 && bytes[p + len - 1] == (byte)'\r') len--;
                view(0, len);
            } else if (bytes[p + len - 1] == (byte)'\r') {
                len--;
                view(0, len);
            } else {
                modifyCheck();
                return runtime.getNil();
            }
        }
        return this;
    }

    /** rb_str_lstrip / rb_str_lstrip_bang
     *
     */
    public IRubyObject lstrip(ThreadContext context) {
        return lstrip19(context);
    }

    public IRubyObject lstrip_bang(ThreadContext context) {
        return lstrip_bang19(context);
    }

    @JRubyMethod(name = "lstrip")
    public IRubyObject lstrip19(ThreadContext context) {
        RubyString str = strDup(context.runtime);
        str.lstrip_bang19(context);
        return str;
    }

    @JRubyMethod(name = "lstrip!")
    public IRubyObject lstrip_bang19(ThreadContext context) {
        modifyCheck();
        Ruby runtime = context.runtime;
        if (value.getRealSize() == 0) {
            return runtime.getNil();
        }

        Encoding enc = EncodingUtils.STR_ENC_GET(this);
        int s = value.getBegin();
        int end = s + value.getRealSize();
        byte[]bytes = value.getUnsafeBytes();

        final IRubyObject result;
        if (singleByteOptimizable(enc)) {
            result = singleByteLStrip(runtime, bytes, s, end);
        } else {
            result = multiByteLStrip(runtime, enc, bytes, s, end);
        }
        keepCodeRange();
        return result;
    }

    private IRubyObject singleByteLStrip(Ruby runtime, byte[]bytes, int s, int end) {
        int p = s;
        while (p < end && ASCII.isSpace(bytes[p] & 0xff)) p++;
        if (p > s) {
            view(p - s, end - p);
            return this;
        }
        return runtime.getNil();
    }

    private IRubyObject multiByteLStrip(Ruby runtime, Encoding enc, byte[]bytes, int s, int end) {
        int p = s;

        while (p < end) {
            int c = codePoint(runtime, enc, bytes, p, end);
            if (!ASCII.isSpace(c)) break;
            p += codeLength(runtime, enc, c);
        }

        if (p > s) {
            view(p - s, end - p);
            return this;
        }

        return runtime.getNil();
    }

    /** rb_str_rstrip / rb_str_rstrip_bang
     *
     */
    public IRubyObject rstrip(ThreadContext context) {
        return rstrip19(context);
    }

    public IRubyObject rstrip_bang(ThreadContext context) {
        return rstrip_bang19(context);
    }

    @JRubyMethod(name = "rstrip")
    public IRubyObject rstrip19(ThreadContext context) {
        RubyString str = strDup(context.runtime);
        str.rstrip_bang19(context);
        return str;
    }

    @JRubyMethod(name = "rstrip!")
    public IRubyObject rstrip_bang19(ThreadContext context) {
        modifyCheck();
        Ruby runtime = context.runtime;
        if (value.getRealSize() == 0) {
            return runtime.getNil();
        }

        Encoding enc = EncodingUtils.STR_ENC_GET(this);
        IRubyObject result = singleByteOptimizable(enc) ?
            singleByteRStrip19(runtime) : multiByteRStrip19(runtime, context);

        keepCodeRange();
        return result;
    }

    // In 1.9 we strip any combination of \0 and \s
    private IRubyObject singleByteRStrip19(Ruby runtime) {
        byte[] bytes = value.getUnsafeBytes();
        int start = value.getBegin();
        int end = start + value.getRealSize();
        int endp = end - 1;
        while (endp >= start && (bytes[endp] == 0 ||
                ASCII.isSpace(bytes[endp] & 0xff))) endp--;

        if (endp < end - 1) {
            view(0, endp - start + 1);
            return this;
        }

        return runtime.getNil();
    }

    // In 1.9 we strip any combination of \0 and \s
    private IRubyObject multiByteRStrip19(Ruby runtime, ThreadContext context) {
        byte[] bytes = value.getUnsafeBytes();
        int start = value.getBegin();
        int end = start + value.getRealSize();
        Encoding enc = EncodingUtils.STR_ENC_GET(this);
        int endp = end;
        int prev;
        while ((prev = enc.prevCharHead(bytes, start, endp, end)) != -1) {
            int point = codePoint(runtime, enc, bytes, prev, end);
            if (point != 0 && !ASCII.isSpace(point)) break;
            endp = prev;
        }

        if (endp < end) {
            view(0, endp - start);
            return this;
        }
        return runtime.getNil();
    }

    /** rb_str_strip / rb_str_strip_bang
     *
     */
    public IRubyObject strip(ThreadContext context) {
        return strip19(context);
    }

    public IRubyObject strip_bang(ThreadContext context) {
        return strip_bang19(context);
    }

    @JRubyMethod(name = "strip")
    public IRubyObject strip19(ThreadContext context) {
        RubyString str = strDup(context.runtime);
        str.strip_bang19(context);
        return str;
    }

    @JRubyMethod(name = "strip!")
    public IRubyObject strip_bang19(ThreadContext context) {
        modifyCheck();

        IRubyObject left = lstrip_bang19(context);
        IRubyObject right = rstrip_bang19(context);

        return left.isNil() && right.isNil() ? context.runtime.getNil() : this;
    }

    /** rb_str_count
     *
     */
    public IRubyObject count(ThreadContext context) {
        return count19(context);
    }

    public IRubyObject count(ThreadContext context, IRubyObject arg) {
        return count19(context, arg);
    }

    public IRubyObject count(ThreadContext context, IRubyObject[] args) {
        return count19(context, args);
    }

    @JRubyMethod(name = "count")
    public IRubyObject count19(ThreadContext context) {
        throw context.runtime.newArgumentError("wrong number of arguments");
    }

    @JRubyMethod(name = "count")
    public IRubyObject count19(ThreadContext context, IRubyObject arg) {
        Ruby runtime = context.runtime;
        if (value.getRealSize() == 0) return RubyFixnum.zero(runtime);

        RubyString otherStr = arg.convertToString();
        ByteList otherBL = otherStr.getByteList();
        Encoding enc = checkEncoding(otherStr);

        if (otherBL.length() == 1 && enc.isAsciiCompatible() &&
                enc.isReverseMatchAllowed(otherBL.unsafeBytes(), otherBL.begin(), otherBL.begin() + otherBL.getRealSize()) &&
                scanForCodeRange() != CR_BROKEN) {
            int n = 0;
            int[] len_p = {0};
            int c = EncodingUtils.encCodepointLength(runtime, otherBL.unsafeBytes(), otherBL.begin(), otherBL.begin() + otherBL.getRealSize(), len_p, enc);

            if (value.length() ==0) return RubyFixnum.zero(runtime);
            byte[]bytes = value.unsafeBytes();
            int p = value.getBegin();
            int end = p + value.length();
            while (p < end) {
                if ((bytes[p++] & 0xff) == c) n++;
            }
            return RubyFixnum.newFixnum(runtime, n);
        }

        final boolean[]table = new boolean[StringSupport.TRANS_SIZE + 1];
        StringSupport.TrTables tables = StringSupport.trSetupTable(otherStr.value, context.runtime, table, null, true, enc);
        return runtime.newFixnum(StringSupport.countCommon19(value, runtime, table, tables, enc));
    }

    @JRubyMethod(name = "count", required = 1, rest = true)
    public IRubyObject count19(ThreadContext context, IRubyObject[] args) {
        Ruby runtime = context.runtime;
        if (value.getRealSize() == 0) return RubyFixnum.zero(runtime);

        RubyString otherStr = args[0].convertToString();
        Encoding enc = checkEncoding(otherStr);
        final boolean[]table = new boolean[StringSupport.TRANS_SIZE + 1];
        StringSupport.TrTables tables = StringSupport.trSetupTable(otherStr.value, runtime, table, null, true, enc);
        for (int i = 1; i<args.length; i++) {
            otherStr = args[i].convertToString();
            enc = checkEncoding(otherStr);
            tables = StringSupport.trSetupTable(otherStr.value, runtime, table, tables, false, enc);
        }

        return runtime.newFixnum(StringSupport.countCommon19(value, runtime, table, tables, enc));
    }

    /** rb_str_delete / rb_str_delete_bang
     *
     */
    public IRubyObject delete(ThreadContext context) {
        return delete19(context);
    }

    public IRubyObject delete(ThreadContext context, IRubyObject arg) {
        return delete19(context, arg);
    }

    public IRubyObject delete(ThreadContext context, IRubyObject[] args) {
        return delete19(context, args);
    }

    public IRubyObject delete_bang(ThreadContext context) {
        return delete_bang19(context);
    }

    public IRubyObject delete_bang(ThreadContext context, IRubyObject arg) {
        return delete_bang19(context, arg);
    }

    public IRubyObject delete_bang(ThreadContext context, IRubyObject[] args) {
        return delete_bang19(context, args);
    }

    @JRubyMethod(name = "delete")
    public IRubyObject delete19(ThreadContext context) {
        throw context.runtime.newArgumentError("wrong number of arguments");
    }

    @JRubyMethod(name = "delete")
    public IRubyObject delete19(ThreadContext context, IRubyObject arg) {
        RubyString str = strDup(context.runtime);
        str.delete_bang19(context, arg);
        return str;
    }

    @JRubyMethod(name = "delete", required = 1, rest = true)
    public IRubyObject delete19(ThreadContext context, IRubyObject[] args) {
        RubyString str = strDup(context.runtime);
        str.delete_bang19(context, args);
        return str;
    }

    @JRubyMethod(name = "delete!")
    public IRubyObject delete_bang19(ThreadContext context) {
        throw context.runtime.newArgumentError("wrong number of arguments");
    }

    @JRubyMethod(name = "delete!")
    public IRubyObject delete_bang19(ThreadContext context, IRubyObject arg) {
        Ruby runtime = context.runtime;
        if (value.getRealSize() == 0) return runtime.getNil();

        RubyString otherStr = arg.convertToString();
        Encoding enc = checkEncoding(otherStr);
        final boolean[]squeeze = new boolean[StringSupport.TRANS_SIZE + 1];
        StringSupport.TrTables tables = StringSupport.trSetupTable(otherStr.value, runtime, squeeze, null, true, enc);

        if (StringSupport.delete_bangCommon19(this, runtime, squeeze, tables, enc) == null) {
            return runtime.getNil();
        }

        return this;
    }

    @JRubyMethod(name = "delete!", required = 1, rest = true)
    public IRubyObject delete_bang19(ThreadContext context, IRubyObject[] args) {
        Ruby runtime = context.runtime;
        if (value.getRealSize() == 0) return runtime.getNil();

        RubyString otherStr = args[0].convertToString();
        Encoding enc = checkEncoding(otherStr);
        boolean[]squeeze = new boolean[StringSupport.TRANS_SIZE + 1];
        StringSupport.TrTables tables = StringSupport.trSetupTable(otherStr.value, runtime, squeeze, null, true, enc);
        for (int i=1; i<args.length; i++) {
            otherStr = args[i].convertToString();
            enc = checkEncoding(otherStr);
            tables = StringSupport.trSetupTable(otherStr.value, runtime, squeeze, tables, false, enc);
        }

        if (StringSupport.delete_bangCommon19(this, runtime, squeeze, tables, enc) == null) {
            return runtime.getNil();
        }

        return this;
    }

    /** rb_str_squeeze / rb_str_squeeze_bang
     *
     */
    public IRubyObject squeeze(ThreadContext context) {
        return squeeze19(context);
    }

    public IRubyObject squeeze(ThreadContext context, IRubyObject arg) {
        return squeeze19(context, arg);
    }

    public IRubyObject squeeze(ThreadContext context, IRubyObject[] args) {
        return squeeze19(context, args);
    }

    public IRubyObject squeeze_bang(ThreadContext context) {
        return squeeze_bang19(context);
    }

    public IRubyObject squeeze_bang(ThreadContext context, IRubyObject arg) {
        return squeeze_bang19(context, arg);
    }

    public IRubyObject squeeze_bang(ThreadContext context, IRubyObject[] args) {
        return squeeze_bang19(context, args);
    }

    private IRubyObject squeezeCommon(Ruby runtime, boolean squeeze[]) {
        int s = value.getBegin();
        int t = s;
        int send = s + value.getRealSize();
        byte[]bytes = value.getUnsafeBytes();
        int save = -1;

        while (s < send) {
            int c = bytes[s++] & 0xff;
            if (c != save || !squeeze[c]) bytes[t++] = (byte)(save = c);
        }

        if (t - value.getBegin() != value.getRealSize()) { // modified
            value.setRealSize(t - value.getBegin());
            return this;
        }

        return runtime.getNil();
    }

    @JRubyMethod(name = "squeeze")
    public IRubyObject squeeze19(ThreadContext context) {
        RubyString str = strDup(context.runtime);
        str.squeeze_bang19(context);
        return str;
    }

    @JRubyMethod(name = "squeeze")
    public IRubyObject squeeze19(ThreadContext context, IRubyObject arg) {
        RubyString str = strDup(context.runtime);
        str.squeeze_bang19(context, arg);
        return str;
    }

    @JRubyMethod(name = "squeeze", rest = true)
    public IRubyObject squeeze19(ThreadContext context, IRubyObject[] args) {
        RubyString str = strDup(context.runtime);
        str.squeeze_bang19(context, args);
        return str;
    }

    @JRubyMethod(name = "squeeze!")
    public IRubyObject squeeze_bang19(ThreadContext context) {
        Ruby runtime = context.runtime;
        if (value.getRealSize() == 0) {
            modifyCheck();
            return runtime.getNil();
        }
        final boolean squeeze[] = new boolean[StringSupport.TRANS_SIZE];
        for (int i=0; i< StringSupport.TRANS_SIZE; i++) squeeze[i] = true;

        modifyAndKeepCodeRange();
        if (singleByteOptimizable()) {
            return squeezeCommon(runtime, squeeze); // 1.8
        } else {
            return squeezeCommon19(runtime, squeeze, null, value.getEncoding(), false);
        }
    }

    @JRubyMethod(name = "squeeze!")
    public IRubyObject squeeze_bang19(ThreadContext context, IRubyObject arg) {
        Ruby runtime = context.runtime;
        if (value.getRealSize() == 0) {
            modifyCheck();
            return runtime.getNil();
        }

        RubyString otherStr = arg.convertToString();
        final boolean squeeze[] = new boolean[StringSupport.TRANS_SIZE + 1];
        StringSupport.TrTables tables = StringSupport.trSetupTable(otherStr.value, runtime, squeeze, null, true, checkEncoding(otherStr));

        modifyAndKeepCodeRange();
        if (singleByteOptimizable() && otherStr.singleByteOptimizable()) {
            return squeezeCommon(runtime, squeeze); // 1.8
        } else {
            return squeezeCommon19(runtime, squeeze, tables, value.getEncoding(), true);
        }

    }

    @JRubyMethod(name = "squeeze!", rest = true)
    public IRubyObject squeeze_bang19(ThreadContext context, IRubyObject[] args) {
        Ruby runtime = context.runtime;
        if (value.getRealSize() == 0) {
            modifyCheck();
            return runtime.getNil();
        }

        RubyString otherStr = args[0].convertToString();
        Encoding enc = checkEncoding(otherStr);
        final boolean squeeze[] = new boolean[StringSupport.TRANS_SIZE + 1];
        StringSupport.TrTables tables = StringSupport.trSetupTable(otherStr.value, runtime, squeeze, null, true, enc);

        boolean singlebyte = singleByteOptimizable() && otherStr.singleByteOptimizable();
        for (int i=1; i<args.length; i++) {
            otherStr = args[i].convertToString();
            enc = checkEncoding(otherStr);
            singlebyte = singlebyte && otherStr.singleByteOptimizable();
            tables = StringSupport.trSetupTable(otherStr.value, runtime, squeeze, tables, false, enc);
        }

        modifyAndKeepCodeRange();
        if (singlebyte) {
            return squeezeCommon(runtime, squeeze); // 1.8
        } else {
            return squeezeCommon19(runtime, squeeze, tables, enc, true);
        }
    }

    private IRubyObject squeezeCommon19(Ruby runtime, boolean squeeze[], StringSupport.TrTables tables, Encoding enc, boolean isArg) {
        int s = value.getBegin();
        int t = s;
        int send = s + value.getRealSize();
        byte[]bytes = value.getUnsafeBytes();
        int save = -1;
        int c;

        while (s < send) {
            if (enc.isAsciiCompatible() && (c = bytes[s] & 0xff) < 0x80) {
                if (c != save || (isArg && !squeeze[c])) bytes[t++] = (byte)(save = c);
                s++;
            } else {
                c = codePoint(runtime, enc, bytes, s, send);
                int cl = codeLength(runtime, enc, c);
                if (c != save || (isArg && !StringSupport.trFind(c, squeeze, tables))) {
                    if (t != s) enc.codeToMbc(c, bytes, t);
                    save = c;
                    t += cl;
                }
                s += cl;
            }
        }

        if (t - value.getBegin() != value.getRealSize()) { // modified
            value.setRealSize(t - value.getBegin());
            return this;
        }

        return runtime.getNil();
    }

    /** rb_str_tr / rb_str_tr_bang
     *
     */
    public IRubyObject tr(ThreadContext context, IRubyObject src, IRubyObject repl) {
        return tr19(context, src, repl);
    }

    public IRubyObject tr_bang(ThreadContext context, IRubyObject src, IRubyObject repl) {
        return tr_bang19(context, src, repl);
    }

    @JRubyMethod(name = "tr")
    public IRubyObject tr19(ThreadContext context, IRubyObject src, IRubyObject repl) {
        RubyString str = strDup(context.runtime);
        str.trTrans19(context, src, repl, false);
        return str;
    }

    @JRubyMethod(name = "tr!")
    public IRubyObject tr_bang19(ThreadContext context, IRubyObject src, IRubyObject repl) {
        return trTrans19(context, src, repl, false);
    }

    private IRubyObject trTrans19(ThreadContext context, IRubyObject src, IRubyObject repl, boolean sflag) {
        Ruby runtime = context.runtime;

        RubyString replStr = repl.convertToString();
        ByteList replList = replStr.value;
        RubyString srcStr = src.convertToString();
        ByteList srcList = srcStr.value;

        if (value.getRealSize() == 0) return runtime.getNil();
        if (replList.getRealSize() == 0) return delete_bang19(context, src);

        int cr = getCodeRange();
        Encoding e1 = checkEncoding(srcStr);
        Encoding e2 = checkEncoding(replStr);
        Encoding enc = e1 == e2 ? e1 : srcStr.checkEncoding(replStr);

        final StringSupport.TR trSrc = new StringSupport.TR(srcList);
        boolean cflag = false;
        int[] l = {0};

        if (value.getRealSize() > 1 &&
                EncodingUtils.encAscget(trSrc.buf, trSrc.p, trSrc.pend, l, enc) == '^' &&
                trSrc.p + 1 < trSrc.pend){
            cflag = true;
            trSrc.p++;
        }

        int c, c0, last = 0;
        final int[]trans = new int[StringSupport.TRANS_SIZE];
        final StringSupport.TR trRepl = new StringSupport.TR(replList);
        boolean modify = false;
        IntHash<Integer> hash = null;
        boolean singlebyte = singleByteOptimizable();

        if (cflag) {
            for (int i=0; i< StringSupport.TRANS_SIZE; i++) {
                trans[i] = 1;
            }

            while ((c = StringSupport.trNext(trSrc, runtime, enc)) != -1) {
                if (c < StringSupport.TRANS_SIZE) {
                    trans[c] = -1;
                } else {
                    if (hash == null) hash = new IntHash<Integer>();
                    hash.put(c, 1); // QTRUE
                }
            }
            while ((c = StringSupport.trNext(trRepl, runtime, enc)) != -1) {}  /* retrieve last replacer */
            last = trRepl.now;
            for (int i=0; i< StringSupport.TRANS_SIZE; i++) {
                if (trans[i] != -1) {
                    trans[i] = last;
                }
            }
        } else {
            for (int i=0; i< StringSupport.TRANS_SIZE; i++) {
                trans[i] = -1;
            }

            while ((c = StringSupport.trNext(trSrc, runtime, enc)) != -1) {
                int r = StringSupport.trNext(trRepl, runtime, enc);
                if (r == -1) r = trRepl.now;
                if (c < StringSupport.TRANS_SIZE) {
                    trans[c] = r;
                    if (codeLength(runtime, enc, r) != 1) singlebyte = false;
                } else {
                    if (hash == null) hash = new IntHash<Integer>();
                    hash.put(c, r);
                }
            }
        }

        if (cr == CR_VALID) {
            cr = CR_7BIT;
        }
        modifyAndKeepCodeRange();
        int s = value.getBegin();
        int send = s + value.getRealSize();
        byte sbytes[] = value.getUnsafeBytes();

        if (sflag) {
            int clen, tlen;
            int max = value.getRealSize();
            int save = -1;
            byte[] buf = new byte[max];
            int t = 0;
            while (s < send) {
                boolean mayModify = false;
                c0 = c = codePoint(runtime, e1, sbytes, s, send);
                clen = codeLength(runtime, e1, c);
                tlen = enc == e1 ? clen : codeLength(runtime, enc, c);
                s += clen;

                if (c < TRANS_SIZE) {
                    c = trCode(c, trans, hash, cflag, last, false);
                } else if (hash != null) {
                    Integer tmp = hash.get(c);
                    if (tmp == null) {
                        if (cflag) {
                            c = last;
                        } else {
                            c = -1;
                        }
                    } else if (cflag) {
                        c = -1;
                    } else {
                        c = tmp;
                    }
                } else {
                    c = -1;
                }

                if (c != -1) {
                    if (save == c) {
                        if (cr == CR_7BIT && !Encoding.isAscii(c)) cr = CR_VALID;
                        continue;
                    }
                    save = c;
                    tlen = codeLength(runtime, enc, c);
                    modify = true;
                } else {
                    save = -1;
                    c = c0;
                    if (enc != e1) mayModify = true;
                }

                while (t + tlen >= max) {
                    max *= 2;
                    buf = Arrays.copyOf(buf, max);
                }
                enc.codeToMbc(c, buf, t);
                if (mayModify && ByteList.memcmp(sbytes, s, buf, t, tlen) != 0) modify = true;
                if (cr == CR_7BIT && !Encoding.isAscii(c)) cr = CR_VALID;
                t += tlen;
            }
            value.setUnsafeBytes(buf);
            value.setRealSize(t);
        } else if (enc.isSingleByte() || (singlebyte && hash == null)) {
            while (s < send) {
                c = sbytes[s] & 0xff;
                if (trans[c] != -1) {
                    if (!cflag) {
                        c = trans[c];
                        sbytes[s] = (byte)c;
                    } else {
                        sbytes[s] = (byte)last;
                    }
                    modify = true;
                }
                if (cr == CR_7BIT && !Encoding.isAscii(c)) cr = CR_VALID;
                s++;
            }
        } else {
            int clen, tlen, max = (int)(value.realSize() * 1.2);
            byte[]buf = new byte[max];
            int t = 0;

            while (s < send) {
                boolean mayModify = false;
                c0 = c = codePoint(runtime, e1, sbytes, s, send);
                clen = codeLength(runtime, e1, c);
                tlen = enc == e1 ? clen : codeLength(runtime, enc, c);

                c = trCode(c, trans, hash, cflag, last, true);
                if (c < TRANS_SIZE) {
                    c = trans[c];
                } else if (hash != null) {
                    Integer tmp = hash.get(c);
                    if (tmp == null) {
                        if (cflag) {
                            c = last;
                        } else {
                            c = -1;
                        }
                    } else if (cflag) {
                        c = -1;
                    } else {
                        c = tmp;
                    }
                }
                else {
                    c = cflag ? last : -1;
                }
                if (c != -1) {
                    tlen = codeLength(runtime, enc, c);
                    modify = true;
                } else {
                    c = c0;
                    if (enc != e1) mayModify = true;
                }
                while (t + tlen >= max) {
                    max <<= 1;
                    buf = Arrays.copyOf(buf, max);
                }
                if (s != t) {
                    enc.codeToMbc(c, buf, t);
                    if (mayModify && ByteList.memcmp(sbytes, s, buf, t, tlen) != 0) {
                        modify = true;
                    }
                }

                if (cr == CR_7BIT && !Encoding.isAscii(c)) cr = CR_VALID;
                s += clen;
                t += tlen;
            }
            value.setUnsafeBytes(buf);
            value.setRealSize(t);
        }

        if (modify) {
            if (cr != CR_BROKEN) setCodeRange(cr);
            associateEncoding(enc);
            return this;
        }
        return runtime.getNil();
    }

    private int trCode(int c, int[]trans, IntHash<Integer> hash, boolean cflag, int last, boolean set) {
        if (c < StringSupport.TRANS_SIZE) {
            return trans[c];
        } else if (hash != null) {
            Integer tmp = hash.get(c);
            if (tmp == null) {
                return cflag ? last : -1;
            } else {
                return cflag ? -1 : tmp;
            }
        } else {
            return cflag && set ? last : -1;
        }
    }

    /** rb_str_tr_s / rb_str_tr_s_bang
     *
     */
    public IRubyObject tr_s(ThreadContext context, IRubyObject src, IRubyObject repl) {
        return tr_s19(context, src, repl);
    }

    public IRubyObject tr_s_bang(ThreadContext context, IRubyObject src, IRubyObject repl) {
        return tr_s_bang19(context, src, repl);
    }

    @JRubyMethod(name = "tr_s")
    public IRubyObject tr_s19(ThreadContext context, IRubyObject src, IRubyObject repl) {
        RubyString str = strDup(context.runtime);
        str.trTrans19(context, src, repl, true);
        return str;
    }

    @JRubyMethod(name = "tr_s!")
    public IRubyObject tr_s_bang19(ThreadContext context, IRubyObject src, IRubyObject repl) {
        return trTrans19(context, src, repl, true);
    }

    /** rb_str_each_line
     *
     */
    public IRubyObject each_line(ThreadContext context, Block block) {
        return each_lineCommon(context, context.runtime.getGlobalVariables().get("$/"), block);
    }

    public IRubyObject each_line(ThreadContext context, IRubyObject arg, Block block) {
        return each_lineCommon(context, arg, block);
    }

    public IRubyObject each_lineCommon(ThreadContext context, IRubyObject sep, Block block) {
        Ruby runtime = context.runtime;
        if (sep.isNil()) {
            block.yield(context, this);
            return this;
        }

        RubyString sepStr = sep.convertToString();
        ByteList sepValue = sepStr.value;
        int rslen = sepValue.getRealSize();

        final byte newline;
        if (rslen == 0) {
            newline = '\n';
        } else {
            newline = sepValue.getUnsafeBytes()[sepValue.getBegin() + rslen - 1];
        }

        int p = value.getBegin();
        int end = p + value.getRealSize();
        int ptr = p, s = p;
        int len = value.getRealSize();
        byte[] bytes = value.getUnsafeBytes();

        p += rslen;

        for (; p < end; p++) {
            if (rslen == 0 && bytes[p] == '\n') {
                if (++p == end || bytes[p] != '\n') continue;
                while(p < end && bytes[p] == '\n') p++;
            }
            if (ptr < p && bytes[p - 1] == newline &&
               (rslen <= 1 ||
                ByteList.memcmp(sepValue.getUnsafeBytes(), sepValue.getBegin(), rslen, bytes, p - rslen, rslen) == 0)) {
                block.yield(context, makeShared(runtime, s - ptr, p - s).infectBy(this));
                modifyCheck(bytes, len);
                s = p;
            }
        }

        if (s != end) {
            if (p > end) p = end;
            block.yield(context, makeShared(runtime, s - ptr, p - s).infectBy(this));
        }

        return this;
    }

    @JRubyMethod(name = "each_line")
    public IRubyObject each_line19(ThreadContext context, Block block) {
        return block.isGiven() ? each_lineCommon19(context, block) :
            enumeratorize(context.runtime, this, "each_line");
    }

    @JRubyMethod(name = "each_line")
    public IRubyObject each_line19(ThreadContext context, IRubyObject arg, Block block) {
        return block.isGiven() ? each_lineCommon19(context, arg, block) :
            enumeratorize(context.runtime, this, "each_line", arg);
    }

    public IRubyObject lines(ThreadContext context, Block block) {
        return lines20(context, block);
    }

    public IRubyObject lines(ThreadContext context, IRubyObject arg, Block block) {
        return lines20(context, arg, block);
    }

    @JRubyMethod(name = "lines")
    public IRubyObject lines20(ThreadContext context, Block block) {
        if (block.isGiven()) {
            context.runtime.getWarnings().warn("passing a block to String#lines is deprecated");
            return each_lineCommon19(context, block);
        }
        // FIXME: Inefficient; build array manually rather than via Enumerator
        return enumeratorize(context.runtime, this, "each_line").callMethod(context, "to_a");
    }

    @JRubyMethod(name = "lines")
    public IRubyObject lines20(ThreadContext context, IRubyObject arg, Block block) {
        if (block.isGiven()) {
            context.runtime.getWarnings().warn("passing a block to String#lines is deprecated");
            return each_lineCommon19(context, arg, block);
        }
        // FIXME: Inefficient; build array manually rather than via Enumerator
        return enumeratorize(context.runtime, this, "each_line", arg).callMethod(context, "to_a");
    }

    private IRubyObject each_lineCommon19(ThreadContext context, Block block) {
        return each_lineCommon19(context, context.runtime.getGlobalVariables().get("$/"), block);
    }

    private IRubyObject each_lineCommon19(ThreadContext context, IRubyObject sep, Block block) {
        Ruby runtime = context.runtime;
        if (sep.isNil()) {
            block.yield(context, this);
            return this;
        }
        if (! sep.respondsTo("to_str")) {
            throw runtime.newTypeError("can't convert " + sep.getMetaClass() + " into String");
        }

        ByteList val = value.shallowDup();
        int p = val.getBegin();
        int s = p;
        int offset = p;
        int len = val.getRealSize();
        int end = p + len;
        byte[]bytes = val.getUnsafeBytes();

        final Encoding enc;
        RubyString sepStr = sep.convertToString();
        if (sepStr == runtime.getGlobalVariables().getDefaultSeparator()) {
            enc = val.getEncoding();
            while (p < end) {
                if (bytes[p] == (byte)'\n') {
                    int p0 = enc.leftAdjustCharHead(bytes, s, p, end);
                    if (enc.isNewLine(bytes, p0, end)) {
                        p = p0 + StringSupport.length(enc, bytes, p0, end);
                        block.yield(context, makeShared19(runtime, val, s - offset, p - s).infectBy(this));
                        s = p;
                        continue;
                    }
                }
                p++;
            }
        } else {
            enc = checkEncoding(sepStr);
            ByteList sepValue = sepStr.value;
            final int newLine;
            int rslen = sepValue.getRealSize();
            if (rslen == 0) {
                newLine = '\n';
            } else {
                newLine = codePoint(runtime, enc, sepValue.getUnsafeBytes(), sepValue.getBegin(), sepValue.getBegin() + sepValue.getRealSize());
            }

            while (p < end) {
                int c = codePoint(runtime, enc, bytes, p, end);
                again: do {
                    int n = codeLength(runtime, enc, c);
                    if (rslen == 0 && c == newLine) {
                        p += n;
                        if (p < end && (c = codePoint(runtime, enc, bytes, p, end)) != newLine) continue again;
                        while (p < end && codePoint(runtime, enc, bytes, p, end) == newLine) p += n;
                        p -= n;
                    }
                    if (c == newLine &&
                            rslen <= end - p &&
                            (rslen <= 1 ||
                            ByteList.memcmp(sepValue.getUnsafeBytes(), sepValue.getBegin(), rslen, bytes, p, rslen) == 0)) {
                        block.yield(context, makeShared19(runtime, val, s - offset, p - s + (rslen != 0 ? rslen : n)).infectBy(this));
                        s = p + (rslen != 0 ? rslen : n);
                    }
                    p += n;
                } while (false);
            }
        }

        if (s != end) {
            block.yield(context, makeShared19(runtime, val, s-offset, end - s).infectBy(this));
        }
        return this;
    }

    /**
     * rb_str_each_byte
     */
    public RubyString each_byte(ThreadContext context, Block block) {
        Ruby runtime = context.runtime;
        // Check the length every iteration, since
        // the block can modify this string.
        for (int i = 0; i < value.length(); i++) {
            block.yield(context, runtime.newFixnum(value.get(i) & 0xFF));
        }
        return this;
    }

    @JRubyMethod(name = "each_byte")
    public IRubyObject each_byte19(ThreadContext context, Block block) {
        return enumerateBytes(context, "each_byte", block, false);
    }

    @JRubyMethod
    public IRubyObject bytes(ThreadContext context, Block block) {
        return enumerateBytes(context, "bytes", block, true);
    }

    @JRubyMethod(name = "each_char")
    public IRubyObject each_char19(ThreadContext context, Block block) {
        return enumerateChars(context, "each_char", block, false);
    }

    @JRubyMethod(name = "chars")
    public IRubyObject chars19(ThreadContext context, Block block) {
        return enumerateChars(context, "chars", block, true);
    }

    private SizeFn eachCharSizeFn() {
        final RubyString self = this;
        return new SizeFn() {
            @Override
            public IRubyObject size(IRubyObject[] args) {
                return self.length();
            }
        };
    }

    /** rb_str_each_codepoint
     *
     */
    @JRubyMethod
    public IRubyObject each_codepoint(ThreadContext context, Block block) {
        return enumerateCodepoints(context, "each_codepoint", block, false);
    }

    @JRubyMethod
    public IRubyObject codepoints(ThreadContext context, Block block) {
        return enumerateCodepoints(context, "codepoints", block, true);
    }

    // MRI: rb_str_enumerate_chars
    private IRubyObject enumerateChars(ThreadContext context, String name, Block block, boolean wantarray) {
        Ruby runtime = context.runtime;
        RubyString str = this;
        IRubyObject orig = str;
        IRubyObject substr;
        int i, len, n;
        byte[] ptrBytes;
        int ptr;
        Encoding enc;
        RubyArray ary = null;

        str = RubyString.newString(runtime, str.getByteList().dup());
        ByteList strByteList = str.getByteList();
        ptrBytes = strByteList.unsafeBytes();
        ptr = strByteList.begin();
        len = strByteList.getRealSize();
        enc = str.getEncoding();

        if (block.isGiven()) {
            if (wantarray) {
                // this code should be live in 3.0
                if (false) { // #if STRING_ENUMERATORS_WANTARRAY
                    runtime.getWarnings().warn("given block not used");
                    ary = RubyArray.newArray(runtime, str.length().getLongValue());
                } else {
                    runtime.getWarnings().warning("passing a block to String#chars is deprecated");
                    wantarray = false;
                }
            }
        }
        else {
            if (wantarray)
                ary = RubyArray.newArray(runtime, str.length().getLongValue());
            else
                return enumeratorizeWithSize(context, this, name, eachCharSizeFn());
        }

        switch (getCodeRange()) {
            case CR_VALID:
            case CR_7BIT:
                for (i = 0; i < len; i += n) {
                    n = StringSupport.encFastMBCLen(ptrBytes, ptr + i, ptr + len, enc);
                    substr = str.substr(runtime, i, n);
                    if (wantarray)
                        ary.push(substr);
                    else
                        block.yield(context, substr);
                }
                break;
            default:
                for (i = 0; i < len; i += n) {
                    n = StringSupport.length(enc, ptrBytes, ptr + i, ptr + len);
                    substr = str.substr(runtime, i, n);
                    if (wantarray)
                        ary.push(substr);
                    else
                        block.yield(context, substr);
                }
        }
        if (wantarray)
            return ary;
        else
            return orig;
    }

    // MRI: rb_str_enumerate_codepoints
    private IRubyObject enumerateCodepoints(ThreadContext context, String name, Block block, boolean wantarray) {
        Ruby runtime = context.runtime;
        RubyString str = this;
        IRubyObject orig = str;
        int n;
        int c;
        byte[] ptrBytes;
        int ptr, end;
        Encoding enc;
        RubyArray ary = null;

        if (singleByteOptimizable())
            return enumerateBytes(context, name, block, wantarray);

        str = RubyString.newString(runtime, str.getByteList().dup());
        ByteList strByteList = str.getByteList();
        ptrBytes = strByteList.unsafeBytes();
        ptr = strByteList.begin();
        end = ptr + strByteList.getRealSize();
        enc = EncodingUtils.STR_ENC_GET(str);

        if (block.isGiven()) {
            if (wantarray) {
                // this code should be live in 3.0
                if (false) { // #if STRING_ENUMERATORS_WANTARRAY
                    runtime.getWarnings().warn("given block not used");
                    ary = RubyArray.newArray(runtime, str.length().getLongValue());
                } else {
                    runtime.getWarnings().warning("passing a block to String#codepoints is deprecated");
                    wantarray = false;
                }
            }
        }
        else {
            if (wantarray)
                ary = RubyArray.newArray(runtime, str.length().getLongValue());
            else
                return enumeratorizeWithSize(context, str, name, eachCodepointSizeFn());
        }

        while (ptr < end) {
            c = codePoint(runtime, enc, ptrBytes, ptr, end);
            n = codeLength(runtime, enc, c);
            if (wantarray)
                ary.push(RubyFixnum.newFixnum(runtime, c));
            else
                block.yield(context, RubyFixnum.newFixnum(runtime, c));
            ptr += n;
        }
        if (wantarray)
            return ary;
        else
            return orig;
    }

    private IRubyObject enumerateBytes(ThreadContext context, String name, Block block, boolean wantarray) {
        Ruby runtime = context.runtime;
        RubyString str = this;
        int i;
        RubyArray ary = null;

        if (block.isGiven()) {
            if (wantarray) {
                // this code should be live in 3.0
                if (false) { // #if STRING_ENUMERATORS_WANTARRAY
                    runtime.getWarnings().warn("given block not used");
                    ary = RubyArray.newArray(runtime);
                } else {
                    runtime.getWarnings().warning("passing a block to String#bytes is deprecated");
                    wantarray = false;
                }
            }
        }
        else {
            if (wantarray)
                ary = RubyArray.newArray(runtime, str.size());
            else
                return enumeratorizeWithSize(context, str, name, eachByteSizeFn());
        }

        for (i=0; i<str.size(); i++) {
            RubyFixnum bite = RubyFixnum.newFixnum(runtime, str.getByteList().get(i) & 0xff);
            if (wantarray)
                ary.push(bite);
            else
                block.yield(context, bite);
        }
        if (wantarray)
            return ary;
        else
            return str;
    }

    private SizeFn eachCodepointSizeFn() {
        final RubyString self = this;
        return new SizeFn() {
            @Override
            public IRubyObject size(IRubyObject[] args) {
                return self.length();
            }
        };
    }

    /** rb_str_intern
     *
     */
    private RubySymbol to_sym() {
        RubySymbol specialCaseIntern = checkSpecialCasesIntern(value);
        if (specialCaseIntern != null) return specialCaseIntern;

        RubySymbol symbol = getRuntime().getSymbolTable().getSymbol(value);
        if (symbol.getBytes() == value) shareLevel = SHARE_LEVEL_BYTELIST;
        return symbol;
    }

    private RubySymbol checkSpecialCasesIntern(ByteList value) {
        String[][] opTable = opTable19;

        for (int i = 0; i < opTable.length; i++) {
            String op = opTable[i][1];
            if (value.toString().equals(op)) {
                return getRuntime().getSymbolTable().getSymbol(opTable[i][0]);
            }
        }

        return null;
    }

    public RubySymbol intern() {
        return intern19();
    }

    @JRubyMethod(name = {"to_sym", "intern"})
    public RubySymbol intern19() {
        return to_sym();
    }

    @JRubyMethod
    public IRubyObject ord(ThreadContext context) {
        Ruby runtime = context.runtime;
        return RubyFixnum.newFixnum(runtime, codePoint(runtime, EncodingUtils.STR_ENC_GET(this), value.getUnsafeBytes(), value.getBegin(),
                value.getBegin() + value.getRealSize()));
    }

    @JRubyMethod
    public IRubyObject sum(ThreadContext context) {
        return sumCommon(context, 16);
    }

    @JRubyMethod
    public IRubyObject sum(ThreadContext context, IRubyObject arg) {
        return sumCommon(context, RubyNumeric.num2long(arg));
    }

    public IRubyObject sumCommon(ThreadContext context, long bits) {
        Ruby runtime = context.runtime;

        byte[]bytes = value.getUnsafeBytes();
        int p = value.getBegin();
        int len = value.getRealSize();
        int end = p + len;

        if (bits >= 8 * 8) { // long size * bits in byte
            IRubyObject one = RubyFixnum.one(runtime);
            IRubyObject sum = RubyFixnum.zero(runtime);
            while (p < end) {
                modifyCheck(bytes, len);
                sum = sum.callMethod(context, "+", RubyFixnum.newFixnum(runtime, bytes[p++] & 0xff));
            }
            if (bits != 0) {
                IRubyObject mod = one.callMethod(context, "<<", RubyFixnum.newFixnum(runtime, bits));
                sum = sum.callMethod(context, "&", mod.callMethod(context, "-", one));
            }
            return sum;
        } else {
            long sum = 0;
            while (p < end) {
                modifyCheck(bytes, len);
                sum += bytes[p++] & 0xff;
            }
            return RubyFixnum.newFixnum(runtime, bits == 0 ? sum : sum & (1L << bits) - 1L);
        }
    }

    /** string_to_c
     *
     */
    @JRubyMethod
    public IRubyObject to_c(ThreadContext context) {
        Ruby runtime = context.runtime;

        RubyString underscore = runtime.newString(new ByteList(new byte[]{'_'}));
        RubyRegexp underscore_pattern = RubyRegexp.newDummyRegexp(runtime, Numeric.ComplexPatterns.underscores_pat);
        IRubyObject s = this.gsubCommon19(context, null, underscore, null, underscore_pattern, false, 0, false);

        RubyArray a = RubyComplex.str_to_c_internal(context, s);

        if (!a.eltInternal(0).isNil()) {
            return a.eltInternal(0);
        } else {
            return RubyComplex.newComplexCanonicalize(context, RubyFixnum.zero(runtime));
        }
    }

    /** string_to_r
     *
     */
    @JRubyMethod
    public IRubyObject to_r(ThreadContext context) {
        Ruby runtime = context.runtime;

        RubyString underscore = runtime.newString(new ByteList(new byte[]{'_'}));
        RubyRegexp underscore_pattern = RubyRegexp.newDummyRegexp(runtime, Numeric.ComplexPatterns.underscores_pat);
        IRubyObject s = this.gsubCommon19(context, null, underscore, null, underscore_pattern, false, 0, false);

        RubyArray a = RubyRational.str_to_r_internal(context, s);

        if (!a.eltInternal(0).isNil()) {
            return a.eltInternal(0);
        } else {
            return RubyRational.newRationalCanonicalize(context, RubyFixnum.zero(runtime));
        }
    }

    public static RubyString unmarshalFrom(UnmarshalStream input) throws java.io.IOException {
        RubyString result = newString(input.getRuntime(), input.unmarshalString());
        input.registerLinkTarget(result);
        return result;
    }

    /**
     * @see org.jruby.util.Pack#unpack
     */
    @JRubyMethod
    public RubyArray unpack(IRubyObject obj) {
        return Pack.unpack(getRuntime(), this.value, stringValue(obj).value);
    }

    public void empty() {
        value = ByteList.EMPTY_BYTELIST;
        shareLevel = SHARE_LEVEL_BYTELIST;
    }

    @JRubyMethod
    public IRubyObject encoding(ThreadContext context) {
        return context.runtime.getEncodingService().getEncoding(value.getEncoding());
    }

    // TODO: re-split this
    public IRubyObject encode_bang(ThreadContext context, IRubyObject arg0) {
        return encode_bang(context, new IRubyObject[]{arg0});
    }

    public IRubyObject encode_bang(ThreadContext context, IRubyObject arg0, IRubyObject arg1) {
        return encode_bang(context, new IRubyObject[]{arg0,arg1});
    }

    public IRubyObject encode_bang(ThreadContext context, IRubyObject arg0, IRubyObject arg1, IRubyObject arg2) {
        return encode_bang(context, new IRubyObject[]{arg0,arg1,arg2});
    }

    @JRubyMethod(name = "encode!", optional = 3)
    public IRubyObject encode_bang(ThreadContext context, IRubyObject[] args) {
        IRubyObject[] newstr_p;
        Encoding encindex;

        modify19();

        newstr_p = new IRubyObject[]{this};
        encindex = EncodingUtils.strTranscode(context, args, newstr_p);

        if (encindex == null) return this;
        if (newstr_p[0] == this) {
            this.setEncoding(encindex);
            return this;
        }
        replace(newstr_p[0]);
        this.setEncoding(encindex);
        return this;
    }

    @JRubyMethod
    public IRubyObject encode(ThreadContext context) {
        return EncodingUtils.strEncode(context, this);
    }

    @JRubyMethod
    public IRubyObject encode(ThreadContext context, IRubyObject arg) {
        return EncodingUtils.strEncode(context, this, arg);
    }

    @JRubyMethod
    public IRubyObject encode(ThreadContext context, IRubyObject toEncoding, IRubyObject arg) {
        return EncodingUtils.strEncode(context, this, toEncoding, arg);
    }

    @JRubyMethod
    public IRubyObject encode(ThreadContext context, IRubyObject toEncoding,
            IRubyObject forcedEncoding, IRubyObject opts) {

        return EncodingUtils.strEncode(context, this, toEncoding, forcedEncoding, opts);
    }

    @JRubyMethod
    public IRubyObject force_encoding(ThreadContext context, IRubyObject enc) {
        return force_encoding(context, context.runtime.getEncodingService().getEncodingFromObject(enc));
    }

    private IRubyObject force_encoding(ThreadContext context, Encoding encoding) {
        modify19();
        associateEncoding(encoding);
        clearCodeRange();
        return this;
    }

    @JRubyMethod(name = "valid_encoding?")
    public IRubyObject valid_encoding_p(ThreadContext context) {
        return context.runtime.newBoolean(scanForCodeRange() != CR_BROKEN);
    }

    @JRubyMethod(name = "ascii_only?")
    public IRubyObject ascii_only_p(ThreadContext context) {
        return context.runtime.newBoolean(scanForCodeRange() == CR_7BIT);
    }

    @JRubyMethod
    public IRubyObject b(ThreadContext context) {
        Encoding encoding = ASCIIEncoding.INSTANCE;
        RubyString dup = strDup(context.runtime);
        dup.modify19();
        dup.setEncoding(encoding);
        return dup;
    }

    // MRI: str_scrub arity 0
    @JRubyMethod
    public IRubyObject scrub(ThreadContext context, Block block) {
        return scrub(context, context.nil, block);
    }

    // MRI: str_scrub arity 1
    @JRubyMethod
    public IRubyObject scrub(ThreadContext context, IRubyObject repl, Block block) {
        IRubyObject newStr = strScrub(context, repl, block);
        if (newStr.isNil()) return strDup(context.runtime);
        return newStr;
    }

    @JRubyMethod(name="scrub!")
    public IRubyObject scrub_bang(ThreadContext context, Block block) {
        return scrub_bang(context, context.nil, block);
    }

    // MRI: str_scrub arity 1
    @JRubyMethod(name="scrub!")
    public IRubyObject scrub_bang(ThreadContext context, IRubyObject repl, Block block) {
        IRubyObject newStr = strScrub(context, repl, block);
        if (!newStr.isNil()) return replace(newStr);
        return this;
    }

    @JRubyMethod
    public IRubyObject freeze(ThreadContext context) {
        if (isFrozen()) return this;
        resize(size());
        return super.freeze(context);
    }

    /**
     * Mutator for internal string representation.
     *
     * @param value The new java.lang.String this RubyString should encapsulate
     * @deprecated
     */
    public void setValue(CharSequence value) {
        view(ByteList.plain(value));
    }

    public void setValue(ByteList value) {
        view(value);
    }

    public CharSequence getValue() {
        return toString();
    }

    public byte[] getBytes() {
        return value.bytes();
    }

    public ByteList getByteList() {
        return value;
    }

    /** used by ar-jdbc
     *
     */
    public String getUnicodeValue() {
        return RubyEncoding.decodeUTF8(value.getUnsafeBytes(), value.getBegin(), value.getRealSize());
    }

    public static ByteList encodeBytelist(CharSequence value, Encoding encoding) {

        Charset charset = encoding.getCharset();

        // if null charset, fall back on Java default charset
        if (charset == null) charset = Charset.defaultCharset();

        byte[] bytes;
        if (charset == RubyEncoding.UTF8) {
            bytes = RubyEncoding.encodeUTF8(value);
        } else if (charset == RubyEncoding.UTF16) {
            bytes = RubyEncoding.encodeUTF16(value);
        } else {
            bytes = RubyEncoding.encode(value, charset);
        }

        return new ByteList(bytes, encoding, false);
    }

    @Override
    public Object toJava(Class target) {
        if (target.isAssignableFrom(String.class)) {
            return decodeString();
        }
        if (target.isAssignableFrom(ByteList.class)) {
            return value;
        }
        if (target == Character.class || target == Character.TYPE) {
            if ( strLength() != 1 ) {
                throw getRuntime().newArgumentError("could not coerce string of length " + strLength() + " (!= 1) into a char");
            }
            return decodeString().charAt(0);
        }
        return super.toJava(target);
    }

    /**
     * Scrub the contents of this string, replacing invalid characters as appropriate.
     *
     * MRI: rb_str_scrub
     */
    public IRubyObject strScrub(ThreadContext context, IRubyObject repl, Block block) {
        Ruby runtime = context.runtime;
        int cr = getCodeRange();
        Encoding enc;
        Encoding encidx;

        if (cr == CR_7BIT || cr == CR_VALID)
            return context.nil;

        enc = EncodingUtils.STR_ENC_GET(this);
        if (!repl.isNil()) {
            repl = EncodingUtils.strCompatAndValid(context, repl, enc);
        }

        if (enc.isDummy()) {
            return context.nil;
        }
        encidx = enc;

        if (enc.isAsciiCompatible()) {
            byte[] pBytes = value.unsafeBytes();
            int p = value.begin();
            int e = p + value.getRealSize();
            int p1 = p;
            byte[] repBytes;
            int rep;
            int replen;
            boolean rep7bit_p;
            IRubyObject buf = context.nil;
            if (block.isGiven()) {
                repBytes = null;
                rep = 0;
                replen = 0;
                rep7bit_p = false;
            }
            else if (!repl.isNil()) {
                repBytes = ((RubyString)repl).value.unsafeBytes();
                rep = ((RubyString)repl).value.begin();
                replen = ((RubyString)repl).value.getRealSize();
                rep7bit_p = (((RubyString)repl).getCodeRange() == CR_7BIT);
            }
            else if (encidx == UTF8Encoding.INSTANCE) {
                repBytes = SCRUB_REPL_UTF8;
                rep = 0;
                replen = repBytes.length;
                rep7bit_p = false;
            }
            else {
                repBytes = SCRUB_REPL_ASCII;
                rep = 0;
                replen = repBytes.length;
                rep7bit_p = false;
            }
            cr = CR_7BIT;

            p = StringSupport.searchNonAscii(pBytes, p, e);
            if (p == -1) {
                p = e;
            }
            while (p < e) {
                int ret = enc.length(pBytes, p, e);
                if (MBCLEN_NEEDMORE_P(ret)) {
                    break;
                }
                else if (MBCLEN_CHARFOUND_P(ret)) {
                    cr = CR_VALID;
                    p += MBCLEN_CHARFOUND_LEN(ret);
                }
                else if (MBCLEN_INVALID_P(ret)) {
                    /*
                     * p1~p: valid ascii/multibyte chars
                     * p ~e: invalid bytes + unknown bytes
                     */
                    int clen = enc.maxLength();
                    if (buf.isNil()) buf = RubyString.newStringLight(runtime, value.getRealSize());
                    if (p > p1) {
                        ((RubyString)buf).cat(pBytes, p1, p - p1);
                    }

                    if (e - p < clen) clen = e - p;
                    if (clen <= 2) {
                        clen = 1;
                    }
                    else {
                        int q = p;
                        clen--;
                        for (; clen > 1; clen--) {
                            ret = enc.length(pBytes, q, q + clen);
                            if (MBCLEN_NEEDMORE_P(ret)) break;
                            if (MBCLEN_INVALID_P(ret)) continue;
                        }
                    }
                    if (repBytes != null) {
                        ((RubyString)buf).cat(repBytes, rep, replen);
                        if (!rep7bit_p) cr = CR_VALID;
                    }
                    else {
                        repl = block.yieldSpecific(context, RubyString.newString(runtime, pBytes, p, clen, enc));
                        repl = EncodingUtils.strCompatAndValid(context, repl, enc);
                        ((RubyString)buf).cat((RubyString)repl);
                        if (((RubyString)repl).getCodeRange() == CR_VALID)
                            cr = CR_VALID;
                    }
                    p += clen;
                    p1 = p;
                    p = StringSupport.searchNonAscii(pBytes, p, e);
                    if (p == -1) {
                        p = e;
                        break;
                    }
                }
            }
            if (buf.isNil()) {
                if (p == e) {
                    setCodeRange(cr);
                    return context.nil;
                }
                buf = RubyString.newStringLight(runtime, value.getRealSize());
            }
            if (p1 < p) {
                ((RubyString)buf).cat(pBytes, p1, p - p1);
            }
            if (p < e) {
                if (repBytes != null) {
                    ((RubyString)buf).cat(repBytes, rep, replen);
                    if (!rep7bit_p) cr = CR_VALID;
                }
                else {
                    repl = block.yieldSpecific(context, RubyString.newString(runtime, pBytes, p, e - p, enc));
                    repl = EncodingUtils.strCompatAndValid(context, repl, enc);
                    ((RubyString)buf).cat((RubyString)repl);
                    if (((RubyString)repl).getCodeRange() == CR_VALID)
                        cr = CR_VALID;
                }
            }
            ((RubyString)buf).setEncodingAndCodeRange(enc, cr);
            return buf;
        }
        else {
	        /* ASCII incompatible */
            byte[] pBytes = value.unsafeBytes();
            int p = value.begin();
            int e = p + value.getRealSize();
            int p1 = p;
            IRubyObject buf = context.nil;
            byte[] repBytes;
            int rep;
            int replen;
            int mbminlen = enc.minLength();
            if (!repl.isNil()) {
                repBytes = ((RubyString)repl).value.unsafeBytes();
                rep = ((RubyString)repl).value.begin();
                replen = ((RubyString)repl).value.getRealSize();
            }
            else if (encidx == UTF16BEEncoding.INSTANCE) {
                repBytes = SCRUB_REPL_UTF16BE;
                rep = 0;
                replen = repBytes.length;
            }
            else if (encidx == UTF16LEEncoding.INSTANCE) {
                repBytes = SCRUB_REPL_UTF16LE;
                rep = 0;
                replen = repBytes.length;
            }
            else if (encidx == UTF32BEEncoding.INSTANCE) {
                repBytes = SCRUB_REPL_UTF32BE;
                rep = 0;
                replen = repBytes.length;
            }
            else if (encidx == UTF32LEEncoding.INSTANCE) {
                repBytes = SCRUB_REPL_UTF32LE;
                rep = 0;
                replen = repBytes.length;
            }
            else {
                repBytes = SCRUB_REPL_ASCII;
                rep = 0;
                replen = repBytes.length;
            }

            while (p < e) {
                int ret = enc.length(pBytes, p, e);
                if (MBCLEN_NEEDMORE_P(ret)) {
                    break;
                }
                else if (MBCLEN_CHARFOUND_P(ret)) {
                    p += MBCLEN_CHARFOUND_LEN(ret);
                }
                else if (MBCLEN_INVALID_P(ret)) {
                    int q = p;
                    int clen = enc.maxLength();
                    if (buf.isNil()) buf = RubyString.newStringLight(runtime, value.getRealSize());
                    if (p > p1) ((RubyString)buf).cat(pBytes, p1, p - p1);

                    if (e - p < clen) clen = e - p;
                    if (clen <= mbminlen * 2) {
                        clen = mbminlen;
                    }
                    else {
                        clen -= mbminlen;
                        for (; clen > mbminlen; clen-=mbminlen) {
                            ret = enc.length(pBytes, q, q + clen);
                            if (MBCLEN_NEEDMORE_P(ret)) break;
                            if (MBCLEN_INVALID_P(ret)) continue;
                        }
                    }
                    if (repBytes != null) {
                        ((RubyString)buf).cat(repBytes, rep, replen);
                    }
                    else {
                        repl = block.yieldSpecific(context, RubyString.newString(runtime, pBytes, p, e-p, enc));
                        repl = EncodingUtils.strCompatAndValid(context, repl, enc);
                        ((RubyString)buf).cat((RubyString)repl);
                    }
                    p += clen;
                    p1 = p;
                }
            }
            if (buf.isNil()) {
                if (p == e) {
                    setCodeRange(CR_VALID);
                    return context.nil;
                }
                buf = RubyString.newStringLight(runtime, value.getRealSize());
            }
            if (p1 < p) {
                ((RubyString)buf).cat(pBytes, p1, p - p1);
            }
            if (p < e) {
                if (repBytes != null) {
                    ((RubyString)buf).cat(repBytes, rep, replen);
                }
                else {
                    repl = block.yieldSpecific(context, RubyString.newString(runtime, pBytes, p, e - p, enc));
                    repl = EncodingUtils.strCompatAndValid(context, repl, enc);
                    ((RubyString)buf).cat((RubyString)repl);
                }
            }
            ((RubyString)buf).setEncodingAndCodeRange(enc, CR_VALID);
            return buf;
        }
    }

    @Deprecated
    public final RubyString strDup() {
        return strDup(getRuntime(), getMetaClass().getRealClass());
    }

    @Deprecated
    final RubyString strDup(RubyClass clazz) {
        return strDup(getRuntime(), getMetaClass());
    }

    @Deprecated
    public final void modify19(int length) {
        modifyExpand(length);
    }
}<|MERGE_RESOLUTION|>--- conflicted
+++ resolved
@@ -4094,11 +4094,7 @@
     public IRubyObject chop19(ThreadContext context) {
         Ruby runtime = context.runtime;
         if (value.getRealSize() == 0) return newEmptyString(runtime, getMetaClass(), value.getEncoding()).infectBy(this);
-<<<<<<< HEAD
         return makeShared19(runtime, 0, StringSupport.choppedLength19(this, runtime));
-=======
-        return makeShared19(runtime, 0, choppedLength19(runtime, context));
->>>>>>> 3ffcfa9e
     }
 
     @JRubyMethod(name = "chop!")
@@ -4106,38 +4102,11 @@
         modifyCheck();
         Ruby runtime = context.runtime;
         if (value.getRealSize() == 0) return runtime.getNil();
-<<<<<<< HEAD
         view(0, StringSupport.choppedLength19(this, runtime));
-=======
-        view(0, choppedLength19(runtime, context));
->>>>>>> 3ffcfa9e
         if (getCodeRange() != CR_7BIT) clearCodeRange();
         return this;
     }
 
-<<<<<<< HEAD
-=======
-    private int choppedLength19(Ruby runtime, ThreadContext context) {
-        int p = value.getBegin();
-        int end = p + value.getRealSize();
-
-        if (p > end) return 0;
-        byte bytes[] = value.getUnsafeBytes();
-        Encoding enc = EncodingUtils.STR_ENC_GET(this);
-
-        int s = enc.prevCharHead(bytes, p, end, end);
-        if (s == -1) return 0;
-        if (s > p && codePoint(runtime, enc, bytes, s, end) == '\n') {
-            int s2 = enc.prevCharHead(bytes, p, s, end);
-            if (s2 != -1 && codePoint(runtime, enc, bytes, s2, end) == '\r') s = s2;
-        }
-        return s - p;
-    }
-
-    /** rb_str_chop
-     *
-     */
->>>>>>> 3ffcfa9e
     public RubyString chomp(ThreadContext context) {
         return chomp19(context);
     }
