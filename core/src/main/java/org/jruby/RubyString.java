--- conflicted
+++ resolved
@@ -1499,15 +1499,7 @@
     @Override
     @JRubyMethod(name = "initialize", visibility = PRIVATE)
     public IRubyObject initialize(ThreadContext context) {
-<<<<<<< HEAD
-        return initialize19(context);
-    }
-
-    public IRubyObject initialize(ThreadContext context, IRubyObject arg0) {
-        return initialize19(context, new IRubyObject[] { arg0 });
-=======
         return this;
->>>>>>> 35d7e5b6
     }
 
     @JRubyMethod(name = "initialize", visibility = PRIVATE)
@@ -1516,32 +1508,9 @@
         return this;
     }
 
-<<<<<<< HEAD
-    @JRubyMethod(name = "initialize", visibility = PRIVATE, optional = 2)
-    public IRubyObject initialize19(ThreadContext context, IRubyObject[] args) {
-        if ( args.length == 0 ) return this;
-
-        IRubyObject arg = args[ args.length - 1 ];
-
-        final IRubyObject string; final IRubyObject encoding;
-        if ( arg instanceof RubyHash ) { // new encoding: ...
-            final RubySymbol enc = context.runtime.newSymbol("encoding");
-            encoding = ( (RubyHash) arg ).fastARef(enc);
-            string = args.length > 1 ? args[0] : null;
-        }
-        else {
-            string = arg; encoding = null;
-        }
-
-        if ( string != null ) replace19(string);
-        if ( encoding != null ) force_encoding(context, encoding);
-
-        return this;
-=======
     @Deprecated
     public IRubyObject initialize19(ThreadContext context, IRubyObject arg0) {
         return initialize(context, arg0);
->>>>>>> 35d7e5b6
     }
 
     public IRubyObject casecmp(ThreadContext context, IRubyObject other) {
