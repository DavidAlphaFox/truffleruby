/*
 **** BEGIN LICENSE BLOCK *****
 * Version: EPL 1.0/GPL 2.0/LGPL 2.1
 *
 * The contents of this file are subject to the Eclipse Public
 * License Version 1.0 (the "License"); you may not use this file
 * except in compliance with the License. You may obtain a copy of
 * the License at http://www.eclipse.org/legal/epl-v10.html
 *
 * Software distributed under the License is distributed on an "AS
 * IS" basis, WITHOUT WARRANTY OF ANY KIND, either express or
 * implied. See the License for the specific language governing
 * rights and limitations under the License.
 *
 * Alternatively, the contents of this file may be used under the terms of
 * either of the GNU General Public License Version 2 or later (the "GPL"),
 * or the GNU Lesser General Public License Version 2.1 or later (the "LGPL"),
 * in which case the provisions of the GPL or the LGPL are applicable instead
 * of those above. If you wish to allow use of your version of this file only
 * under the terms of either the GPL or the LGPL, and not to allow others to
 * use your version of this file under the terms of the EPL, indicate your
 * decision by deleting the provisions above and replace them with the notice
 * and other provisions required by the GPL or the LGPL. If you do not delete
 * the provisions above, a recipient may use your version of this file under
 * the terms of any one of the EPL, the GPL or the LGPL.
 ***** END LICENSE BLOCK *****/

package org.jruby.util;

import java.io.BufferedInputStream;
import java.io.BufferedOutputStream;
import java.io.ByteArrayOutputStream;
import java.io.File;
import java.io.FileOutputStream;
import java.io.IOException;
import java.io.InputStream;
import java.io.OutputStream;
import java.lang.management.ManagementFactory;
import java.net.URL;
import java.net.URLClassLoader;
import java.nio.file.Files;

import org.jruby.util.log.Logger;
import org.jruby.util.log.LoggerFactory;

/**
 * this classloader will be populated dynamically in the following ways:
 *
 * <li><code>JRuby.runtime.jruby_class_loader.add_url( java.net.URL.new( "file:my.jar" )</code></li>
 * <li><code>$CLASSPATH << 'path/to/class/or/resources'</code></li>
 * <li><code>require 'some.jar'</code></li>
 * <li><code>load 'some.jar'</code></li>
 *
 * so it is the classloader for ALL the jars used by gems. and this
 * classlaoder is "implicit" part of the $LOAD_PATH of the jruby runtime
 * all ruby resources inside any of the added jars will be found via
 * <code>require</code> and <code>load</code>
 */
public class JRubyClassLoader extends ClassDefiningJRubyClassLoader {

    private static final Logger LOG = LoggerFactory.getLogger("JRubyClassLoader");

    private Runnable unloader;

    private File tempdir;

    public JRubyClassLoader(ClassLoader parent) {
        super(parent);
    }

    private File getTempDir() {
        if (tempdir == null) {
            String processName = ManagementFactory.getRuntimeMXBean().getName();
            long pid = Long.parseLong(processName.split("@")[0]);
            File dir = new File(System.getProperty("java.io.tmpdir"), "jruby-" + pid);
            if (dir.mkdirs()) {
                dir.deleteOnExit();
            }
            ;
            tempdir = dir;
        }
        return tempdir;
    }

<<<<<<< HEAD
    // Change visibility so others can see it
    @Override
    public void addURL(URL url) {
=======
    private File getTempDir() {
        if (tempdir == null) {
            String processName = ManagementFactory.getRuntimeMXBean().getName();
            long pid = Long.parseLong(processName.split("@")[0]);
            File dir = new File(System.getProperty("java.io.tmpdir"), "jruby-" + pid);
            if (dir.mkdirs()) {
                dir.deleteOnExit();
            }
            ;
            tempdir = dir;
        }
        return tempdir;
    }

    public void addURLNoIndex(URL url) {
>>>>>>> 52082d1a
        // if we have such embedded jar within a jar, we copy it to temp file and use the
        // the temp file with the super URLClassLoader
        if ( url.toString().contains( "!/" )) {
            InputStream in = null;
            OutputStream out = null;
            try
            {
                File f = File.createTempFile("jruby", new File(url.getFile()).getName(), getTempDir());
                f.deleteOnExit();
                out = new BufferedOutputStream( new FileOutputStream( f ) );
                in = new BufferedInputStream( url.openStream() );
                int i = in.read();
                while( i != -1 ) {
                    out.write( i );
                    i = in.read();
                }
                out.close();
                in.close();
                url = f.toURI().toURL();
            }
            catch (IOException e)
            {
                throw new RuntimeException("BUG: we can not copy embedded jar to temp directory", e);
            }
            finally {
                // make sure we close everything
                if ( out != null ) {
                    try
                    {
                        out.close();
                    }
                    catch (IOException e)
                    {
                    }
                }
                if ( in != null ) {
                    try
                    {
                        in.close();
                    }
                    catch (IOException e)
                    {
                    }
                }
            }
        }
        super.addURL( url );
    }

    /**
     * @deprecated use {@link #close()} instead
     */
    public void tearDown(boolean debug) {
        close();
    }

    /**
     * Called when the parent runtime is torn down.
     */
    @Override
    public void close() {
        try {
            super.close();
        }
        catch (Exception ex) { LOG.debug(ex); }

        try {
            // A hack to allow unloading all JDBC Drivers loaded by this classloader.
            // See http://bugs.jruby.org/4226
            getJDBCDriverUnloader().run();
        }
        catch (Exception ex) { LOG.debug(ex); }
    }

    @Deprecated
    public synchronized Runnable getJDBCDriverUnloader() {
        if (unloader == null) {
            try {
                InputStream unloaderStream = getClass().getResourceAsStream("/org/jruby/util/JDBCDriverUnloader.class");
                ByteArrayOutputStream baos = new ByteArrayOutputStream();
                byte[] buf = new byte[4096];
                int bytesRead;
                while ((bytesRead = unloaderStream.read(buf)) != -1) {
                    baos.write(buf, 0, bytesRead);
                }

                Class<?> unloaderClass = defineClass("org.jruby.util.JDBCDriverUnloader", baos.toByteArray());
                unloader = (Runnable) unloaderClass.newInstance();
            }
            catch (RuntimeException e) { throw e; }
            catch (Exception e) { throw new RuntimeException(e); }
        }
        return unloader;
    }
}<|MERGE_RESOLUTION|>--- conflicted
+++ resolved
@@ -82,27 +82,9 @@
         return tempdir;
     }
 
-<<<<<<< HEAD
     // Change visibility so others can see it
-    @Override
+    @Override    
     public void addURL(URL url) {
-=======
-    private File getTempDir() {
-        if (tempdir == null) {
-            String processName = ManagementFactory.getRuntimeMXBean().getName();
-            long pid = Long.parseLong(processName.split("@")[0]);
-            File dir = new File(System.getProperty("java.io.tmpdir"), "jruby-" + pid);
-            if (dir.mkdirs()) {
-                dir.deleteOnExit();
-            }
-            ;
-            tempdir = dir;
-        }
-        return tempdir;
-    }
-
-    public void addURLNoIndex(URL url) {
->>>>>>> 52082d1a
         // if we have such embedded jar within a jar, we copy it to temp file and use the
         // the temp file with the super URLClassLoader
         if ( url.toString().contains( "!/" )) {
