/*
 * Copyright (c) 2014, 2015 Oracle and/or its affiliates. All rights reserved. This
 * code is released under a tri EPL/GPL/LGPL license. You can use it,
 * redistribute it and/or modify it under the terms of the:
 *
 * Eclipse Public License version 1.0
 * GNU General Public License version 2
 * GNU Lesser General Public License version 2.1
 */
package org.jruby.truffle.nodes.dispatch;

import com.oracle.truffle.api.Assumption;
import com.oracle.truffle.api.CompilerDirectives;
import com.oracle.truffle.api.Truffle;
import com.oracle.truffle.api.dsl.Specialization;
import com.oracle.truffle.api.frame.VirtualFrame;
import com.oracle.truffle.api.nodes.DirectCallNode;
import com.oracle.truffle.api.nodes.IndirectCallNode;
import com.oracle.truffle.api.nodes.InvalidAssumptionException;
import org.jruby.truffle.runtime.RubyArguments;
import org.jruby.truffle.runtime.RubyContext;
import org.jruby.truffle.runtime.core.RubyBasicObject;
import org.jruby.truffle.runtime.core.RubyClass;
import org.jruby.truffle.runtime.core.RubyProc;
import org.jruby.truffle.runtime.methods.InternalMethod;
import org.jruby.util.cli.Options;

public class CachedBoxedMethodMissingDispatchNode extends CachedDispatchNode {

    private final RubyClass expectedClass;
    private final Assumption unmodifiedAssumption;
    private final InternalMethod method;

    @Child private DirectCallNode callNode;
    @Child private IndirectCallNode indirectCallNode;

    public CachedBoxedMethodMissingDispatchNode(
            RubyContext context,
            Object cachedName,
            DispatchNode next,
            RubyClass expectedClass,
            InternalMethod method,
            boolean indirect,
            DispatchAction dispatchAction) {
        super(context, cachedName, next, indirect, dispatchAction);

        this.expectedClass = expectedClass;
        unmodifiedAssumption = expectedClass.getUnmodifiedAssumption();
        this.method = method;

        if (indirect) {
            indirectCallNode = Truffle.getRuntime().createIndirectCallNode();
        } else {
            callNode = Truffle.getRuntime().createDirectCallNode(method.getCallTarget());

            /*
             * The way that #method_missing is used is usually as an indirection to call some other method, and
             * possibly to modify the arguments. In both cases, but especially the latter, it makes a lot of sense
             * to manually clone the call target and to inline it.
             */

            if (callNode.isCallTargetCloningAllowed()
                    && (Options.TRUFFLE_DISPATCH_METHODMISSING_ALWAYS_CLONED.load()
                    || method.getSharedMethodInfo().shouldAlwaysSplit())) {
                insert(callNode);
                callNode.cloneCallTarget();
            }

            if (callNode.isInlinable() && Options.TRUFFLE_DISPATCH_METHODMISSING_ALWAYS_INLINED.load()) {
                insert(callNode);
                callNode.forceInlining();
            }
        }
    }

    @Override
    public Object executeDispatch(
            VirtualFrame frame,
            Object receiverObject,
            Object methodName,
            Object blockObject,
            Object argumentsObjects) {
        if (!guardName(methodName) || !(receiverObject instanceof RubyBasicObject) || ((RubyBasicObject) receiverObject).getMetaClass() != expectedClass) {
            return next.executeDispatch(
                    frame,
                    receiverObject,
                    methodName,
                    blockObject,
                    argumentsObjects);
        }

        // Check the class has not been modified

        try {
            unmodifiedAssumption.check();
        } catch (InvalidAssumptionException e) {
            return resetAndDispatch(
                    frame,
                    receiverObject,
                    methodName,
                    CompilerDirectives.unsafeCast(blockObject, RubyProc.class, true, false),
                    argumentsObjects,
                    "class modified");
        }

        switch (getDispatchAction()) {
            case CALL_METHOD: {
                // When calling #method_missing we need to prepend the symbol

                final Object[] argumentsObjectsArray = CompilerDirectives.unsafeCast(argumentsObjects, Object[].class, true);
                final Object[] modifiedArgumentsObjects = new Object[1 + argumentsObjectsArray.length];
                modifiedArgumentsObjects[0] = getCachedNameAsSymbol();
                RubyArguments.arraycopy(argumentsObjectsArray, 0, modifiedArgumentsObjects, 1, argumentsObjectsArray.length);

                if (isIndirect()) {
                    return indirectCallNode.call(
                            frame,
                            method.getCallTarget(),
                            RubyArguments.pack(
                                    method,
                                    method.getDeclarationFrame(),
                                    receiverObject,
                                    CompilerDirectives.unsafeCast(blockObject, RubyProc.class, true, false),
                                    modifiedArgumentsObjects));
                } else {
                    return callNode.call(
                            frame,
                            RubyArguments.pack(
                                    method,
                                    method.getDeclarationFrame(),
                                    receiverObject,
                                    CompilerDirectives.unsafeCast(blockObject, RubyProc.class, true, false),
                                    modifiedArgumentsObjects));
                }
            }

<<<<<<< HEAD
=======
            case RESPOND_TO_METHOD:
                return false;

            case READ_CONSTANT: {
                if (isIndirect()) {
                    return indirectCallNode.call(
                            frame,
                            method.getCallTarget(),
                            RubyArguments.pack(
                                    method,
                                    method.getDeclarationFrame(),
                                    receiverObject,
                                    CompilerDirectives.unsafeCast(blockObject, RubyProc.class, true, false),
                                    new Object[]{getCachedNameAsSymbol()}));
                } else {
                    return callNode.call(
                            frame,
                            RubyArguments.pack(
                                    method,
                                    method.getDeclarationFrame(),
                                    receiverObject,
                                    CompilerDirectives.unsafeCast(blockObject, RubyProc.class, true, false),
                                    new Object[]{getCachedNameAsSymbol()}));
                }
            }

            default:
                throw new UnsupportedOperationException();
        }
    }

>>>>>>> 65ce1ebb
}<|MERGE_RESOLUTION|>--- conflicted
+++ resolved
@@ -134,8 +134,6 @@
                 }
             }
 
-<<<<<<< HEAD
-=======
             case RESPOND_TO_METHOD:
                 return false;
 
@@ -167,5 +165,4 @@
         }
     }
 
->>>>>>> 65ce1ebb
 }