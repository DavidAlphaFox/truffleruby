package org.jruby.javasupport;

/***** BEGIN LICENSE BLOCK *****
 * Version: EPL 1.0/GPL 2.0/LGPL 2.1
 *
 * The contents of this file are subject to the Eclipse Public
 * License Version 1.0 (the "License"); you may not use this file
 * except in compliance with the License. You may obtain a copy of
 * the License at http://www.eclipse.org/legal/epl-v10.html
 *
 * Software distributed under the License is distributed on an "AS
 * IS" basis, WITHOUT WARRANTY OF ANY KIND, either express or
 * implied. See the License for the specific language governing
 * rights and limitations under the License.
 *
 * Copyright (C) 2006 Thomas E Enebo <enebo@acm.org>
 *
 * Alternatively, the contents of this file may be used under the terms of
 * either of the GNU General Public License Version 2 or later (the "GPL"),
 * or the GNU Lesser General Public License Version 2.1 or later (the "LGPL"),
 * in which case the provisions of the GPL or the LGPL are applicable instead
 * of those above. If you wish to allow use of your version of this file only
 * under the terms of either the GPL or the LGPL, and not to allow others to
 * use your version of this file under the terms of the EPL, indicate your
 * decision by deleting the provisions above and replace them with the notice
 * and other provisions required by the GPL or the LGPL. If you do not delete
 * the provisions above, a recipient may use your version of this file under
 * the terms of any one of the EPL, the GPL or the LGPL.
 ***** END LICENSE BLOCK *****/

import java.io.InputStream;
import java.util.List;

import org.jruby.Ruby;
import org.jruby.RubyArray;
import org.jruby.RubyInstanceConfig;
import org.jruby.RubyInteger;
import org.jruby.RubyModule;
import org.jruby.RubyObjectAdapter;
import org.jruby.RubyRuntimeAdapter;
import org.jruby.RubyString;
import org.jruby.ast.Node;
import org.jruby.runtime.Block;
import org.jruby.runtime.Helpers;
import org.jruby.runtime.builtin.IRubyObject;
<<<<<<< HEAD
=======
import org.jruby.util.ClassCache;
import org.jruby.util.UriLikePathHelper;
>>>>>>> 83c47ba3

/**
 * Utility functions to help embedders out.   These function consolidate logic that is
 * used between BSF and JSR 223.  People who are embedding JRuby 'raw' should use these
 * as well.  If at a later date, we discover a flaw or change how we do things, this
 * utility class should provide some insulation.
 *
 * Example:
 * Ruby runtime = JavaEmbedUtils.initialize(new ArrayList());
 * RubyRuntimeAdapter evaler = JavaEmbedUtils.newRuntimeAdapter();
 * IRubyObject rubyObject = evaler.parse(runtime, expr.toString(), file, line).run());
 * SomeClassOrInterface javaObject = (SomeClassOrInterface) JavaEmbedUtils.rubyToJava(rubyObject);
 * runtime.terminate();
 */
public class JavaEmbedUtils {
    /**
     * Get an instance of a JRuby runtime.  Provide any loadpaths you want used at startup.
     *
     * @param loadPaths to specify where to look for Ruby modules.
     * @return an instance
     */
    public static Ruby initialize(List<String> loadPaths) {
        return initialize(loadPaths, new RubyInstanceConfig());
    }

    /**
     * Get an instance of a JRuby runtime.
     * @param loadPaths additional load paths you wish to add
     * @param config a runtime configuration instance
     * @return an instance
     */
    public static Ruby initialize(List<String> loadPaths, RubyInstanceConfig config) {
        Ruby runtime = Ruby.newInstance(config);
        runtime.getLoadService().addPaths(loadPaths);

        return runtime;
    }

    public static RubyObjectAdapter newObjectAdapter() {
        return new RubyObjectAdapter() {
            public boolean isKindOf(IRubyObject value, RubyModule rubyModule) {
                return rubyModule.isInstance(value);
            }

            public IRubyObject setInstanceVariable(IRubyObject obj, String variableName, IRubyObject value) {
                return obj.getInstanceVariables().setInstanceVariable(variableName, value);
            }

            public IRubyObject[] convertToJavaArray(IRubyObject array) {
                return ((RubyArray) array).toJavaArray();
            }

            public RubyInteger convertToRubyInteger(IRubyObject obj) {
                return obj.convertToInteger();
            }

            public IRubyObject getInstanceVariable(IRubyObject obj, String variableName) {
                return obj.getInstanceVariables().getInstanceVariable(variableName);
            }

            public RubyString convertToRubyString(IRubyObject obj) {
                return obj.convertToString();
            }

            public IRubyObject callMethod(IRubyObject receiver, String methodName) {
                return receiver.callMethod(receiver.getRuntime().getCurrentContext(), methodName);
            }

            public IRubyObject callMethod(IRubyObject receiver, String methodName, IRubyObject singleArg) {
                return receiver.callMethod(receiver.getRuntime().getCurrentContext(), methodName, singleArg);
            }

            public IRubyObject callMethod(IRubyObject receiver, String methodName, IRubyObject[] args) {
                return receiver.callMethod(receiver.getRuntime().getCurrentContext(), methodName, args);
            }

            public IRubyObject callMethod(IRubyObject receiver, String methodName, IRubyObject[] args, Block block) {
                return receiver.callMethod(receiver.getRuntime().getCurrentContext(), methodName, args, block);
            }

            public IRubyObject callSuper(IRubyObject receiver, IRubyObject[] args) {
                return Helpers.invokeSuper(receiver.getRuntime().getCurrentContext(), receiver, args, Block.NULL_BLOCK);
            }

            public IRubyObject callSuper(IRubyObject receiver, IRubyObject[] args, Block block) {
                return Helpers.invokeSuper(receiver.getRuntime().getCurrentContext(), receiver, args, block);
            }
        };
    }

    public static RubyRuntimeAdapter newRuntimeAdapter() {
        return new RubyRuntimeAdapter() {
            /**
             * Evaluate a script and return the last value in the script.
             * @param runtime to invoke the script under
             * @param script to be evaluated
             * @return the last value of the script
             */
            public IRubyObject eval(Ruby runtime, String script) {
                return runtime.evalScriptlet(script);
            }

            /**
             * Parse the script and return an object which can be run().  This allows the script
             * to be parsed once and evaluated many times.
             * @param runtime to parse the script under
             * @param script to be parsed
             * @param filename the filename to display for parse errors and backtraces
             * @param lineNumber the linenumber to display for parse errors and backtraces
             * @return an object which can be run
             */
            public EvalUnit parse(Ruby runtime, String script, String filename, int lineNumber) {
                return new InterpretedEvalUnit(runtime, runtime.parseEval(script, filename, null, lineNumber));
            }

            /**
             * Parse the script and return an object which can be run().  This allows the script
             * to be parsed once and evaluated many times.
             * @param runtime to parse the script under
             * @param in the script as an inputstream to be parsed
             * @param filename the filename to display for parse errors and backtraces
             * @param lineNumber the linenumber to display for parse errors and backtraces
             * @return an object which can be run
             */
            public EvalUnit parse(Ruby runtime, InputStream in, String filename, int lineNumber) {
                return new InterpretedEvalUnit(runtime, runtime.parseFile(in, filename, null, lineNumber));
            }
        };
    }

    /**
     * All implementers can be run and will return the last value in the evaluation unit.
     */
    public static interface EvalUnit {
        /**
         * @return results of executing this evaluation unit.
         */
        public IRubyObject run();
    }

    /**
     * An evaluation unit which is based on running JRuby's interpreter (as opposed to the
     * compiler).
     */
    public static class InterpretedEvalUnit implements EvalUnit {
        private Ruby runtime;
        private Node node;

        protected InterpretedEvalUnit(Ruby runtime, Node node) {
            this.runtime = runtime;
            this.node = node;
        }

        public IRubyObject run() {
            return runtime.runInterpreter(node);
        }
    }

    public static void addLoadPath(Ruby runtime, ClassLoader cl) {
        runtime.getLoadService().addPaths(new UriLikePathHelper(cl).getUriLikePath());
    }

    public static void addGemPath(Ruby runtime, ClassLoader cl) {
        String uri = new UriLikePathHelper(cl).getUriLikePath();
        runtime.evalScriptlet("Gem::Specification.add_dir '" + uri + "' unless Gem::Specification.dirs.member?( '" + uri + "' )" );
    }

    /**
     * Dispose of the runtime you initialized.
     *
     * @param runtime to be disposed of
     */
    public static void terminate(Ruby runtime) {
        runtime.tearDown();
    }

    /**
     * Convenience function for embedders
     *
     * @param runtime environment where the invoke will occur
     * @param receiver is the instance that will receive the method call
     * @param method is method to be called
     * @param args are the arguments to the method
     * @param returnType is the type we want it to conform to
     * @return the result of the invocation.
     */
    public static Object invokeMethod(Ruby runtime, Object receiver, String method, Object[] args,
            Class returnType) {
        IRubyObject rubyReceiver = receiver != null ? JavaUtil.convertJavaToRuby(runtime, receiver) : runtime.getTopSelf();

        IRubyObject[] rubyArgs = JavaUtil.convertJavaArrayToRuby(runtime, args);

        // Create Ruby proxies for any input arguments that are not primitives.
        for (int i = 0; i < rubyArgs.length; i++) {
            IRubyObject obj = rubyArgs[i];

            if (obj instanceof JavaObject) rubyArgs[i] = Java.wrap(runtime, obj);
        }

        IRubyObject result = rubyReceiver.callMethod(runtime.getCurrentContext(), method, rubyArgs);

        return rubyToJava(runtime, result, returnType);
    }

    /**
     * Convert a Ruby object to a Java object.
     */
    public static Object rubyToJava(Ruby runtime, IRubyObject value, Class type) {
        return value.toJava(type);
    }

    /**
     * Convert the Ruby object to a Java Object.
     * @param value to be converted
     * @return the converted object
     */
    public static Object rubyToJava(IRubyObject value) {
        return value.toJava(Object.class);
    }

    /**
     *  Convert a java object to a Ruby object.
     */
    public static IRubyObject javaToRuby(Ruby runtime, Object value) {
        if (value instanceof IRubyObject) return (IRubyObject) value;

        IRubyObject result = JavaUtil.convertJavaToUsableRubyObject(runtime, value);

        return result instanceof JavaObject ? Java.wrap(runtime, result) : result;
    }

    public static IRubyObject javaToRuby(Ruby runtime, boolean value) {
        return javaToRuby(runtime, value ? Boolean.TRUE : Boolean.FALSE);
    }

    public static IRubyObject javaToRuby(Ruby runtime, byte value) {
        return javaToRuby(runtime, Byte.valueOf(value));
    }

    public static IRubyObject javaToRuby(Ruby runtime, char value) {
        return javaToRuby(runtime, Character.valueOf(value));
    }

    public static IRubyObject javaToRuby(Ruby runtime, double value) {
        return javaToRuby(runtime, new Double(value));
    }

    public static IRubyObject javaToRuby(Ruby runtime, float value) {
        return javaToRuby(runtime, new Float(value));
    }

    public static IRubyObject javaToRuby(Ruby runtime, int value) {
        return javaToRuby(runtime, Integer.valueOf(value));
    }

    public static IRubyObject javaToRuby(Ruby runtime, long value) {
        return javaToRuby(runtime, Long.valueOf(value));
    }

    public static IRubyObject javaToRuby(Ruby runtime, short value) {
        return javaToRuby(runtime, Short.valueOf(value));
    }
}<|MERGE_RESOLUTION|>--- conflicted
+++ resolved
@@ -43,11 +43,7 @@
 import org.jruby.runtime.Block;
 import org.jruby.runtime.Helpers;
 import org.jruby.runtime.builtin.IRubyObject;
-<<<<<<< HEAD
-=======
-import org.jruby.util.ClassCache;
 import org.jruby.util.UriLikePathHelper;
->>>>>>> 83c47ba3
 
 /**
  * Utility functions to help embedders out.   These function consolidate logic that is
@@ -82,6 +78,7 @@
     public static Ruby initialize(List<String> loadPaths, RubyInstanceConfig config) {
         Ruby runtime = Ruby.newInstance(config);
         runtime.getLoadService().addPaths(loadPaths);
+        runtime.getLoadService().require("java");
 
         return runtime;
     }
