--- conflicted
+++ resolved
@@ -2,11 +2,8 @@
 
 Bug fixes:
 
-<<<<<<< HEAD
 * Fixed `Hash#merge` with no arguments to return a new copy of the receiver (#1645).
-=======
 * Fixed yield with a splat and keyword arguments (#1613). 
->>>>>>> 87e157cf
 
 Compatibility:
 
