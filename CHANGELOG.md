# 21.3.0

New features:


Bug fixes:

* Fix `Marshal.load` of multiple `Symbols` with an explicit encoding (#1624).
<<<<<<< HEAD
* Fix `rb_str_modify_expand` to preserve existing bytes (#2392).
* Fix `String#scrub` when replacement is frozen (#2398, @LillianZ).
=======
* Fix `Dir.mkdir` error handling for `Pathname` paths (#2397).
>>>>>>> 201b982c

Compatibility:

* Implement `Process::Status.wait` (#2378).
* Update `rb_str_modify` and `rb_str_modify_expand` to raise a `FrozenError` when given a frozen string (#2392).

Performance:


Changes:


# 21.2.0

New features:

* New `TruffleRuby::ConcurrentMap` data structure for use in [`concurrent-ruby`](https://github.com/ruby-concurrency/concurrent-ruby) (#2339, @wildmaples).

Bug fixes:

* Fix of different values of self in different scopes.
* `Truffle::POSIX.select` was being redefined repeatedly (#2332).
* Fix the `--backtraces-raise` and `--backtraces-rescue` options in JVM mode (#2335).
* Fix `File.{atime, mtime, ctime}` to include nanoseconds (#2337).
* Fix `Array#[a, b] = "frozen string literal".freeze` (#2355).
* `rb_funcall()` now releases the C-extension lock (similar to MRI).

Compatibility:

* Updated to Ruby 2.7.3. The `resolv` stdlib was not updated (`resolv` in 2.7.3 has [bugs](https://bugs.ruby-lang.org/issues/17748)).
* Make interpolated strings frozen for compatibility with Ruby 2.7 (#2304, @kirs).
* `require 'socket'` now also requires `'io/wait'` like CRuby (#2326).
* Support precision when formatting strings (#2281, @kirs).
* Make rpartition compatible with Ruby 2.7 (#2320, @gogainda).
* Include the type name in exception messages from `rb_check_type` (#2307).
* Fix `Hash#rehash` to remove duplicate keys after modifications (#2266, @MattAlp)
* Only fail `rb_check_type` for typed data, not wrapped untyped structs (#2331).
* Decide the visibility in `Module#define_method` based on `self` and the default definee (#2334).
* Configure `mandir` value in `RbConfig::CONFIG` and `RbConfig::MAKEFILE_CONFIG` (#2315).
* TruffleRuby now supports the Truffle polyglot Hash interop API.
* Implement `Fiber#raise` (#2338).
* Update `File.basename` to return new `String` instances (#2343).
* Allow `Fiber#raise` after `Fiber#transfer` like Ruby 3.0 (#2342).
* Fix `ObjectSpace._id2ref` for Symbols and frozen String literals (#2358).
* Implemented `Enumerator::Lazy#filter_map` (#2356).
* Fix LLVM toolchain issue on macOS 10.13 (#2352, [oracle/graal#3383](https://github.com/oracle/graal/issues/3383)).
* Implement `IO#set_encoding_by_bom` (#2372, pawandubey).
* Implemented `Enumerator::Lazy#with_index` (#2356).
* Implement `rb_backref_set`.
* Fix `Float#<=>` when comparing `Infinity` to other `#infinite?` values.
* Implement `date` library as a C extension to improve compatibility (#2344).

Performance:

* Make `#dig` iterative to make it faster and compile better for calls with 3+ arguments (#2301, @chrisseaton, @jantnovi).
* Make `Struct#dig` faster in interpreter by avoiding exceptions (#2306, @kirs).
* Reduce the number of AST nodes created for methods and blocks (#2261).
* Fiber-local variables are much faster now by using less synchronization.
* Improved the performance of the exceptional case of `String#chr` (#2318, @chrisseaton).
* Improved the performance of `IO#read_nonblock` when no data is available to be read.
* `TruffleSafepoint` is now used instead of custom logic, which no longer invalidates JITed code for guest safepoints (e.g., `Thread#{backtrace,raise,kill}`, `ObjectSpace`, etc)
* Significantly improved performance of `Time#strftime` for common formats (#2361, @wildmaples, @chrisseaton).
* Faster solution for lazy integer length (#2365, @lemire, @chrisseaton).
* Speedup `rb_funcallv*()` by directly unwrapping the C arguments array instead of going through a Ruby `Array` (#2089).

Changes:

* `rb_iterate()` (deprecated since 1.9) no longer magically passes the block to `rb_funcall()`, use `rb_block_call()` instead.

Security:

* Updated to Ruby 2.7.3 to fix CVE-2021-28965 and CVE-2021-28966.

# 21.1.0

New features:

* Access to local variables of the interactive Binding via language bindings is now supported: `context.getBindings("ruby").putMember("my_var", 42);` (#2030).
* `VALUE`s in C extensions now expose the Ruby object when viewed in the debugger, as long as they have not been converted to native values.
* Signal handlers can now be run without triggering multi-threading.
* Fibers no longer trigger Truffle multi-threading.

Bug fixes:

* `Range#to_a` wasn't working for `long` ranges (#2198, @tomstuart and @LillianZ).
* Show the interleaved host and guest stacktrace for host exceptions (#2226).
* Fix the label of the first location reported by `Thread#backtrace_locations` (#2229).
* Fix `Thread.handle_interrupt` to defer non-pure interrupts until the end of the `handle_interrupt` block (#2219).
* Clear and restore errinfo on entry and normal return from methods in C extensions (#2227).
* Fix extra whitespace in squiggly heredoc with escaped newline (#2238, @wildmaples and @norswap).
* Fix handling of signals with `--single-threaded` (#2265).
* Fix `Enumerator::Lazy#{chunk_while, slice_before, slice_after, slice_when}` to return instances of `Enumerator::Lazy` (#2273).
* Fix `Truffle::Interop.source_location` to return unavailable source sections for modules instead of null (#2257).
* Fix usage of `Thread.handle_interrupt` in `MonitorMixin#mon_synchronize`.
* Fixed `TruffleRuby.synchronized` to handle guest safepoints (#2277).
* Fix control flow bug when assigning constants using ||= (#1489).
* Fix `Kernel#raise` argument handling for hashes (#2298).
* Set errinfo when `rb_protect` captures a Ruby exception (#2245).
* Fixed handling of multiple optional arguments and keywords when passed a positional `Hash` (#2302).

Compatibility:

* Prepend the GraalVM LLVM Toolchain to `PATH` when installing gems (#1974, #1088, #1343, #1400, #1947, #1931, #1588).
* Installing the `nokogiri` gem now defaults to use the vendored `libxml2` and `libxslt`, similar to CRuby, which means the corresponding system packages are no longer needed (#62).
* Implemented `$LOAD_PATH.resolve_feature_path`.
* Add `Pathname#/` alias to `Pathname#+` (#2178).
* Fixed issue with large `Integer`s in `Math.log` (#2184).
* Updated `Regexp.last_match` to support `Symbol` and `String` parameter (#2179).
* Added support for numbered block parameters (`_1` etc).
* Fixed `String#upto` issue with non-ascii strings (#2183).
* Implemented partial support for pattern matching (#2186).
* Make `File.extname` return `'.'` if the path ends with one (#2192, @tomstuart).
* Include fractional seconds in `Time#inspect` output (#2194, @tomstuart).
* Add support for `Integer#[Range]` and `Integer#[start, length]` (#2182, @gogainda).
* Allow private calls with `self` as an explicit receiver (#2196, @wildmaples).
* Fixed `:perm` parameter for `File.write`.
* Implemented `Time#floor` and `#ceil` (#2201, @wildmaples).
* Allow `Range#include?` and `#member?` with `Time` (#2202, @wildmaples).
* Implemented `Comparable#clamp(Range)` (#2200, @wildmaples).
* Added a `Array#minmax` to override `Enumerable#minmax` (#2199, @wildmaples).
* Implemented `chomp` parameter for `IO.{readlines, foreach}` (#2205).
* Implemented the Debug Inspector C API.
* Added beginless range support for `Range#{new, bsearch, count, each, equal_value, first, inspect, max, min, size, cover?, include?, ===}`.
* Added beginless range support for `Array#{[], []=, slice, slice!, to_a, fill, values_at}` (#2155, @LillianZ).
* Added beginless range support for `String#{byteslice, slice, slice!}` and `Symbol#slice` (#2211, @LillianZ).
* Added beginless range support for `Kernel#{caller, caller_locations}` and `Thread#backtrace_locations` (#2211, @LillianZ).
* Make rand work with exclusive range with Float (#1506, @gogainda)
* Fixed `String#dump`'s formatting of escaped unicode characters (#2217, @meganniu).
* Switched to the io-console C extension from C ruby for better performance and compatibility in `irb`.
* Coerce the message to a `String` for `BasicSocket#send` (#2209, @HoneyryderChuck).
* Support buffer argument for `UDPSocket#recvfrom_nonblock` (#2209, @HoneyryderChuck).
* Fixed `Integer#digits` implementation to handle more bases (#2224, #2225).
* Support the `inherit` parameter for `Module#{private, protected, public}_method_defined?`.
* Implement `Thread.pending_interrupt?` and `Thread#pending_interrupt?` (#2219).
* Implement `rb_lastline_set` (#2170).
* Implemented `Module#const_source_location` (#2212, @tomstuart and @wildmaples).
* Do not call `File.exist?` in `Dir.glob` as `File.exist?` is often mocked (#2236, @gogainda).
* Coerce the inherit argument to a boolean in `Module#const_defined?` and `Module#const_get` (#2240).
* Refinements take place at `Object#method` and `Module#instance_method` (#2004, @ssnickolay).
* Add support for `rb_scan_args_kw` in C API (#2244, @LillianZ).
* Update random implementation layout to be more compatible (#2234).
* Set `RbConfig::CONFIG['LIBPATHFLAG'/'RPATHFLAG']` like MRI to let `$LIBPATH` changes in `extconf.rb` work.
* Access to path and mode via `rb_io_t` from C has been changed to improve compatibility for io-console.
* Implemented the `Time.at` `in:` parameter.
* Implemented `Kernel#raise` `cause` parameter.
* Improved compatibility of `Signal.trap` and `Kernel#trap` (#2287, @chrisseaton).
* Implemented `GC.stat(:total_allocated_objects)` as `0` (#2292, @chrisseaton).
* `ObjectSpace::WeakMap` now supports immediate and frozen values as both keys and values (#2267).
* Call `divmod` when coercion to `Float` fails for `#sleep` (#2289, @LillianZ).

Performance:

* Multi-Tier compilation is now enabled by default, which improves warmup significantly.
* Improve the performance of checks for recursion (#2189, @LillianZ).
* Improve random number generation performance by avoiding synchronization (#2190, @ivoanjo).
* We now create a single call target per block by default instead of two.
* Some uses of class variables are now much better optimized (#2259, @chrisseaton).
* Several methods that need the caller frame are now always inlined in their caller, which speeds up the interpreter and reduces footprint.
* Pasting code in IRB should be reasonably fast, by updating to `irb` 1.3.3 and `reline` 0.2.3 (#2233).

Changes:

* Standalone builds of TruffleRuby are now based on JDK11 (they used JDK8 previously). There should be no user-visible changes. Similarly, JDK11 is now used by default in development instead of JDK8.
* The deprecated `Truffle::System.synchronized` has been removed.
* `Java.synchronized` has been removed, it did not work on host objects.

# 21.0.0

Release notes:

* The new IRB is quite slow when copy/pasting code into it. This is due to an inefficient `io/console` implementation which will be addressed in the next release. A workaround is to use `irb --readline`, which disables some IRB features but is much faster for copy/pasting code.

New features:

* Updated to Ruby 2.7.2 (#2004).

Bug fixes:

* Fix error message when the method name is not a Symbol or String for `Kernel#respond_to?` (#2132, @ssnickolay)
* Fixed setting of special variables in enumerators and enumerables (#1484).
* Fixed return value of `Enumerable#count` and `Enumerable#uniq` with multiple yielded arguments (#2145, @LillianZ).
* Fixed `String#unpack` for `w*` format (#2143).
* Fixed issue with ``Kernel#` `` when invalid UTF-8 given (#2118).
* Fixed issue with `Method#to_proc` and special variable storage (#2156).
* Add missing `offset` parameter for `FFI::Pointer#put_array_of_*` (#1525).
* Fixed issue with different `Struct`s having the same hash values (#2214).

Compatibility:

* Implement `String#undump` (#2131, @kustosz)
* `Errno` constants with the same `errno` number are now the same class.
* Implement `Enumerable#tally` and `Enumerable#filter_map` (#2144 and #2152, @LillianZ).
* Implement `Range#minmax`.
* Pass more `Enumerator::Lazy#uniq` and `Enumerator::Lazy#chunk` specs (#2146, @LillianZ).
* Implement `Enumerator#produce` (#2160, @zverok)
* Implement `Complex#<=>` (#2004, @ssnickolay).
* Add warning for `proc` without block (#2004, @ssnickolay).
* Implemented `FrozenError#receiver`.
* `Proc#<<` and `Proc#>>` raises TypeError if passed not callable object (#2004, @ssnickolay).
* Support time and date related messages for `Time` (#2166).
* Updated `Dir.{glob,[]}` to raise `ArgumentError` for nul-separated strings.
* `Kernel#lambda` with no block in a method called with a block raises an exception (#2004, @ssnickolay).
* Implemented `BigDecimal` as C extension to improve compatibility.
* Comment lines can be placed between fluent dot now (#2004, @ssnickolay).
* Implemented `rb_make_exception`.
* `**kwargs` now accept non-Symbol keys like Ruby 2.7.
* Updated the Unicode Emoji version (#2173, @wildmaples).
* Added `Enumerator::Yielder#to_proc`.
* Implemented `Enumerator::Lazy#eager`.
* Updated `Method#inspect` to include paremeter information.
* Update `Module#name` to return the same frozen string.
* Implemented `inherit` argument for `Module#autoload?`.

Performance:

* Refactor and implement more performant `MatchData#length` (#2147, @LillianZ).
* Refactor and implement more performant `Array#sample` (#2148, @LillianZ).
* `String#inspect` is now more efficient.

Changes:

* All `InteropLibrary` messages are now exposed consistently as methods on `Truffle::Interop` (#2139). Some methods were renamed to match the scheme described in the documentation.

# 20.3.0

Bug fixes:

* Handle foreign null object as falsy value (#1902, @ssnickolay)
* Fixed return value of `Enumerable#first` with multiple yielded arguments (#2056, @LillianZ).
* Improve reliability of the post install hook by disabling RubyGems (#2075).
* Fixed top level exception handler to print exception cause (#2013).
* Fixed issue when extending FFI from File (#2094).
* Fixed issue with `Kernel#freeze` not freezing singleton class (#2093).
* Fixed `String#encode` with options issue (#2091, #2095, @LillianZ)
* Fixed issue with `spawn` when `:close` redirect is used (#2097).
* Fixed `coverage` issue when `*eval` is used (#2078).
* Use expanded load paths for feature matching (#1501).
* Fixed handling of post arguments for `super()` (#2111).
* Fixed `SystemStackError` sometimes replaced by an internal Java `NoClassDefFoundError` on JVM (#1743).
* Fixed constant/identifier detection in lexer for non-ASCII encodings (#2079, #2102, @ivoanjo).
* Fixed parsing of `--jvm` as an application argument (#2108).
* Fix `rb_rescue2` to ignore the end marker `(VALUE)0` (#2127, #2130).
* Fix status and output when SystemExit is subclassed and raised (#2128)
* Fix `String#{chomp, chomp!}` issue with invalid encoded strings (#2133).

Compatibility:

* Run `at_exit` handlers even if parsing the main script fails (#2047).
* Load required libraries (`-r`) before parsing the main script (#2047).
* `String#split` supports block (#2052, @ssnickolay)
* Implemented `String#{grapheme_clusters, each_grapheme_cluster}`.
* Fix the caller location for `#method_added` (#2059).
* Fix issue with `Float#round` when `self` is `-0.0`.
* Fix `String#unpack` issue with `m0` format (#2065).
* Fix issue with `File.absolute_path` returning a path to current directory (#2062).
* Update `Range#cover?` to handle `Range` parameter.
* Fix `String#{casecmp, casecmp?}` parameter conversion.
* Fix `Regexp` issue which raised syntax error instead of `RegexpError` (#2066).
* Handle `Object#autoload` when autoload itself (#1616, @ssnickolay)
* Skip upgraded default gems while loading RubyGems (#2075).
* Verify that gem paths are correct before loading RubyGems (#2075).
* Implement `rb_ivar_count`.
* Implemented `rb_yield_values2`.
* Implemented `Digest::Base#{update, <<}` (#2100).
* Pass the final `super` specs (#2104, @chrisseaton).
* Fix arity for arguments with optional kwargs (#1669, @ssnickolay)
* Fix arity for `Proc` (#2098, @ssnickolay)
* Check bounds for `FFI::Pointer` accesses when the size of the memory behind is known.
* Implement negative line numbers for eval (#1482).
* Support refinements for `#to_s` called by string interpolation (#2110, @ssnickolay)
* Module#using raises error in method scope (#2112, @ssnickolay)
* `File#path` now returns a new mutable String on every call like MRI (#2115).
* Avoid infinite recursion when redefining `Warning#warn` and calling `Kernel#warn` (#2109).
* Convert objects with `#to_path` in `$LOAD_PATH` (#2119).
* Handle the functions being native for `rb_thread_call_without_gvl()` (#2090).
* Support refinements for Kernel#respond_to? (#2120, @ssnickolay)
* JCodings has been updated from 1.0.45 to 1.0.55.
* Joni has been updated from 2.1.30 to 2.1.40.

Performance:

* Calls with a literal block are no longer always split but instead the decision is made by the Truffle splitting heuristic.
* `Symbol#to_proc` is now AST-inlined in order to not rely on splitting and to avoid needing the caller frame to find refinements which apply.
* `Symbol#to_proc` is now globally cached per Symbol and refinements, to avoid creating many redundant `CallTargets`.
* Setting and access to the special variables `$~` and `$_` has been refactored to require less splitting.

Changes:

* Migrated from JLine 2 to JLine 3 for the `readline` standard library.

# 20.2.0

New features:

* Updated to Ruby 2.6.6.
* Use `InteropLibrary#toDisplayString()` to better display objects from other languages.
* Implement writing to the top scope for global variables (#2024).
* `foreign_object.to_s` now uses `InteropLibrary#toDisplayString()` (and still `asString()` if `isString()`).
* `foreign_object.inspect` has been improved to be more useful (include the language and meta object).
* `foreign_object.class` now calls `getMetaObject()` (except for Java classes, same as before).
* Add basic support for Linux ARM64.
* `foreign_object.name = value` will now call `Interoplibrary#writeMember("name", value)` instead of `invokeMember("name=", value)`.
* Always show the Ruby core library files in backtraces (#1414).
* The Java stacktrace is now shown when sending SIGQUIT to the process, also on TruffleRuby Native, see [Debugging](doc/user/debugging.md) for details (#2041).
* Calls to foreign objects with a block argument will now pass the block as the last argument.
* `foreign.name` will now use `invokeMember` if invocable and if not use `readMember`, see `doc/contrib/interop_implicit_api.md` for details.
* `foreign.to_f` and `foreign.to_i` will now attempt to convert to Ruby `Float` and `Integer` (#2038).
* `foreign.equal?(other)` now uses `InteropLibrary#isIdentical(other)` and `foreign.object_id/__id__` now uses `InteropLibrary#identityHashCode()`.

Bug fixes:

* Fix `#class_exec`, `#module_exec`, `#instance_eval`, and `instance_exec` to use activated refinements (#1988, @ssnickolay).
* Fixed missing method error for FFI calls with `blocking: true` when interrupted.
* Use upgraded default gems when installed (#1956).
* Fixed `NameError` when requiring an autoload path that does not define the autoload constant (#1905).
* Thread local IO buffers are now allocated using a stack to ensure safe operating if a signal handler uses one during an IO operation.
* Fixed `TracePoint` thread-safety by storing the state on the Ruby `Thread` (like MRI) instead of inside the `TracePoint` instance.
* Make `require 'rubygems/package'` succeed and define `Gem::Deprecate` correctly (#2014).
* Fix `MBCLEN_CHARFOUND_P` error.
* Fix `rb_enc_str_new` when `NULL` encoding is given with a constant string.
* Fixed `rb_enc_precise_mbclen` to handle more inputs.
* The output for `--engine.TraceCompilation` is now significantly easier to read, by having shorter method names and source names (oracle/graal#2052).
* Fix indentation for squiggly heredoc with single quotes (#1564).
* Only print members which are readable for foreign `#inspect` (#2027).
* Fixed the return value of the first call to `Kernel#srand` in a Thread (#2028).
* Fix missing flushing when printing an exception at top-level with a custom backtrace, which caused no output being shown (#1750, #1895).
* Use the mode of the given `IO` for `IO#reopen(IO)` which is important for the 3 standard IOs (#2034).
* Fix potential deadlock when running finalizers (#2041).
* Let `require 'rubygems/specification'` work before `require 'rubygems'`.

Compatibility:

* Implement `UnboundMethod#bind_call`.
* Implemented `ObjectSpace::WeakMap` (#1385, #1958).
* Implemented `strtod` and `ruby_strtod` (#2007).
* Fix detection of `#find_type` in FFI to ignore `MakeMakefile#find_type` from `mkmf` (#1896, #2010).
* Implemented `rb_uv_to_utf8` (#1998, @skateman).
* Implemented `rb_str_cat_cstr`.
* Implemented `rb_fstring`.
* Support `#refine` for Module (#2021, @ssnickolay).
* Implemented `rb_ident_hash_new`.
* Improved the compatibility of `Symbol.all_symbols` (#2022, @chrisseaton).
* Implemented `rb_enc_str_buf_cat`.
* Implemented `rb_int_positive_pow`.
* Implemented `rb_usascii_str_new_lit`.
* Define `#getch` and `#getpass` on `StringIO` when `io/console` is required.
* Implemented `rb_uv_to_utf8` (#1998).
* Single character IDs now behave more like those in MRI to improve C extension compatibility, so `rb_funcall(a, '+', b)` will now do the same thing as in MRI.
* Removed extra public methods on `String`.
* Implemented `rb_array_sort` and `rb_array_sort_bang`.
* Do not create a finalizers `Thread` if there are other public languages, which is helpful for polyglot cases (#2035).
* Implemented `rb_enc_isalnum` and `rb_enc_isspace`.
* `RUBY_REVISION` is now the full commit hash used to build TruffleRuby, similar to MRI 2.7+.
* Implemented `rb_enc_mbc_to_codepoint`.
* Changed the lookup methods to achieve Refinements specification (#2033, @ssnickolay)
* Implemented `Digest::Instance#new` (#2040).
* Implemented `ONIGENC_MBC_CASE_FOLD`.
* Fixed `Thread#raise` to call the exception class' constructor with no arguments when given no message (#2045).
* Fixed `refine + super` compatibility (#2039, #2048, @ssnickolay)
* Make the top-level exception handler more compatible with MRI (#2047).
* Implemented `rb_enc_codelen`.
* Implemented `Ripper` by using the C extension (#1585).

Changes:

* RubyGems gem commands updated to use the `--no-document` option by default.

Performance:

* Enable lazy translation from the parser AST to the Truffle AST for user code by default. This should improve application startup time (#1992).
* `instance variable ... not initialized` and similar warnings are now optimized to have no peak performance impact if they are not printed (depends on `$VERBOSE`).
* Implement integer modular exponentiation using `BigInteger#mod_pow` (#1999, @skateman)
* Fixed a performance issue when computing many substrings of a given non-leaf `String` with non-US-ASCII characters.
* Speedup native handle to Ruby object lookup for C extensions.

# 20.1.0

New features:

* Nightly builds of TruffleRuby are now available, see the README for details (#1483).
* `||=` will not compile the right-hand-side if it's only executed once, to match the idiomatic lazy-initialisation use-case ([blog post](https://engineering.shopify.com/blogs/engineering/optimizing-ruby-lazy-initialization-in-truffleruby-with-deoptimization), #1887, @kipply).
* Added `--metrics-profile-require` option to profile searching, parsing, translating and loading files.
* Added support for captured variables for the Truffle instruments (e.g. Chrome debugger).

Bug fixes:

* Fixed `Exception#dup` to copy the `Exception#backtrace` string array.
* Fixed `rb_warn` and `rb_warning` when used as statements (#1886, @chrisseaton).
* Fixed `NameError.new` and `NoMethodError.new` `:receiver` argument.
* Correctly handle large numbers of arguments to `rb_funcall` (#1882).
* Added arity check to `Module#{include, prepend}`.
* Fix `OpenSSL::Digest.{digest,hexdigest,base64digest}` to handle `algorithm, data` arguments (#1889, @bdewater).
* Fixed `SystemCallError.new` parameter conversion.
* Fixed `File#{chmod, umask}` argument conversion check.
* Added warning in `Hash.[]` for non-array elements.
* Fixed `File.lchmod` to raise `NotImplementedError` when not available.
* `RSTRING_PTR()` now always returns a native pointer, resolving two bugs `memcpy`ing to (#1822) and from (#1772) Ruby Strings.
* Fixed issue with duping during splat (#1883).
* Fixed `Dir#children` implementation.
* Fixed `SignalException.new` error when bad parameter given.
* Added deprecation warning to `Kernel#=~`.
* Fixed `puts` for a foreign objects, e.g. `puts Polyglot.eval('js', '[]')` (#1881).
* Fixed `Exception#full_message` implementation.
* Updated `Kernel.Complex()` to handle the `exception: false` parameter.
* Fixed `Kernel#dup` to return self for `Complex` and `Rational` objects.
* Updated `Kernel.Float()` to handle the `exception: false` parameter.
* Fixed `String#unpack` `M` format (#1901).
* Fixed error when `SystemCallError` message contained non-ASCII characters.
* Fixed `rb_rescue` to allow null rescue methods. (#1909, @kipply).
* Fixed incorrect comparisons between bignums and doubles.
* Prevented some internal uses of `Kernel#caller_locations` to be overridden by user code (#1934).
* Fixed an issue caused by recursing inlining within `Regexp#quote` (#1927).
* Updated `Kernel.Float()` to return given string in error message (#1945).
* Parameters and arity of methods derived from `method_missing` should now match MRI (#1921).
* Fixed compile error in `RB_FLOAT_TYPE_P` macro (#1928).
* Fixed `Symbol#match` to call the block with the `MatchData` (#1933).
* Fixed `Digest::SHA2.hexdigest` error with long messages (#1922).
* Fixed `Date.parse` to dup the coerced string to not modify original (#1946).
* Update `Comparable` error messages for special constant values (#1941).
* Fixed `File.ftype` parameter conversion (#1961).
* Fixed `Digest::Instance#file` to not modify string literals (#1964).
* Make sure that string interpolation returns a `String`, and not a subclass (#1950).
* `alias_method` and `instance_methods` should now work correctly inside a refinement (#1942).
* Fixed `Regexp.union` parameter conversion (#1963).
* `IO#read(n)` no longer buffers more than needed, which could cause hanging if detecting readability via a native call such as `select(2)` (#1951).
* Fixed `Random::DEFAULT.seed` to be different on boot (#1965, @kipply)
* `rb_encoding->name` can now be read even if the `rb_encoding` is stored in native memory.
* Detect and cut off recursion when inspecting a foreign object, substituting an ellipsis instead.
* Fixed feature lookup order to check every `$LOAD_PATH` path entry for `.rb`, then every entry for native extension when `require` is called with no extension.
* Define the `_DARWIN_C_SOURCE` macro in extension makefiles (#1592).
* Change handling of var args in `rb_rescue2` to handle usage in C extensions (#1823).
* Fixed incorrect `Encoding::CompatibilityError` raised for some interpolated Regexps (#1967).
* Actually unset environment variables with a `nil` value for `Process.spawn` instead of setting them to an empty String.
* Core library methods part of the Native Image heap are no longer added in the compilation queue on the first call, but after they reach the thresholds like other methods.
* Fix `RbConfig::CONFIG['LIBRUBY_SO']` file extension.
* Fix `char`, `short`, `unsigned char`,  `unsigned int`, and `unsigned short` types in `Fiddle` (#1971).
* Fix `IO#select` to reallocate its buffer if it is interrupted by a signal.
* Fix issue where interpolated string matched `#` within string as being a variable (#1495).
* Fix `File.join` to raise error on strings with null bytes.
* Fix initialization of Ruby Thread for foreign thread created in Java.
* Fix registration of default specs in RubyGems (#1987).

Compatibility:

* The C API type `VALUE` is now defined as `unsigned long` as on MRI. This enables `switch (VALUE)` and other expressions which rely on `VALUE` being an integer type (#1409, #1541, #1675, #1917, #1954).
* Implemented `Float#{floor, ceil}` with `ndigits` argument.
* Implemented `Thread#fetch`.
* Implemented `Float#truncate` with `ndigits` argument.
* Made `String#{byteslice, slice, slice!}` and `Symbol#slice` compatible with endless ranges.
* Implemented "instance variable not initialized" warning.
* Make `Kernel#{caller, caller_locations}` and `Thread#backtrace_locations` compatible with endless ranges.
* Implemented `Dir#each_child`.
* Implemented `Kernel.{chomp, chop}` and `Kernel#{chomp, chop}`.
* Implemented `-p` and `-a`, and `-l` CLI options.
* Convert the argument to `File.realpath` with `#to_path` (#1894).
* `StringIO#binmode` now sets the external encoding to BINARY like MRI (#1898).
* `StringIO#inspect` should not include the contents of the `StringIO` (#1898).
* Implemented `rb_fd_*` functions (#1623).
* Fixed uninitialized variable warnings in core and lib (#1897).
* Make `Thread#backtrace` support omit, length and range arguments.
* Implemented `Range#%`.
* Fixed the type of the `flags` field of `rb_data_type_t` (#1911).
* Implemented `rb_obj_is_proc` (#1908, @kipply, @XrXr).
* Implemented C API macro `RARRAY_ASET()`.
* Implemented `num2short` (#1910, @kipply).
* `RSTRING_END()` now always returns a native pointer.
* Removed `register` specifier for `rb_mem_clear()` (#1924).
* Implemented `Thread::Backtrace::Locations#base_label` (#1920).
* Implemented `rb_mProcess` (#1936).
* Implemented `rb_gc_latest_gc_info` (#1937).
* Implemented `RBASIC_CLASS` (#1935).
* Yield 2 arguments for `Hash#map` if the arity of the block is > 1 (#1944).
* Add all `Errno` constants to match MRI, needed by recent RubyGems.
* Silence `ruby_dep` warnings since that gem is unmaintained.
* Clarify error message for not implemented `Process.daemon` (#1962).
* Allow multiple assignments in conditionals (#1513).
* Update `NoMethodError#message` to match MRI (#1957).
* Make `StringIO` work with `--enable-frozen-string-literal` (#1969).
* Support `NULL` for the status of `rb_protect()`.
* Ensure `BigDecimal#inspect` does not call `BigDecimal#to_s` to avoid behaviour change on `to_s` override (#1960).
* Define all C-API `rb_{c,m,e}*` constants as C global variables (#1541).
* Raise `ArgumentError` for `Socket.unpack_sockaddr_un` if the socket family is incorrect.
* Implemented `RTYPEDDATA_*()` macros and `rb_str_tmp_new()` (#1975).
* Implemented `rb_set_end_proc` (#1959).
* Implemented `rb_to_symbol`.
* Implemented `rb_class_instance_methods`, `rb_class_public_instance_methods`, `rb_class_protected_instance_methods`, and `rb_class_private_instance_methods`.
* Implemented `rb_tracepoint_new`, `rb_tracepoint_disable`, `rb_tracepoint_enable`, and `rb_tracepoint_enabled_p` (#1450).
* Implemented `RbConfig::CONFIG['AR']` and `RbConfig::CONFIG['STRIP']` (#1973).
* Not yet implemented C API functions are now correctly detected as missing via `mkmf`'s `have_func` (#1980).
* Accept `RUBY_INTERNAL_EVENT_{NEWOBJ,FREEOBJ}` events but warn they are not triggered (#1978, #1983).
* `IO.copy_stream(in, STDOUT)` now writes to `STDOUT` without buffering like MRI.
* Implemented `RbConfig['vendordir']`.
* Implemented `Enumerator::ArithmeticSequence`.
* Support `(struct RBasic *)->flags` and `->klass` from `ruby.h` (#1891, #1884, #1978).

Changes:

* `TRUFFLERUBY_RESILIENT_GEM_HOME` has been removed. Unset `GEM_HOME` and `GEM_PATH` instead if you need to.
* The deprecated `Truffle::System.full_memory_barrier`, `Truffle::Primitive.logical_processors`, and  `Truffle::AtomicReference` have been removed.
* The implicit interface for allowing Ruby objects to behave as polyglot arrays with `#size`, `#[]` methods has been removed and replaced with an explicit interface where each method starts with `polyglot_*`.
* Hash keys are no longer reported as polyglot members.
* All remaining implicit polyglot behaviour for `#[]` method was replaced with `polyglot_*` methods.
* Rename dynamic API to match InteropLibrary. All the methods keep the name as it is in InteropLibrary with the following changes: use snake_case, add `polyglot_` prefix, drop `get` and `is` prefix, append `?` on all predicates.
* Split `Truffle::Interop.write` into `.write_array_element` and `.write_member` methods.
* Rename `Truffle::Interop.size` to `.array_size`.
* Rename `Truffle::Interop.is_boolean?` to `.boolean?`.
* Split `Truffle::Interop.read` into `.read_member` and `.read_array_element`.
* Drop `is_` prefix in `Truffle::Interop.is_array_element_*` predicates.
* `Truffle::Interop.hash_keys_as_members` has been added to treat a Ruby Hash as a polyglot object with the Hash keys as members.

Performance:

* Optimized `RSTRING_PTR()` accesses by going to native directly, optimized various core methods, use Mode=latency and tune GC heap size for Bundler. This speeds up `bundle install` from 84s to 19s for a small Gemfile with 6 gems (#1398).
* Fixed memory footprint issue due to large compilation on Native Image, notably during `bundle install` (#1893).
* `ArrayBuilderNode` now uses a new Truffle library for manipulating array stores.
* Ruby objects passed to C extensions are now converted less often to native handles.
* Calling blocking system calls and running C code with unblocking actions has been refactored to remove some optimisation boundaries.
* `return` expressions are now rewritten as implicit return expressions where control flow allows this to be safely done as a tail optimisation. This can improve interpreter performance by up to 50% in some benchmarks, and can be applied to approximately 80% of return nodes seen in Rails and its dependencies (#1977).
* The old array strategy code has been removed and all remaining nodes converted to the new `ArrayStoreLibrary`.
* Updated `nil` to be a global immutable singleton (#1835).

# 20.0.0

New features:

* Enable and document `--coverage` option (#1840, @chrisseaton).
* Update the internal LLVM toolchain to LLVM 9 and reduce its download size.
* Updated to Ruby 2.6.5 (#1749).
* Automatically set `PKG_CONFIG_PATH` as needed for compiling OpenSSL on macOS (#1830).

Bug fixes:

* Fix `Tempfile#{size,length}` when the IO is not flushed (#1765, @rafaelfranca).
* Dump and load instance variables in subclasses of `Exception` (#1766, @rafaelfranca).
* Fix `Date._iso8601` and `Date._rfc3339` when the string is an invalid date (#1773, @rafaelfranca).
* Fail earlier for bad handle unwrapping (#1777, @chrisseaton).
* Match out of range `ArgumentError` message with MRI (#1774, @rafaelfranca).
* Raise `Encoding::CompatibilityError` with incompatible encodings on `Regexp` (#1775, @rafaelfranca).
* Fixed interactions between attributes and instance variables in `Struct` (#1776, @chrisseaton).
* Coercion fixes for `TCPServer.new` (#1780, @XrXr).
* Fix `Float#<=>` not calling `coerce` when `other` argument responds to it (#1783, @XrXr).
* Do not warn / crash when requiring a file that sets and trigger autoload on itself (#1779, @XrXr).
* Strip trailing whitespaces when creating a `BigDecimal` with a `String` (#1796, @XrXr).
* Default `close_others` in `Process.exec` to `false` like Ruby 2.6 (#1798, @XrXr).
* Don't clone methods when setting method to the same visibility (#1794, @XrXr).
* `BigDecimal()` deal with large rationals precisely (#1797, @XrXr).
* Make it possible to call `instance_exec` with `rb_block_call` (#1802, @XrXr).
* Check for duplicate members in `Struct.new` (#1803, @XrXr).
* `Process::Status#to_i` return raw `waitpid(2)` status (#1800, @XrXr).
* `Process#exec`: set close-on-exec to false for fd redirection (#1805, @XrXr, @rafaelfranca).
* Building C extensions should now work with frozen string literals (#1786).
* Keep the Truffle working directory in sync with the native working directory.
* Rename `to_native` to `polyglot_to_native` to match `polyglot_pointer?` and `polyglot_address` methods.
* Fixed missing partial evaluation boundary in `Array#{sort,sort!}` (#1727).
* Fixed the class of `self` and the wrapping `Module` for `Kernel#load(path, wrap=true)` (#1739).
* Fixed missing polyglot type declaration for `RSTRING_PTR` to help with native/managed interop.
* Fixed `Module#to_s` and `Module#inspect` to not return an extra `#<Class:` for singleton classes.
* Arrays backed by native storage now allocate the correct amount of memory (#1828).
* Fixed issue in `ConditionVariable#wait` that could lose a `ConditionVariable#signal`.
* Do not expose TruffleRuby-specific method `Array#swap` (#1816).
* Fixed `#inspect` on broken UTF-8 sequences (#1842, @chrisseaton).
* `Truffle::Interop.keys` should report methods of `String` and `Symbol` (#1817).
* `Kernel#sprintf` encoding validity has been fixed (#1852, @XrXr).
* Fixed `ArrayIndexOutOfBoundsException` in `File.fnmatch` (#1845).
* Make `String#concat` work with no or multiple arguments (#1519).
* Make `Array#concat` work with no or multiple arguments (#1519).
* Coerce `BigDecimal(arg)` using `to_str` (#1826).
* Fixed `NameError#dup`, `NoMethodError#dup`, and `SystemCallError#dup` to copy internal fields.
* Make `Enumerable#chunk` work without a block (#1518).
* Fixed issue with `SystemCallError.new` setting a backtrace too early.
* Fixed `BigDecimal#to_s` formatting issue (#1711).
* Run `END` keyword block only once at exit.
* Implement `Numeric#clone` to return `self`.
* Fixed `Symbol#to_proc` to create a `Proc` with `nil` `source_location` (#1663).
* Make `GC.start` work with keyword arguments.
* Fixed `Kernel#clone` for `nil`, `true`, `false`, `Integer`, and `Symbol`.
* Make top-level methods available in `Context#getBindings()` (#1838).
* Made `Kernel#caller_locations` accept a range argument, and return `nil` when appropriate.
* Made `rb_respond_to` work with primitives (#1869, @chrisseaton).
* Fixed issue with missing backtrace for `rescue $ERROR_INFO` (#1660).
* Fixed `Struct#hash` for `keyword_init: true` `Struct`.
* Fixed `String#{upcase!,downcase!,swapcase!}(:ascii)` for non-ASCII-compatible encodings like UTF-16.
* Fixed `String#capitalize!` for strings that weren't full ASCII.
* Fixed enumeration issue in `ENV.{select, filter}`.
* Fixed `Complex` and `Rational` should be frozen after initializing.
* Fixed `printf` should raise error when not enough arguments for positional argument.
* Removed "shadowing outer local variable" warning.
* Fixed parameter conversion to `String` in ENV methods.
* Fixed deprecation warning when `ENV.index` is called.
* Fixed issue with `ENV.each_key`.
* Fixed `ENV.replace` implementation.
* Fixed `ENV.udpate` implementation.
* Fixed argument handling in `Kernel.printf`.
* Fixed character length after conversion to binary from a non-US-ASCII String.
* Fixed issue with installing latest bundler (#1880).
* Fixed type conversion for `Numeric#step` `step` parameter.
* Fixed `Kernel#Integer` conversion.
* Fixed `IO.try_convert` parameter conversion.
* Fixed linking of always-inline C API functions with `-std=gnu90` (#1837, #1879).
* Avoid race conditions during `gem install` by using a single download thread.
* Do not use gems precompiled for MRI on TruffleRuby (#1837).
* Fixed printing foreign arrays that were also pointers (#1679).
* Fixed `nil#=~` to not warn.
* Fixed `Enumerable#collect` to give user block arity in the block passed to `Enumerable#each`.

Compatibility:

* Implemented `String#start_with?(Regexp)` (#1771, @zhublik).
* Various improvements to `SignalException` and signal handling (#1790, @XrXr).
* Implemented `rb_utf8_str_new`, `rb_utf8_str_new_cstr`, `rb_utf8_str_new_static` (#1788, @chrisseaton).
* Implemented the `unit` argument of `Time.at` (#1791, @XrXr).
* Implemented `keyword_init: true` for `Struct.new` (#1789, @XrXr).
* Implemented `MatchData#dup` (#1792, @XrXr).
* Implemented a native storage strategy for `Array` to allow better C extension compatibility.
* Implemented `rb_check_symbol_cstr` (#1814).
* Implemented `rb_hash_start` (#1841, @XrXr).
* JCodings has been updated from 1.0.42 to 1.0.45.
* Joni has been updated from 2.1.25 to 2.1.30.
* Implemented `Method#<<` and `Method#>>` (#1821).
* The `.bundle` file extension is now used for C extensions on macOS (#1819, #1837).
* Implemented `Comparable#clamp` (#1517).
* Implemented `rb_gc_register_mark_object` and `rb_enc_str_asciionly_p` (#1856, @chrisseaton).
* Implemented `rb_io_set_nonblock` (#1741).
* Include the major kernel version in `RUBY_PLATFORM` on macOS like MRI (#1860, @eightbitraptor).
* Implemented `Enumerator::Chain`, `Enumerator#+`, and `Enumerable#chain` (#1859, #1858).
* Implemented `Thread#backtrace_locations` and `Exception#backtrace_locations` (#1556).
* Implemented `rb_module_new`, `rb_define_class_id`, `rb_define_module_id`, (#1876, @XrXr, @chrisseaton).
* Implemented `-n` CLI option (#1532).
* Cache the `Symbol` of method names in call nodes only when needed (#1872).
* Implemented `rb_get_alloc_func` and related functions (#1874, @XrXr).
* Implemented `rb_module_new`, `rb_define_class_id`, `rb_define_module_id`, (#1876, @chrisseaton).
* Implemented `ENV.slice`.
* Support for the Darkfish theme for RDoc generation has been added back.
* Implemented `Kernel#system` `exception: true` option.
* Implemented `Random.bytes`.
* Implemented `Random.random_number`.
* Added the ability to parse endless ranges.
* Made `Range#{to_a, step, each, bsearch, step, last, max, min, to_s, ==}` compatible with endless ranges.
* Made `Array#{[], []=, values_at, fill, slice!}` compatible with endless ranges.
* Defined `Array#{min, max}` methods.

Performance:

* Use a smaller limit for identity-based inline caches to improve warmup by avoiding too many deoptimizations.
* `long[]` array storage now correctly declare that they accept `int` values, reducing deoptimisations and promotions to `Object[]` storage.
* Enable inline caching of `Symbol` conversion for `rb_iv_get` and `rb_iv_set`.
* `rb_type` information is now cached on classes as a hidden variable to improve performance.
* Change to using thread local buffers for socket calls to reduce allocations.
* Refactor `IO.select` to reduce copying and optimisation boundaries.
* Refactor various `String` and `Rope` nodes to avoid Truffle performance warnings.
* Reading caller frames should now work in more cases without deoptimisation.

# 19.3.0

New features:

* Compilation of C extensions is now done with an internal LLVM toolchain producing both native code and bitcode. This means more C extensions should compile out of the box and this should resolve most linker-related issues.
* It is no longer necessary to install LLVM for installing C extensions on TruffleRuby.
* It is no longer necessary to install libc++ and libc++abi for installing C++ extensions on TruffleRuby.
* On macOS, it is no longer necessary to install the system headers package (#1417).
* License updated to EPL 2.0/GPL 2.0/LGPL 2.1 like recent JRuby.

Bug fixes:

* `rb_undef_method` now works for private methods (#1731, @cky).
* Fixed several issues when requiring C extensions concurrently (#1565).
* `self.method ||= value` with a private method now works correctly (#1673).
* Fixed `RegexpError: invalid multibyte escape` for binary regexps with a non-binary String (#1433).
* Arrays now report their methods to other languages for interopability (#1768).
* Installing `sassc` now works due to using the LLVM toolchain (#1753).
* Renamed `Truffle::Interop.respond_to?` to avoid conflict with Ruby's `respond_to?` (#1491).
* Warn only if `$VERBOSE` is `true` when a magic comment is ignored (#1757, @nirvdrum).
* Make C extensions use the same libssl as the one used for the openssl C extension (#1770).

Compatibility:

* `GC.stat` can now take an optional argument (#1716, @kirs).
* `Kernel#load` with `wrap` has been implemented (#1739).
* Implemented `Kernel#spawn` with `:chdir` (#1492).
* Implemented `rb_str_drop_bytes`, notably used by OpenSSL (#1740, @cky).
* Include executables of default gems, needed for `rails new` in Rails 6.
* Use compilation flags similar to MRI for C extension compilation.
* Warn for `gem update --system` as it is not fully supported yet and is often not needed.
* Pass `-undefined dynamic_lookup` to the linker on macOS like MRI.

Performance:

* Core methods are no longer always cloned, which reduces memory footprint and should improve warmup.
* Inline cache calls to `rb_intern()` with a constant name in C extensions.
* Improve allocation speed of native handles for C extensions.
* Improve the performance of `NIL_P` and `INT2FIX` in C extensions.
* Various fixes to improve Rack performance.
* Optimize `String#gsub(String)` by not creating a `Regexp` and using `String#index` instead.
* Fixed "FrameWithoutBoxing should not be materialized" compilation issue in `TryNode`.

# 19.2.0, August 2019

New features:

* `Fiddle` has been implemented.

Bug fixes:

* Set `RbConfig::CONFIG['ruby_version']` to the same value as the TruffleRuby version. This fixes reusing C extensions between different versions of TruffleRuby with Bundler (#1715).
* Fixed `Symbol#match` returning `MatchData` (#1706, @zhublik).
* Allow `Time#strftime` to be called with binary format strings.
* Do not modify the argument passed to `IO#write` when the encoding does not match (#1714).
* Use the class where the method was defined to check if an `UnboundMethod` can be used for `#define_method` (#1710).
* Fixed setting `$~` for `Enumerable` and `Enumerator::Lazy`'s `#grep` and `#grep_v`.
* Improved errors when interacting with single-threaded languages (#1709).

Compatibility:

* Added `Kernel#then` (#1703, @zhublik).
* `FFI::Struct#[]=` is now supported for inline character arrays.
* `blocking: true` is now supported for `FFI::Library#attach_function`.
* Implemented `Proc#>>` and `#<<` (#1688).
* `Thread.report_on_exception` is now `true` by default like MRI 2.5+.
* `BigDecimal` compatibility has been generally improved in several ways.

Changes:

* An interop read message sent to a `Proc` will no longer call the `Proc`.

Performance:

* Several `String` methods have been made faster by the usage of vector instructions
  when searching for a single-byte character in a String.
* Methods needing the caller frame are now better optimized.

# 19.1.0, June 2019

*Ruby is an experimental language in the GraalVM 19.1.0 release*

Bug fixes:

* Sharing for thread-safety of objects is now triggered later as intended, e.g., when a second `Thread` is started.
* Fixed `Array#to_h` so it doesn't set a default value (#1698).
* Removed extra `public` methods on `IO` (#1702).
* Fixed `Process.kill(signal, Process.pid)` when the signal is trapped as `:IGNORE` (#1702).
* Fixed `Addrinfo.new(String)` to reliably find the address family (#1702).
* Fixed argument checks in `BasicSocket#setsockopt` (#1460).
* Fixed `ObjectSpace.trace_object_allocations` (#1456).
* Fixed `BigDecimal#{clone,dup}` so it now just returns the receiver, per Ruby 2.5+ semantics (#1680).
* Fixed creating `BigDecimal` instances from non-finite `Float` values (#1685).
* Fixed `BigDecimal#inspect` output for non-finite values (e.g, NaN or -Infinity) (#1683).
* Fixed `BigDecimal#hash` to return the same value for two `BigDecimal` objects that are equal (#1656).
* Added missing `BigDecimal` constant definitions (#1684).
* Implemented `rb_eval_string_protect`.
* Fixed `rb_get_kwargs` to correctly handle optional and rest arguments.
* Calling `Kernel#raise` with a raised exception will no longer set the cause of the exception to itself (#1682).
* Return a `FFI::Function` correctly for functions returning a callback.
* Convert to intuitive Ruby exceptions when INVOKE fails (#1690).
* Implemented `FFI::Pointer#clear` (#1687).
* Procs will now yield to the block in their declaration context even when called with a block argument (#1657).
* Fixed problems with calling POSIX methods if `Symbol#[]` is redefined (#1665).
* Fixed sharing of `Array` and `Hash` elements for thread-safety of objects (#1601).
* Fixed concurrent modifications of `Gem::Specification::LOAD_CACHE` (#1601).
* Fix `TCPServer#accept` to set `#do_not_reverse_lookup` correctly on the created `TCPSocket`.

Compatibility:

* Exceptions from `coerce` are no longer rescued, like MRI.
* Implemented `Integer#{allbits?,anybits?,nobits?}`.
* `Integer#{ceil,floor,truncate}` now accept a precision and `Integer#round` accepts a rounding mode.
* Added missing `Enumerable#filter` and `Enumerator::Lazy#filter` aliases to the respective `select` method (#1610).
* Implemented more `Ripper` methods as no-ops (#1694, @Mogztter).
* Implemented `rb_enc_sprintf` (#1702).
* Implemented `ENV#{filter,filter!}` aliases for `select` and `select!`.
* Non-blocking `StringIO` and `Socket` APIs now support `exception: false` like MRI (#1702).
* Increased compatibility of `BigDecimal`.
* `String#-@` now performs string deduplication (#1608).
* `Hash#merge` now preserves the key order from the original hash for merged values (#1650).
* Coerce values given to `FFI::Pointer` methods.
* `FrozenError` is now defined and is used for `can't modify frozen` object exceptions.
* `StringIO` is now available by default like in MRI, because it is required by RubyGems.

Changes:

* Interactive sources (like the GraalVM polyglot shell) now all share the same binding (#1695).
* Hash code calculation has been improved to reduce hash collisions for `Hash` and other cases.

Performance:

* `eval(code, binding)` for a fixed `code` containing blocks is now much faster. This improves the performance of rendering `ERB` templates containing loops.
* `rb_str_cat` is faster due to the C string now being concatenated without first being converted to a Ruby string or having its encoding checked. As a side effect the behaviour of `rb_str_cat` should now more closely match that of MRI.

# 19.0.0, May 2019

*Ruby is an experimental language in the GraalVM 19.0.0 release*

Bug fixes:

* The debugger now sees global variables as the global scope.
* Temporary variables are no longer visible in the debugger.
* Setting breakpoints on some lines has been fixed.
* The OpenSSL C extension is now always recompiled, fixing various bugs when using the extension (e.g., when using Bundler in TravisCI) (#1676, #1627, #1632).
* Initialize `$0` when not run from the 'ruby' launcher, which is needed to `require` gems (#1653).

Compatibility:

* `do...end` blocks can now have `rescue/else/ensure` clauses like MRI (#1618).

Changes:

* `TruffleRuby.sulong?` has been replaced by `TruffleRuby.cexts?`, and `TruffleRuby.graal?` has been replaced by `TruffleRuby.jit?`. The old methods will continue to work for now, but will produce warnings, and will be removed at a future release.

# 1.0 RC 16, 19 April 2019

Bug fixes:

* Fixed `Hash#merge` with no arguments to return a new copy of the receiver (#1645).
* Fixed yield with a splat and keyword arguments (#1613).
* Fixed `rb_scan_args` to correctly handle kwargs in combination with optional args.
* Many fixes for `FFI::Pointer` to be more compatible with the `ffi` gem.

New features:

* Rounding modes have been implemented or improved for `Float`, `Rational`, `BigDecimal` (#1509).
* Support Homebrew installed in other prefixes than `/usr/local` (#1583).
* Added a pure-Ruby implementation of FFI which passes almost all Ruby FFI specs (#1529, #1524).

Changes:

* Support for the Darkfish theme for RDoc generation has been removed.

Compatibility:

* The `KeyError` raised from `ENV#fetch` and `Hash#fetch` now matches MRI's message formatting (#1633).
* Add the missing `key` and `receiver` values to `KeyError` raised from `ENV#fetch`.
* `String#unicode_normalize` has been moved to the core library like in MRI.
* `StringScanner` will now match a regexp beginning with `^` even when not scanning from the start of the string.
* `Module#define_method` is now public like in MRI.
* `Kernel#warn` now supports the `uplevel:` keyword argument.

# 1.0 RC 15, 5 April 2019

Bug fixes:

* Improved compatibility with MRI's `Float#to_s` formatting (#1626).
* Fixed `String#inspect` when the string uses a non-UTF-8 ASCII-compatible encoding and has non-ASCII characters.
* Fixed `puts` for strings with non-ASCII-compatible encodings.
* `rb_protect` now returns `Qnil` when an error occurs.
* Fixed a race condition when using the interpolate-once (`/o`) modifier in regular expressions.
* Calling `StringIO#close` multiple times no longer raises an exception (#1640).
* Fixed a bug in include file resolution when compiling C extensions.

New features:

* `Process.clock_getres` has been implemented.

Changes:

* `debug`, `profile`, `profiler`, which were already marked as unsupported, have been removed.
* Our experimental JRuby-compatible Java interop has been removed - use `Polyglot` and `Java` instead.
* The Trufle handle patches applied to `psych` C extension have now been removed.
* The `rb_tr_handle_*` functions have been removed as they are no longer used in any C extension patches.
* Underscores and dots in options have become hyphens, so `--exceptions.print_uncaught_java` is now `--exceptions-print-uncaught-java`, for example.
* The `rb_tr_handle_*` functions have been removed as they are no longer used in any C extension patches.

Bug fixes:

* `autoload :C, "path"; require "path"` now correctly triggers the autoload.
* Fixed `UDPSocket#bind` to specify family and socktype when resolving address.
* The `shell` standard library can now be `require`-d.
* Fixed a bug where `for` could result in a `NullPointerException` when trying to assign the iteration variable.
* Existing global variables can now become aliases of other global variables (#1590).

Compatibility:

* ERB now uses StringScanner and not the fallback, like on MRI. As a result `strscan` is required by `require 'erb'` (#1615).
* Yield different number of arguments for `Hash#each` and `Hash#each_pair` based on the block arity like MRI (#1629).
* Add support for the `base` keyword argument to `Dir.{[], glob}`.

# 1.0 RC 14, 18 March 2019

Updated to Ruby 2.6.2.

Bug fixes:

* Implement `rb_io_wait_writable` (#1586).
* Fixed error when using arrows keys first within `irb` or `pry` (#1478, #1486).
* Coerce the right hand side for all `BigDecimal` operations (#1598).
* Combining multiple `**` arguments containing duplicate keys produced an incorrect hash. This has now been fixed (#1469).
* `IO#read_nonblock` now returns the passed buffer object, if one is supplied.
* Worked out autoloading issue (#1614).

New features:

* Implemented `String#delete_prefix`, `#delete_suffix`, and related methods.
* Implemented `Dir.children` and `Dir#children`.
* Implemented `Integer#sqrt`.

Changes:

* `-Xoptions` has been removed - use `--help:languages` instead.
* `-Xlog=` has been removed - use `--log.level=` instead.
* `-J` has been removed - use `--vm.` instead.
* `-J-cp lib.jar` and so on have removed - use `--vm.cp=lib.jar` or `--vm.classpath=lib.jar` instead.
* `--jvm.` and `--native.` have been deprecated, use `--vm.` instead to pass VM options.
* `-Xoption=value` has been removed - use `--option=value` instead.
* The `-X` option now works as in MRI.
* `--help:debug` is now `--help:internal`.
* `ripper` is still not implemented, but the module now exists and has some methods that are implemented as no-ops.

# 1.0 RC 13, 5 March 2019

Note that as TruffleRuby RC 13 is built on Ruby 2.4.4 it is still vulnerable to CVE-2018-16395. This will be fixed in the next release.

New features:

* Host interop with Java now works on SubstrateVM too.

Bug fixes:

* Fixed `Enumerator::Lazy` which wrongly rescued `StandardError` (#1557).
* Fixed several problems with `Numeric#step` related to default arguments, infinite sequences, and bad argument types (#1520).
* Fixed incorrect raising of `ArgumentError` with `Range#step` when at least one component of the `Range` is `Float::INFINITY` (#1503).
* Fixed the wrong encoding being associated with certain forms of heredoc strings (#1563).
* Call `#coerce` on right hand operator if `BigDecimal` is the left hand operator (#1533, @Quintasan).
* Fixed return type of division of `Integer.MIN_VALUE` and `Long.MIN_VALUE` by -1 (#1581).
* `Exception#cause` is now correctly set for internal exceptions (#1560).
* `rb_num2ull` is now implemented as well as being declared in the `ruby.h` header (#1573).
* `rb_sym_to_s` is now implemented (#1575).
* `R_TYPE_P` now returns the type number for a wider set of Ruby objects (#1574).
* `rb_fix2str` has now been implemented.
* `rb_protect` will now work even if `NilClass#==` has been redefined.
* `BigDecimal` has been moved out of the `Truffle` module to match MRI.
* `StringIO#puts` now correctly handles `to_s` methods which do not return strings (#1577).
* `Array#each` now behaves like MRI when the array is modified (#1580).
* Clarified that `$SAFE` can never be set to a non-zero value.
* Fix compatibility with RubyGems 3 (#1558).
* `Kernel#respond_to?` now returns false if a method is protected and the `include_all` argument is false (#1568).

Changes:

* `TRUFFLERUBY_CEXT_ENABLED` is no longer supported and C extensions are now always built, regardless of the value of this environment variable.
* Getting a substring of a string created by a C extension now uses less memory as only the requested portion will be copied to a managed string.
* `-Xoptions` has been deprecated and will be removed - use `--help:languages` instead.
* `-Xlog=` has been deprecated and will be removed - use `--log.level=` instead.
* `-J` has been deprecated and will be removed - use `--jvm.` instead.
* `-J-cp lib.jar` and so on have been deprecated and will be removed - use `--jvm.cp=lib.jar` or `--jvm.classpath=lib.jar` instead.
* `-J-cmd`, `--jvm.cmd`, `JAVA_HOME`, `JAVACMD`, and `JAVA_OPTS` do not work in any released configuration of TruffleRuby, so have been removed.
* `-Xoption=value` has been deprecated and will be removed - use `--option=value` instead.
* `TracePoint` now raises an `ArgumentError` for unsupported events.
* `TracePoint.trace` and `TracePoint#inspect` have been implemented.

Compatibility:

* Improved the exception when an `-S` file isn't found.
* Removed the message from exceptions raised by bare `raise` to better match MRI (#1487).
* `TracePoint` now handles the `:class` event.

Performance:

* Sped up `String` handling in native extensions, quite substantially in some cases, by reducing conversions between native and managed strings and allowing for mutable metadata in native strings.

# 1.0 RC 12, 4 February 2019

Bug fixes:

* Fixed a bug with `String#lines` and similar methods with multibyte characters (#1543).
* Fixed an issue with `String#{encode,encode!}` double-processing strings using XML conversion options and a new destination encoding (#1545).
* Fixed a bug where a raised cloned exception would be caught as the original exception (#1542).
* Fixed a bug with `StringScanner` and patterns starting with `^` (#1544).
* Fixed `Enumerable::Lazy#uniq` with infinite streams (#1516).

Compatibility:

* Change to a new system for handling Ruby objects in C extensions which greatly increases compatibility with MRI.
* Implemented `BigDecimal#to_r` (#1521).
* `Symbol#to_proc` now returns `-1` like on MRI (#1462).

# 1.0 RC 11, 15 January 2019

New features:

* macOS clocks `CLOCK_MONOTONIC_RAW`, `_MONOTONIC_RAW_APPROX`, `_UPTIME_RAW`, `_UPTIME_RAW_APPROX`, and `_PROCESS_CPUTIME_ID` have been implemented (#1480).
* TruffleRuby now automatically detects native access and threading permissions from the `Context` API, and can run code with no permissions given (`Context.create()`).

Bug fixes:

* FFI::Pointer now does the correct range checks for signed and unsigned values.
* Allow signal `0` to be used with `Process.kill` (#1474).
* `IO#dup` now properly sets the new `IO` instance to be close-on-exec.
* `IO#reopen` now properly resets the receiver to be close-on-exec.
* `StringIO#set_encoding` no longer raises an exception if the underlying `String` is frozen (#1473).
* Fix handling of `Symbol` encodings in `Marshal#dump` and `Marshal#load` (#1530).

Compatibility:

* Implemented `Dir.each_child`.
* Adding missing support for the `close_others` option to `exec` and `spawn`.
* Implemented the missing `MatchData#named_captures` method (#1512).

Changes:

* `Process::CLOCK_` constants have been given the same value as in standard Ruby.

Performance:

* Sped up accesses to native memory through FFI::Pointer.
* All core files now make use of frozen `String` literals, reducing the number of `String` allocations for core methods.
* New -Xclone.disable option to disable all manual cloning.

# 1.0 RC 10, 5 December 2018

New features:

* The `nkf` and `kconv` standard libraries were added (#1439).
* `Mutex` and `ConditionVariable` have a new fast path for acquiring locks that are unlocked.
* `Queue` and `SizedQueue`, `#close` and `#closed?`, have been implemented.
* `Kernel#clone(freeze)` has been implemented (#1454).
* `Warning.warn` has been implemented (#1470).
* `Thread.report_on_exception` has been implemented (#1476).
* The emulation symbols for `Process.clock_gettime` have been implemented.

Bug fixes:

* Added `rb_eEncodingError` for C extensions (#1437).
* Fixed race condition when creating threads (#1445).
* Handle `exception: false` for IO#write_nonblock (#1457, @ioquatix).
* Fixed `Socket#connect_nonblock` for the `EISCONN` case (#1465, @ioquatix).
* `File.expand_path` now raises an exception for a non-absolute user-home.
* `ArgumentError` messages now better match MRI (#1467).
* Added support for `:float_millisecond`, `:millisecond`, and `:second` time units to `Process.clock_gettime` (#1468).
* Fixed backtrace of re-raised exceptions (#1459).
* Updated an exception message in Psych related to loading a non-existing class so that it now matches MRI.
* Fixed a JRuby-style Java interop compatibility issue seen in `test-unit`.
* Fixed problem with calling `warn` if `$stderr` has been reassigned.
* Fixed definition of `RB_ENCODING_GET_INLINED` (#1440).

Changes:

* Timezone messages are now logged at `CONFIG` level, use `-Xlog=CONFIG` to debug if the timezone is incorrectly shown as `UTC`.

# 1.0 RC 9, 5 November 2018

Security:

* CVE-2018-16396, *tainted flags are not propagated in Array#pack and String#unpack with some directives* has been mitigated by adding additional taint operations.

New features:

* LLVM for Oracle Linux 7 can now be installed without building from source.

Bug fixes:

* Times can now be created with UTC offsets in `+/-HH:MM:SS` format.
* `Proc#to_s` now has `ASCII-8BIT` as its encoding instead of the incorrect `UTF-8`.
* `String#%` now has the correct encoding for `UTF-8` and `US-ASCII` format strings, instead of the incorrect `ASCII-8BIT`.
* Updated `BigDecimal#to_s` to use `e` instead of `E` for exponent notation.
* Fixed `BigDecimal#to_s` to allow `f` as a format flag to indicate conventional floating point notation. Previously only `F` was allowed.

Changes:

* The supported version of LLVM for Oracle Linux has been updated from 3.8 to 4.0.
* `mysql2` is now patched to avoid a bug in passing `NULL` to `rb_scan_args`, and now passes the majority of its test suite.
* The post-install script now automatically detects if recompiling the OpenSSL C extension is needed. The post-install script should always be run in TravisCI as well, see `doc/user/standalone-distribution.md`.
* Detect when the system libssl is incompatible more accurately and add instructions on how to recompile the extension.

# 1.0 RC 8, 19 October 2018

New features:

* `Java.synchronized(object) { }` and `TruffleRuby.synchronized(object) { }` methods have been added.
* Added a `TruffleRuby::AtomicReference` class.
* Ubuntu 18.04 LTS is now supported.
* macOS 10.14 (Mojave) is now supported.

Changes:

* Random seeds now use Java's `NativePRNGNonBlocking`.
* The supported version of Fedora is now 28, upgraded from 25.
* The FFI gem has been updated from 1.9.18 to 1.9.25.
* JCodings has been updated from 1.0.30 to 1.0.40.
* Joni has been updated from 2.1.16 to 2.1.25.

Performance:

* Performance of setting the last exception on a thread has now been improved.

# 1.0 RC 7, 3 October 2018

New features:

* Useful `inspect` strings have been added for more foreign objects.
* The C extension API now defines a preprocessor macro `TRUFFLERUBY`.
* Added the rbconfig/sizeof native extension for better MRI compatibility.
* Support for `pg` 1.1. The extension now compiles successfully, but may still have issues with some datatypes.

Bug fixes:

* `readline` can now be interrupted by the interrupt signal (Ctrl+C). This fixes Ctrl+C to work in IRB.
* Better compatibility with C extensions due to a new "managed struct" type.
* Fixed compilation warnings which produced confusing messages for end users (#1422).
* Improved compatibility with Truffle polyglot STDIO.
* Fixed version check preventing TruffleRuby from working with Bundler 2.0 and later (#1413).
* Fixed problem with `Kernel.public_send` not tracking its caller properly (#1425).
* `rb_thread_call_without_gvl()` no longer holds the C-extensions lock.
* Fixed `caller_locations` when called inside `method_added`.
* Fixed `mon_initialize` when called inside `initialize_copy` (#1428).
* `Mutex` correctly raises a `TypeError` when trying to serialize with `Marshal.dump`.

Performance:

* Reduced memory footprint for private/internal AST nodes.
* Increased the number of cases in which string equality checks will become compile-time constants.
* Major performance improvement for exceptional paths where the rescue body does not access the exception object (e.g., `x.size rescue 0`).

Changes:

* Many clean-ups to our internal patching mechanism used to make some native extensions run on TruffleRuby.
* Removed obsoleted patches for Bundler compatibility now that Bundler 1.16.5 has built-in support for TruffleRuby.
* Reimplemented exceptions and other APIs that can return a backtrace to use Truffle's lazy stacktraces API.

# 1.0 RC 6, 3 September 2018

New features:

* `Polyglot.export` can now be used with primitives, and will now convert strings to Java, and `.import` will convert them from Java.
* Implemented `--encoding`, `--external-encoding`, `--internal-encoding`.
* `rb_object_tainted` and similar C functions have been implemented.
* `rb_struct_define_under` has been implemented.
* `RbConfig::CONFIG['sysconfdir']` has been implemented.
* `Etc` has been implemented (#1403).
* The `-Xcexts=false` option disables C extensions.
* Instrumentation such as the CPUSampler reports methods in a clearer way like `Foo#bar`, `Gem::Specification.each_spec`, `block in Foo#bar` instead of just `bar`, `each_spec`, `block in bar` (which is what MRI displays in backtraces).
* TruffleRuby is now usable as a JSR 223 (`javax.script`) language.
* A migration guide from JRuby (`doc/user/jruby-migration.md`) is now included.
* `kind_of?` works as an alias for `is_a?` on foreign objects.
* Boxed foreign strings unbox on `to_s`, `to_str`, and `inspect`.

Bug fixes:

* Fix false-positive circular warning during autoload.
* Fix Truffle::AtomicReference for `concurrent-ruby`.
* Correctly look up `llvm-link` along `clang` and `opt` so it is no longer needed to add LLVM to `PATH` on macOS for Homebrew and MacPorts.
* Fix `alias` to work when in a refinement module (#1394).
* `Array#reject!` no longer truncates the array if the block raises an exception for an element.
* WeakRef now has the same inheritance and methods as MRI's version.
* Support `-Wl` linker argument for C extensions. Fixes compilation of`mysql2` and `pg`.
* Using `Module#const_get` with a scoped argument will now correctly autoload the constant if needed.
* Loaded files are read as raw bytes, rather than as a UTF-8 string and then converted back into bytes.
* Return 'DEFAULT' for `Signal.trap(:INT) {}`. Avoids a backtrace when quitting a Sinatra server with Ctrl+C.
* Support `Signal.trap('PIPE', 'SYSTEM_DEFAULT')`, used by the gem `rouge` (#1411).
* Fix arity checks and handling of arity `-2` for `rb_define_method()`.
* Setting `$SAFE` to a negative value now raises a `SecurityError`.
* The offset of `DATA` is now correct in the presence of heredocs.
* Fix double-loading of the `json` gem, which led to duplicate constant definition warnings.
* Fix definition of `RB_NIL_P` to be early enough. Fixes compilation of `msgpack`.
* Fix compilation of megamorphic interop calls.
* `Kernel#singleton_methods` now correctly ignores prepended modules of non-singleton classes. Fixes loading `sass` when `activesupport` is loaded.
* Object identity numbers should never be negative.

Performance:

* Optimize keyword rest arguments (`def foo(**kwrest)`).
* Optimize rejected (non-Symbol keys) keyword arguments.
* Source `SecureRandom.random_bytes` from `/dev/urandom` rather than OpenSSL.
* C extension bitcode is no longer encoded as Base64 to pass it to Sulong.
* Faster `String#==` using vectorization.

Changes:

* Clarified that all sources that come in from the Polyglot API `eval` method will be treated as UTF-8, and cannot be re-interpreted as another encoding using a magic comment.
* The `-Xembedded` option can now be set set on the launcher command line.
* The `-Xplatform.native=false` option can now load the core library, by enabling `-Xpolyglot.stdio`.
* `$SAFE` and `Thread#safe_level` now cannot be set to `1` - raising an error rather than warning as before. `-Xsafe` allows it to be set, but there are still no checks.
* Foreign objects are now printed as `#<Foreign:system-identity-hash-code>`, except for foreign arrays which are now printed as `#<Foreign [elements...]>`.
* Foreign objects `to_s` now calls `inspect` rather than Java's `toString`.
* The embedded configuration (`-Xembedded`) now warns about features which may not work well embedded, such as signals.
* The `-Xsync.stdio` option has been removed - use standard Ruby `STDOUT.sync = true` in your program instead.

# 1.0 RC 5, 3 August 2018

New features:

* It is no longer needed to add LLVM (`/usr/local/opt/llvm@4/bin`) to `PATH` on macOS.
* Improve error message when LLVM, `clang` or `opt` is missing.
* Automatically find LLVM and libssl with MacPorts on macOS (#1386).
* `--log.ruby.level=` can be used to set the log level from any launcher.
* Add documentation about installing with Ruby managers/installers and how to run TruffleRuby in CI such as TravisCI (#1062, #1070).
* `String#unpack1` has been implemented.

Bug fixes:

* Allow any name for constants with `rb_const_get()`/`rb_const_set()` (#1380).
* Fix `defined?` with an autoload constant to not raise but return `nil` if the autoload fails (#1377).
* Binary Ruby Strings can now only be converted to Java Strings if they only contain US-ASCII characters. Otherwise, they would produce garbled Java Strings (#1376).
* `#autoload` now correctly calls `main.require(path)` dynamically.
* Hide internal file from user-level backtraces (#1375).
* Show caller information in warnings from the core library (#1375).
* `#require` and `#require_relative` should keep symlinks in `$"` and `__FILE__` (#1383).
* Random seeds now always come directly from `/dev/urandom` for MRI compatibility.
* SIGINFO, SIGEMT and SIGPWR are now defined (#1382).
* Optional and operator assignment expressions now return the value assigned, not the value returned by an assignment method (#1391).
* `WeakRef.new` will now return the correct type of object, even if `WeakRef` is subclassed (#1391).
* Resolving constants in prepended modules failed, this has now been fixed (#1391).
* Send and `Symbol#to_proc` now take account of refinements at their call sites (#1391).
* Better warning when the timezone cannot be found on WSL (#1393).
* Allow special encoding names in `String#force_encoding` and raise an exception on bad encoding names (#1397).
* Fix `Socket.getifaddrs` which would wrongly return an empty array (#1375).
* `Binding` now remembers the file and line at which it was created for `#eval`. This is notably used by `pry`'s `binding.pry`.
* Resolve symlinks in `GEM_HOME` and `GEM_PATH` to avoid related problems (#1383).
* Refactor and fix `#autoload` so other threads see the constant defined while the autoload is in progress (#1332).
* Strings backed by `NativeRope`s now make a copy of the rope when `dup`ed.
* `String#unpack` now taints return strings if the format was tainted, and now does not taint the return array if the format was tainted.
* Lots of fixes to `Array#pack` and `String#unpack` tainting, and a better implementation of `P` and `p`.
* Array literals could evaluate an element twice under some circumstances. This has now been fixed.

Performance:

* Optimize required and optional keyword arguments.
* `rb_enc_to_index` is now faster by eliminating an expensive look-up.

Changes:

* `-Xlog=` now needs log level names to be upper case.
* `-Dtruffleruby.log` and `TRUFFLERUBY_LOG` have been removed - use `-Dpolyglot.log.ruby.level`.
* The log format, handlers, etc are now managed by the Truffle logging system.
* The custom log levels `PERFORMANCE` and `PATCH` have been removed.

# 1.0 RC 4, 18 July 2018

*TruffleRuby was not updated in RC 4*

# 1.0 RC 3, 2 July 2018

New features:

* `is_a?` can be called on foreign objects.

Bug fixes:

* It is no longer needed to have `ruby` in `$PATH` to run the post-install hook.
* `Qnil`/`Qtrue`/`Qfalse`/`Qundef` can now be used as initial value for global variables in C extensions.
* Fixed error message when the runtime libssl has no SSLv2 support (on Ubuntu 16.04 for instance).
* `RbConfig::CONFIG['extra_bindirs']` is now a String as other RbConfig values.
* `SIGPIPE` is correctly caught on SubstrateVM, and the corresponding write() raises `Errno::EPIPE` when the read end of a pipe or socket is closed.
* Use the magic encoding comment for determining the source encoding when using eval().
* Fixed a couple bugs where the encoding was not preserved correctly.

Performance:

* Faster stat()-related calls, by returning the relevant field directly and avoiding extra allocations.
* `rb_str_new()`/`rb_str_new_cstr()` are much faster by avoiding extra copying and allocations.
* `String#{sub,sub!}` are faster in the common case of an empty replacement string.
* Eliminated many unnecessary memory copy operations when reading from `IO` with a delimiter (e.g., `IO#each`), leading to overall improved `IO` reading for common use cases such as iterating through lines in a `File`.
* Use the byte[] of the given Ruby String when calling eval() directly for parsing.

# 1.0 RC 2, 6 June 2018

New features:

* We are now compatible with Ruby 2.4.4.
* `object.class` on a Java `Class` object will give you an object on which you can call instance methods, rather than static methods which is what you get by default.
* The log level can now also be set with `-Dtruffleruby.log=info` or `TRUFFLERUBY_LOG=info`.
* `-Xbacktraces.raise` will print Ruby backtraces whenever an exception is raised.
* `Java.import name` imports Java classes as top-level constants.
* Coercion of foreign numbers to Ruby numbers now works.
* `to_s` works on all foreign objects and calls the Java `toString`.
* `to_str` will try to `UNBOX` and then re-try `to_str`, in order to provoke the unboxing of foreign strings.

Changes:

* The version string now mentions if you're running GraalVM Community Edition (`GraalVM CE`) or GraalVM Enterprise Edition (`GraalVM EE`).
* The inline JavaScript functionality `-Xinline_js` has been removed.
* Line numbers `< 0`, in the various eval methods, are now warned about, because we don't support these at all. Line numbers `> 1` are warned about (at the fine level) but they are shimmed by adding blank lines in front to get to the correct offset. Line numbers starting at `0` are also warned about at the fine level and set to `1` instead.
* The `erb` standard library has been patched to stop using a -1 line number.
* `-Xbacktraces.interleave_java` now includes all the trailing Java frames.
* Objects with a `[]` method, except for `Hash`, now do not return anything for `KEYS`, to avoid the impression that you could `READ` them. `KEYINFO` also returns nothing for these objects, except for `Array` where it returns information on indices.
* `String` now returns `false` for `HAS_KEYS`.
* The supported additional functionality module has been renamed from `Truffle` to `TruffleRuby`. Anything not documented in `doc/user/truffleruby-additions.md` should not be used.
* Imprecise wrong gem directory detection was replaced. TruffleRuby newly marks its gem directories with a marker file, and warns if you try to use TruffleRuby with a gem directory which is lacking the marker.

Bug fixes:

* TruffleRuby on SubstrateVM now correctly determines the system timezone.
* `Kernel#require_relative` now coerces the feature argument to a path and canonicalizes it before requiring, and it now uses the current directory as the directory for a synthetic file name from `#instance_eval`.

# 1.0 RC 1, 17 April 2018

New features:

* The Ruby version has been updated to version 2.3.7.

Security:

* CVE-2018-6914, CVE-2018-8779, CVE-2018-8780, CVE-2018-8777, CVE-2017-17742 and CVE-2018-8778 have been mitigated.

Changes:

* `RubyTruffleError` has been removed and uses replaced with standard exceptions.
* C++ libraries like `libc++` are now not needed if you don't run C++ extensions. `libc++abi` is now never needed. Documentation updated to make it more clear what the minimum requirements for pure Ruby, C extensions, and C++ extensions separately.
* C extensions are now built by default - `TRUFFLERUBY_CEXT_ENABLED` is assumed `true` unless set to `false`.
* The `KEYS` interop message now returns an array of Java strings, rather than Ruby strings. `KEYS` on an array no longer returns indices.
* `HAS_SIZE` now only returns `true` for `Array`.
* A method call on a foreign object that looks like an operator (the method name does not begin with a letter) will call `IS_BOXED` on the object and based on that will possibly `UNBOX` and convert to Ruby.
* Now using the native version of Psych.
* The supported version of LLVM on Oracle Linux has been dropped to 3.8.
* The supported version of Fedora has been dropped to 25, and the supported version of LLVM to 3.8, due to LLVM incompatibilities. The instructions for installing `libssl` have changed to match.

# 0.33, April 2018

New features:

* The Ruby version has been updated to version 2.3.6.
* Context pre-initialization with TruffleRuby `--native`, which significantly improves startup time and loads the `did_you_mean` gem ahead of time.
* The default VM is changed to SubstrateVM, where the startup is significantly better. Use `--jvm` option for full JVM VM.
* The `Truffle::Interop` module has been replaced with a new `Polyglot` module which is designed to use more idiomatic Ruby syntax rather than explicit methods. A [new document](doc/user/polyglot.md) describes polyglot programming at a higher level.
* The `REMOVABLE`, `MODIFIABLE` and `INSERTABLE` Truffle interop key info flags have been implemented.
* `equal?` on foreign objects will check if the underlying objects are equal if both are Java interop objects.
* `delete` on foreign objects will send `REMOVE`, `size` will send `GET_SIZE`, and `keys` will send `KEYS`. `respond_to?(:size)` will send `HAS_SIZE`, `respond_to?(:keys)` will send `HAS_KEYS`.
* Added a new Java-interop API similar to the one in the Nashorn JavaScript implementation, as also implemented by Graal.js. The `Java.type` method returns a Java class object on which you can use normal interop methods. Needs the `--jvm` flag to be used.
* Supported and tested versions of LLVM for different platforms have been more precisely [documented](doc/user/installing-llvm.md).

Changes:

* Interop semantics of `INVOKE`, `READ`, `WRITE`, `KEYS` and `KEY_INFO` have changed significantly, so that `INVOKE` maps to Ruby method calls, `READ` calls `[]` or returns (bound) `Method` objects, and `WRITE` calls `[]=`.

Performance:

* `Dir.glob` is much faster and more memory efficient in cases that can reduce to direct filename lookups.
* `SecureRandom` now defers loading OpenSSL until it's needed, reducing time to load `SecureRandom`.
* `Array#dup` and `Array#shift` have been made constant-time operations by sharing the array storage and keeping a starting index.

Bug fixes:

* Interop key-info works with non-string-like names.

Internal changes:

* Changes to the lexer and translator to reduce regular expression calls.
* Some JRuby sources have been updated to 9.1.13.0.

# 0.32, March 2018

New features:

* A new embedded configuration is used when TruffleRuby is used from another language or application. This disables features like signals which may conflict with the embedding application, and threads which may conflict with other languages, and enables features such as the use of polyglot IO streams.

Performance:

* Conversion of ASCII-only Ruby strings to Java strings is now faster.
* Several operations on multi-byte character strings are now faster.
* Native I/O reads are about 22% faster.

Bug fixes:

* The launcher accepts `--native` and similar options in  the `TRUFFLERUBYOPT` environment variable.

Internal changes:

* The launcher is now part of the TruffleRuby repository, rather than part of the GraalVM repository.
* `ArrayBuilderNode` now uses `ArrayStrategies` and `ArrayMirrors` to remove direct knowledge of array storage.
* `RStringPtr` and `RStringPtrEnd` now report as pointers for interop purposes, fixing several issues with `char *` usage in C extensions.<|MERGE_RESOLUTION|>--- conflicted
+++ resolved
@@ -6,12 +6,9 @@
 Bug fixes:
 
 * Fix `Marshal.load` of multiple `Symbols` with an explicit encoding (#1624).
-<<<<<<< HEAD
 * Fix `rb_str_modify_expand` to preserve existing bytes (#2392).
 * Fix `String#scrub` when replacement is frozen (#2398, @LillianZ).
-=======
 * Fix `Dir.mkdir` error handling for `Pathname` paths (#2397).
->>>>>>> 201b982c
 
 Compatibility:
 
