--- conflicted
+++ resolved
@@ -54,11 +54,8 @@
 * Add constants `IO::SEEK_DATE` and `IO::SEEK_HOLE` (#2792, @andrykonchin).
 * Add `Class#subclasses` method (#2733, @andrykonchin).
 * Implement `Coverage.running?` method (@andrykonchin).
-<<<<<<< HEAD
 * Fix arguments implicit type conversion for `Enumerable#zip` and `Array#zip` (#2788, @andrykonchin).
-=======
 * Fix `Array#unshift` to not depend on `Array#[]=` and allow overriding `#[]=` in a subclass (#2772, @andrykonchin).
->>>>>>> ba2d7405
 
 Performance:
 
