# 1.0 RC 17

Bug fixes:

* The debugger now sees global variables as the global scope.
* Temporary variables are no longer visible in the debugger.
* Setting breakpoints on some lines has been fixed.
<<<<<<< HEAD
* The OpenSSL C extension is now always recompiled, fixing various bugs when using the extension (e.g., when using Bundler in TravisCI) (#1676, #1627, #1632).
=======
* Initialize `$0` when not run from the 'ruby' launcher, which is needed to `require` gems (#1653).
>>>>>>> 754db2ba

Compatibility:

* `do...end` blocks can now have `rescue/else/ensure` clauses like MRI (#1618).

# 1.0 RC 16, 19 April 2019
Changes:

* `TruffleRuby.sulong?` has been replaced by `TruffleRuby.cexts?`, and `TruffleRuby.graal?` has been replaced by `TruffleRuby.jit?`. The old methods will continue to work for now, but will produce warnings, and will be removed at a future release.

# 1.0 RC 16

Bug fixes:

* Fixed `Hash#merge` with no arguments to return a new copy of the receiver (#1645).
* Fixed yield with a splat and keyword arguments (#1613). 
* Fixed `rb_scan_args` to correctly handle kwargs in combination with optional args.
* Many fixes for `FFI::Pointer` to be more compatible with the `ffi` gem.

New features:

* Rounding modes have been implemented or improved for `Float`, `Rational`, `BigDecimal` (#1509).
* Support Homebrew installed in other prefixes than `/usr/local` (#1583).
* Added a pure-Ruby implementation of FFI which passes almost all Ruby FFI specs (#1529, #1524).

Changes:

* Support for the Darkfish theme for RDoc generation has been removed.

Compatibility:

* The `KeyError` raised from `ENV#fetch` and `Hash#fetch` now matches MRI's message formatting (#1633).
* Add the missing `key` and `receiver` values to `KeyError` raised from `ENV#fetch`.
* `String#unicode_normalize` has been moved to the core library like in MRI.
* `StringScanner` will now match a regexp beginning with `^` even when not scanning from the start of the string.
* `Module#define_method` is now public like in MRI.
* `Kernel#warn` now supports the `uplevel:` keyword argument.

# 1.0 RC 15, 5 April 2019

Bug fixes:

* Improved compatibility with MRI's `Float#to_s` formatting (#1626).
* Fixed `String#inspect` when the string uses a non-UTF-8 ASCII-compatible encoding and has non-ASCII characters.
* Fixed `puts` for strings with non-ASCII-compatible encodings.
* `rb_protect` now returns `Qnil` when an error occurs.
* Fixed a race condition when using the interpolate-once (`/o`) modifier in regular expressions.
* Calling `StringIO#close` multiple times no longer raises an exception (#1640).
* Fixed a bug in include file resolution when compiling C extensions.

New features:

* `Process.clock_getres` has been implemented.

Changes:

* `debug`, `profile`, `profiler`, which were already marked as unsupported, have been removed.
* Our experimental JRuby-compatible Java interop has been removed - use `Polyglot` and `Java` instead.
* The Trufle handle patches applied to `psych` C extension have now been removed.
* The `rb_tr_handle_*` functions have been removed as they are no longer used in any C extension patches.
* Underscores and dots in options have become hyphens, so `--exceptions.print_uncaught_java` is now `--exceptions-print-uncaught-java`, for example.
* The `rb_tr_handle_*` functions have been removed as they are no longer used in any C extension patches.

Bug fixes:

* `autoload :C, "path"; require "path"` now correctly triggers the autoload.
* Fixed `UDPSocket#bind` to specify family and socktype when resolving address.
* The `shell` standard library can now be `require`-d.
* Fixed a bug where `for` could result in a `NullPointerException` when trying to assign the iteration variable.
* Existing global variables can now become aliases of other global variables (#1590).

Compatibility:

* ERB now uses StringScanner and not the fallback, like on MRI. As a result `strscan` is required by `require 'erb'` (#1615).
* Yield different number of arguments for `Hash#each` and `Hash#each_pair` based on the block arity like MRI (#1629).
* Add support for the `base` keyword argument to `Dir.{[], glob}`.

# 1.0 RC 14, 18 March 2019

Updated to Ruby 2.6.2.

Bug fixes:

* Implement `rb_io_wait_writable` (#1586).
* Fixed error when using arrows keys first within `irb` or `pry` (#1478, #1486).
* Coerce the right hand side for all `BigDecimal` operations (#1598).
* Combining multiple `**` arguments containing duplicate keys produced an incorrect hash. This has now been fixed (#1469).
* `IO#read_nonblock` now returns the passed buffer object, if one is supplied.
* Worked out autoloading issue (#1614).

New features:

* Implemented `String#delete_prefix`, `#delete_suffix`, and related methods.
* Implemented `Dir.children` and `Dir#children`.
* Implemented `Integer#sqrt`.

Changes:

* `-Xoptions` has been removed - use `--help:languages` instead.
* `-Xlog=` has been removed - use `--log.level=` instead.
* `-J` has been removed - use `--vm.` instead.
* `-J-cp lib.jar` and so on have removed - use `--vm.cp=lib.jar` or `--vm.classpath=lib.jar` instead.
* `--jvm.` and `--native.` have been deprecated, use `--vm.` instead to pass VM options.
* `-Xoption=value` has been removed - use `--option=value` instead.
* The `-X` option now works as in MRI.
* `--help:debug` is now `--help:internal`.
* `ripper` is still not implemented, but the module now exists and has some methods that are implemented as no-ops.

# 1.0 RC 13, 5 March 2019

Note that as TruffleRuby RC 13 is built on Ruby 2.4.4 it is still vulnerable to CVE-2018-16395. This will be fixed in the next release.

New features:

* Host interop with Java now works on SubstrateVM too.

Bug fixes:

* Fixed `Enumerator::Lazy` which wrongly rescued `StandardError` (#1557).
* Fixed several problems with `Numeric#step` related to default arguments, infinite sequences, and bad argument types (#1520).
* Fixed incorrect raising of `ArgumentError` with `Range#step` when at least one component of the `Range` is `Float::INFINITY` (#1503).
* Fixed the wrong encoding being associated with certain forms of heredoc strings (#1563).
* Call `#coerce` on right hand operator if `BigDecimal` is the left hand operator (#1533).
* Fixed return type of division of `Integer.MIN_VALUE` and `Long.MIN_VALUE` by -1 (#1581).
* `Exception#cause` is now correctly set for internal exceptions (#1560).
* `rb_num2ull` is now implemented as well as being declared in the `ruby.h` header (#1573).
* `rb_sym_to_s` is now implemented (#1575).
* `R_TYPE_P` now returns the type number for a wider set of Ruby objects (#1574).
* `rb_fix2str` has now been implemented.
* `rb_protect` will now work even if `NilClass#==` has been redefined.
* `BigDecimal` has been moved out of the `Truffle` module to match MRI.
* `StringIO#puts` now correctly handles `to_s` methods which do not return strings (#1577).
* `Array#each` now behaves like MRI when the array is modified (#1580).
* Clarified that `$SAFE` can never be set to a non-zero value.
* Fix compatibility with RubyGems 3 (#1558).
* `Kernel#respond_to?` now returns false if a method is protected and the `include_all` argument is false (#1568).

Changes:

* `TRUFFLERUBY_CEXT_ENABLED` is no longer supported and C extensions are now always built, regardless of the value of this environment variable.
* Getting a substring of a string created by a C extension now uses less memory as only the requested portion will be copied to a managed string.
* `-Xoptions` has been deprecated and will be removed - use `--help:languages` instead.
* `-Xlog=` has been deprecated and will be removed - use `--log.level=` instead.
* `-J` has been deprecated and will be removed - use `--jvm.` instead.
* `-J-cp lib.jar` and so on have been deprecated and will be removed - use `--jvm.cp=lib.jar` or `--jvm.classpath=lib.jar` instead.
* `-J-cmd`, `--jvm.cmd`, `JAVA_HOME`, `JAVACMD`, and `JAVA_OPTS` do not work in any released configuration of TruffleRuby, so have been removed.
* `-Xoption=value` has been deprecated and will be removed - use `--option=value` instead.
* `TracePoint` now raises an `ArgumentError` for unsupported events.
* `TracePoint.trace` and `TracePoint#inspect` have been implemented.

Compatibility:

* Improved the exception when an `-S` file isn't found.
* Removed the message from exceptions raised by bare `raise` to better match MRI (#1487).
* `TracePoint` now handles the `:class` event.

Performance:

* Sped up `String` handling in native extensions, quite substantially in some cases, by reducing conversions between native and managed strings and allowing for mutable metadata in native strings.

# 1.0 RC 12, 4 February 2019

Bug fixes:

* Fixed a bug with `String#lines` and similar methods with multibyte characters (#1543).
* Fixed an issue with `String#{encode,encode!}` double-processing strings using XML conversion options and a new destination encoding (#1545).
* Fixed a bug where a raised cloned exception would be caught as the original exception (#1542).
* Fixed a bug with `StringScanner` and patterns starting with `^` (#1544).
* Fixed `Enumerable::Lazy#uniq` with infinite streams (#1516).

Compatibility:

* Change to a new system for handling Ruby objects in C extensions which greatly increases compatibility with MRI.
* Implemented `BigDecimal#to_r` (#1521).
* `Symbol#to_proc` now returns `-1` like on MRI (#1462).

# 1.0 RC 11, 15 January 2019

New features:

* macOS clocks `CLOCK_MONOTONIC_RAW`, `_MONOTONIC_RAW_APPROX`, `_UPTIME_RAW`, `_UPTIME_RAW_APPROX`, and `_PROCESS_CPUTIME_ID` have been implemented (#1480).
* TruffleRuby now automatically detects native access and threading permissions from the `Context` API, and can run code with no permissions given (`Context.create()`).

Bug fixes:

* FFI::Pointer now does the correct range checks for signed and unsigned values.
* Allow signal `0` to be used with `Process.kill` (#1474).
* `IO#dup` now properly sets the new `IO` instance to be close-on-exec.
* `IO#reopen` now properly resets the receiver to be close-on-exec.
* `StringIO#set_encoding` no longer raises an exception if the underlying `String` is frozen (#1473).
* Fix handling of `Symbol` encodings in `Marshal#dump` and `Marshal#load` (#1530).

Compatibility:

* Implemented `Dir.each_child`.
* Adding missing support for the `close_others` option to `exec` and `spawn`.
* Implemented the missing `MatchData#named_captures` method (#1512).

Changes:

* `Process::CLOCK_` constants have been given the same value as in standard Ruby.

Performance:

* Sped up accesses to native memory through FFI::Pointer.
* All core files now make use of frozen `String` literals, reducing the number of `String` allocations for core methods.
* New -Xclone.disable option to disable all manual cloning.

# 1.0 RC 10, 5 December 2018

New features:

* The `nkf` and `kconv` standard libraries were added (#1439).
* `Mutex` and `ConditionVariable` have a new fast path for acquiring locks that are unlocked.
* `Queue` and `SizedQueue`, `#close` and `#closed?`, have been implemented.
* `Kernel#clone(freeze)` has been implemented (#1454).
* `Warning.warn` has been implemented (#1470).
* `Thread.report_on_exception` has been implemented (#1476).
* The emulation symbols for `Process.clock_gettime` have been implemented.

Bug fixes:

* Added `rb_eEncodingError` for C extensions (#1437).
* Fixed race condition when creating threads (#1445).
* Handle `exception: false` for IO#write_nonblock (#1457).
* `File.expand_path` now raises an exception for a non-absolute user-home.
* `ArgumentError` messages now better match MRI (#1467).
* Added support for `:float_millisecond`, `:millisecond`, and `:second` time units to `Process.clock_gettime` (#1468).
* Fixed backtrace of re-raised exceptions (#1459).
* Updated an exception message in Psych related to loading a non-existing class so that it now matches MRI.
* Fixed a JRuby-style Java interop compatibility issue seen in `test-unit`.
* Fixed problem with calling `warn` if `$stderr` has been reassigned.
* Fixed definition of `RB_ENCODING_GET_INLINED` (#1440).

Changes:

* Timezone messages are now logged at `CONFIG` level, use `-Xlog=CONFIG` to debug if the timezone is incorrectly shown as `UTC`.

# 1.0 RC 9, 5 November 2018

Security:

* CVE-2018-16396, *tainted flags are not propagated in Array#pack and String#unpack with some directives* has been mitigated by adding additional taint operations.

New features:

* LLVM for Oracle Linux 7 can now be installed without building from source.

Bug fixes:

* Times can now be created with UTC offsets in `+/-HH:MM:SS` format.
* `Proc#to_s` now has `ASCII-8BIT` as its encoding instead of the incorrect `UTF-8`.
* `String#%` now has the correct encoding for `UTF-8` and `US-ASCII` format strings, instead of the incorrect `ASCII-8BIT`.
* Updated `BigDecimal#to_s` to use `e` instead of `E` for exponent notation.
* Fixed `BigDecimal#to_s` to allow `f` as a format flag to indicate conventional floating point notation. Previously only `F` was allowed.

Changes:

* The supported version of LLVM for Oracle Linux has been updated from 3.8 to 4.0.
* `mysql2` is now patched to avoid a bug in passing `NULL` to `rb_scan_args`, and now passes the majority of its test suite.
* The post-install script now automatically detects if recompiling the OpenSSL C extension is needed. The post-install script should always be run in TravisCI as well, see `doc/user/standalone-distribution.md`.
* Detect when the system libssl is incompatible more accurately and add instructions on how to recompile the extension.

# 1.0 RC 8, 19 October 2018

New features:

* `Java.synchronized(object) { }` and `TruffleRuby.synchronized(object) { }` methods have been added.
* Added a `TruffleRuby::AtomicReference` class.
* Ubuntu 18.04 LTS is now supported.
* macOS 10.14 (Mojave) is now supported.

Changes:

* Random seeds now use Java's `NativePRNGNonBlocking`.
* The supported version of Fedora is now 28, upgraded from 25.
* The FFI gem has been updated from 1.9.18 to 1.9.25.
* JCodings has been updated from 1.0.30 to 1.0.40.
* Joni has been updated from 2.1.16 to 2.1.25.

Performance:

* Performance of setting the last exception on a thread has now been improved.

# 1.0 RC 7, 3 October 2018

New features:

* Useful `inspect` strings have been added for more foreign objects.
* The C extension API now defines a preprocessor macro `TRUFFLERUBY`.
* Added the rbconfig/sizeof native extension for better MRI compatibility.
* Support for `pg` 1.1. The extension now compiles successfully, but may still have issues with some datatypes.

Bug fixes:

* `readline` can now be interrupted by the interrupt signal (Ctrl+C). This fixes Ctrl+C to work in IRB.
* Better compatibility with C extensions due to a new "managed struct" type.
* Fixed compilation warnings which produced confusing messages for end users (#1422).
* Improved compatibility with Truffle polyglot STDIO.
* Fixed version check preventing TruffleRuby from working with Bundler 2.0 and later (#1413).
* Fixed problem with `Kernel.public_send` not tracking its caller properly (#1425).
* `rb_thread_call_without_gvl()` no longer holds the C-extensions lock.
* Fixed `caller_locations` when called inside `method_added`.
* Fixed `mon_initialize` when called inside `initialize_copy` (#1428).
* `Mutex` correctly raises a `TypeError` when trying to serialize with `Marshal.dump`.

Performance:

* Reduced memory footprint for private/internal AST nodes.
* Increased the number of cases in which string equality checks will become compile-time constants.
* Major performance improvement for exceptional paths where the rescue body does not access the exception object (e.g., `x.size rescue 0`).

Changes:

* Many clean-ups to our internal patching mechanism used to make some native extensions run on TruffleRuby.
* Removed obsoleted patches for Bundler compatibility now that Bundler 1.16.5 has built-in support for TruffleRuby.
* Reimplemented exceptions and other APIs that can return a backtrace to use Truffle's lazy stacktraces API.

# 1.0 RC 6, 3 September 2018

New features:

* `Polyglot.export` can now be used with primitives, and will now convert strings to Java, and `.import` will convert them from Java.
* Implemented `--encoding`, `--external-encoding`, `--internal-encoding`.
* `rb_object_tainted` and similar C functions have been implemented.
* `rb_struct_define_under` has been implemented.
* `RbConfig::CONFIG['sysconfdir']` has been implemented.
* `Etc` has been implemented (#1403).
* The `-Xcexts=false` option disables C extensions.
* Instrumentation such as the CPUSampler reports methods in a clearer way like `Foo#bar`, `Gem::Specification.each_spec`, `block in Foo#bar` instead of just `bar`, `each_spec`, `block in bar` (which is what MRI displays in backtraces).
* TruffleRuby is now usable as a JSR 223 (`javax.script`) language.
* A migration guide from JRuby (`doc/user/jruby-migration.md`) is now included.
* `kind_of?` works as an alias for `is_a?` on foreign objects.
* Boxed foreign strings unbox on `to_s`, `to_str`, and `inspect`.

Bug fixes:

* Fix false-positive circular warning during autoload.
* Fix Truffle::AtomicReference for `concurrent-ruby`.
* Correctly look up `llvm-link` along `clang` and `opt` so it is no longer needed to add LLVM to `PATH` on macOS for Homebrew and MacPorts.
* Fix `alias` to work when in a refinement module (#1394).
* `Array#reject!` no longer truncates the array if the block raises an exception for an element.
* WeakRef now has the same inheritance and methods as MRI's version.
* Support `-Wl` linker argument for C extensions. Fixes compilation of`mysql2` and `pg`.
* Using `Module#const_get` with a scoped argument will now correctly autoload the constant if needed.
* Loaded files are read as raw bytes, rather than as a UTF-8 string and then converted back into bytes.
* Return 'DEFAULT' for `Signal.trap(:INT) {}`. Avoids a backtrace when quitting a Sinatra server with Ctrl+C.
* Support `Signal.trap('PIPE', 'SYSTEM_DEFAULT')`, used by the gem `rouge` (#1411).
* Fix arity checks and handling of arity `-2` for `rb_define_method()`.
* Setting `$SAFE` to a negative value now raises a `SecurityError`.
* The offset of `DATA` is now correct in the presence of heredocs.
* Fix double-loading of the `json` gem, which led to duplicate constant definition warnings.
* Fix definition of `RB_NIL_P` to be early enough. Fixes compilation of `msgpack`.
* Fix compilation of megamorphic interop calls.
* `Kernel#singleton_methods` now correctly ignores prepended modules of non-singleton classes. Fixes loading `sass` when `activesupport` is loaded.
* Object identity numbers should never be negative.

Performance:

* Optimize keyword rest arguments (`def foo(**kwrest)`).
* Optimize rejected (non-Symbol keys) keyword arguments.
* Source `SecureRandom.random_bytes` from `/dev/urandom` rather than OpenSSL.
* C extension bitcode is no longer encoded as Base64 to pass it to Sulong.
* Faster `String#==` using vectorization.

Changes:

* Clarified that all sources that come in from the Polyglot API `eval` method will be treated as UTF-8, and cannot be re-interpreted as another encoding using a magic comment.
* The `-Xembedded` option can now be set set on the launcher command line.
* The `-Xplatform.native=false` option can now load the core library, by enabling `-Xpolyglot.stdio`.
* `$SAFE` and `Thread#safe_level` now cannot be set to `1` - raising an error rather than warning as before. `-Xsafe` allows it to be set, but there are still no checks.
* Foreign objects are now printed as `#<Foreign:system-identity-hash-code>`, except for foreign arrays which are now printed as `#<Foreign [elements...]>`.
* Foreign objects `to_s` now calls `inspect` rather than Java's `toString`.
* The embedded configuration (`-Xembedded`) now warns about features which may not work well embedded, such as signals.
* The `-Xsync.stdio` option has been removed - use standard Ruby `STDOUT.sync = true` in your program instead.

# 1.0 RC 5, 3 August 2018

New features:

* It is no longer needed to add LLVM (`/usr/local/opt/llvm@4/bin`) to `PATH` on macOS.
* Improve error message when LLVM, `clang` or `opt` is missing.
* Automatically find LLVM and libssl with MacPorts on macOS (#1386).
* `--log.ruby.level=` can be used to set the log level from any launcher.
* Add documentation about installing with Ruby managers/installers and how to run TruffleRuby in CI such as TravisCI (#1062, #1070).
* `String#unpack1` has been implemented.

Bug fixes:

* Allow any name for constants with `rb_const_get()`/`rb_const_set()` (#1380).
* Fix `defined?` with an autoload constant to not raise but return `nil` if the autoload fails (#1377).
* Binary Ruby Strings can now only be converted to Java Strings if they only contain US-ASCII characters. Otherwise, they would produce garbled Java Strings (#1376).
* `#autoload` now correctly calls `main.require(path)` dynamically.
* Hide internal file from user-level backtraces (#1375).
* Show caller information in warnings from the core library (#1375).
* `#require` and `#require_relative` should keep symlinks in `$"` and `__FILE__` (#1383).
* Random seeds now always come directly from `/dev/urandom` for MRI compatibility.
* SIGINFO, SIGEMT and SIGPWR are now defined (#1382).
* Optional and operator assignment expressions now return the value assigned, not the value returned by an assignment method (#1391).
* `WeakRef.new` will now return the correct type of object, even if `WeakRef` is subclassed (#1391).
* Resolving constants in prepended modules failed, this has now been fixed (#1391).
* Send and `Symbol#to_proc` now take account of refinements at their call sites (#1391).
* Better warning when the timezone cannot be found on WSL (#1393).
* Allow special encoding names in `String#force_encoding` and raise an exception on bad encoding names (#1397).
* Fix `Socket.getifaddrs` which would wrongly return an empty array (#1375).
* `Binding` now remembers the file and line at which it was created for `#eval`. This is notably used by `pry`'s `binding.pry`.
* Resolve symlinks in `GEM_HOME` and `GEM_PATH` to avoid related problems (#1383).
* Refactor and fix `#autoload` so other threads see the constant defined while the autoload is in progress (#1332).
* Strings backed by `NativeRope`s now make a copy of the rope when `dup`ed.
* `String#unpack` now taints return strings if the format was tainted, and now does not taint the return array if the format was tainted.
* Lots of fixes to `Array#pack` and `String#unpack` tainting, and a better implementation of `P` and `p`.
* Array literals could evaluate an element twice under some circumstances. This has now been fixed.

Performance:

* Optimize required and optional keyword arguments.
* `rb_enc_to_index` is now faster by eliminating an expensive look-up.

Changes:

* `-Xlog=` now needs log level names to be upper case.
* `-Dtruffleruby.log` and `TRUFFLERUBY_LOG` have been removed - use `-Dpolyglot.log.ruby.level`.
* The log format, handlers, etc are now managed by the Truffle logging system.
* The custom log levels `PERFORMANCE` and `PATCH` have been removed.

# 1.0 RC 4, 18 July 2018

*TruffleRuby was not updated in RC 4*

# 1.0 RC 3, 2 July 2018

New features:

* `is_a?` can be called on foreign objects.

Bug fixes:

* It is no longer needed to have `ruby` in `$PATH` to run the post-install hook.
* `Qnil`/`Qtrue`/`Qfalse`/`Qundef` can now be used as initial value for global variables in C extensions.
* Fixed error message when the runtime libssl has no SSLv2 support (on Ubuntu 16.04 for instance).
* `RbConfig::CONFIG['extra_bindirs']` is now a String as other RbConfig values.
* `SIGPIPE` is correctly caught on SubstrateVM, and the corresponding write() raises `Errno::EPIPE` when the read end of a pipe or socket is closed.
* Use the magic encoding comment for determining the source encoding when using eval().
* Fixed a couple bugs where the encoding was not preserved correctly.

Performance:

* Faster stat()-related calls, by returning the relevant field directly and avoiding extra allocations.
* `rb_str_new()`/`rb_str_new_cstr()` are much faster by avoiding extra copying and allocations.
* `String#{sub,sub!}` are faster in the common case of an empty replacement string.
* Eliminated many unnecessary memory copy operations when reading from `IO` with a delimiter (e.g., `IO#each`), leading to overall improved `IO` reading for common use cases such as iterating through lines in a `File`.
* Use the byte[] of the given Ruby String when calling eval() directly for parsing.

# 1.0 RC 2, 6 June 2018

New features:

* We are now compatible with Ruby 2.4.4.
* `object.class` on a Java `Class` object will give you an object on which you can call instance methods, rather than static methods which is what you get by default.
* The log level can now also be set with `-Dtruffleruby.log=info` or `TRUFFLERUBY_LOG=info`.
* `-Xbacktraces.raise` will print Ruby backtraces whenever an exception is raised.
* `Java.import name` imports Java classes as top-level constants.
* Coercion of foreign numbers to Ruby numbers now works.
* `to_s` works on all foreign objects and calls the Java `toString`.
* `to_str` will try to `UNBOX` and then re-try `to_str`, in order to provoke the unboxing of foreign strings.

Changes:

* The version string now mentions if you're running GraalVM Community Edition (`GraalVM CE`) or GraalVM Enterprise Edition (`GraalVM EE`).
* The inline JavaScript functionality `-Xinline_js` has been removed.
* Line numbers `< 0`, in the various eval methods, are now warned about, because we don't support these at all. Line numbers `> 1` are warned about (at the fine level) but they are shimmed by adding blank lines in front to get to the correct offset. Line numbers starting at `0` are also warned about at the fine level and set to `1` instead.
* The `erb` standard library has been patched to stop using a -1 line number.
* `-Xbacktraces.interleave_java` now includes all the trailing Java frames.
* Objects with a `[]` method, except for `Hash`, now do not return anything for `KEYS`, to avoid the impression that you could `READ` them. `KEYINFO` also returns nothing for these objects, except for `Array` where it returns information on indices.
* `String` now returns `false` for `HAS_KEYS`.
* The supported additional functionality module has been renamed from `Truffle` to `TruffleRuby`. Anything not documented in `doc/user/truffleruby-additions.md` should not be used.
* Imprecise wrong gem directory detection was replaced. TruffleRuby newly marks its gem directories with a marker file, and warns if you try to use TruffleRuby with a gem directory which is lacking the marker.

Bug fixes:

* TruffleRuby on SubstrateVM now correctly determines the system timezone.
* `Kernel#require_relative` now coerces the feature argument to a path and canonicalizes it before requiring, and it now uses the current directory as the directory for a synthetic file name from `#instance_eval`.

# 1.0 RC 1, 17 April 2018

New features:

* The Ruby version has been updated to version 2.3.7.

Security:

* CVE-2018-6914, CVE-2018-8779, CVE-2018-8780, CVE-2018-8777, CVE-2017-17742 and CVE-2018-8778 have been mitigated.

Changes:

* `RubyTruffleError` has been removed and uses replaced with standard exceptions.
* C++ libraries like `libc++` are now not needed if you don't run C++ extensions. `libc++abi` is now never needed. Documentation updated to make it more clear what the minimum requirements for pure Ruby, C extensions, and C++ extensions separately.
* C extensions are now built by default - `TRUFFLERUBY_CEXT_ENABLED` is assumed `true` unless set to `false`.
* The `KEYS` interop message now returns an array of Java strings, rather than Ruby strings. `KEYS` on an array no longer returns indices.
* `HAS_SIZE` now only returns `true` for `Array`.
* A method call on a foreign object that looks like an operator (the method name does not begin with a letter) will call `IS_BOXED` on the object and based on that will possibly `UNBOX` and convert to Ruby.
* Now using the native version of Psych.
* The supported version of LLVM on Oracle Linux has been dropped to 3.8.
* The supported version of Fedora has been dropped to 25, and the supported version of LLVM to 3.8, due to LLVM incompatibilities. The instructions for installing `libssl` have changed to match.

# 0.33, April 2018

New features:

* The Ruby version has been updated to version 2.3.6.
* Context pre-initialization with TruffleRuby `--native`, which significantly improves startup time and loads the `did_you_mean` gem ahead of time.
* The default VM is changed to SubstrateVM, where the startup is significantly better. Use `--jvm` option for full JVM VM.
* The `Truffle::Interop` module has been replaced with a new `Polyglot` module which is designed to use more idiomatic Ruby syntax rather than explicit methods. A [new document](doc/user/polyglot.md) describes polyglot programming at a higher level.
* The `REMOVABLE`, `MODIFIABLE` and `INSERTABLE` Truffle interop key info flags have been implemented.
* `equal?` on foreign objects will check if the underlying objects are equal if both are Java interop objects.
* `delete` on foreign objects will send `REMOVE`, `size` will send `GET_SIZE`, and `keys` will send `KEYS`. `respond_to?(:size)` will send `HAS_SIZE`, `respond_to?(:keys)` will send `HAS_KEYS`.
* Added a new Java-interop API similar to the one in the Nashorn JavaScript implementation, as also implemented by Graal.js. The `Java.type` method returns a Java class object on which you can use normal interop methods. Needs the `--jvm` flag to be used.
* Supported and tested versions of LLVM for different platforms have been more precisely [documented](doc/user/installing-llvm.md).

Changes:

* Interop semantics of `INVOKE`, `READ`, `WRITE`, `KEYS` and `KEY_INFO` have changed significantly, so that `INVOKE` maps to Ruby method calls, `READ` calls `[]` or returns (bound) `Method` objects, and `WRITE` calls `[]=`.

Performance:

* `Dir.glob` is much faster and more memory efficient in cases that can reduce to direct filename lookups.
* `SecureRandom` now defers loading OpenSSL until it's needed, reducing time to load `SecureRandom`.
* `Array#dup` and `Array#shift` have been made constant-time operations by sharing the array storage and keeping a starting index.

Bug fixes:

* Interop key-info works with non-string-like names.

Internal changes:

* Changes to the lexer and translator to reduce regular expression calls.
* Some JRuby sources have been updated to 9.1.13.0.

# 0.32, March 2018

New features:

* A new embedded configuration is used when TruffleRuby is used from another language or application. This disables features like signals which may conflict with the embedding application, and threads which may conflict with other languages, and enables features such as the use of polyglot IO streams.

Performance:

* Conversion of ASCII-only Ruby strings to Java strings is now faster.
* Several operations on multi-byte character strings are now faster.
* Native I/O reads are about 22% faster.

Bug fixes:

* The launcher accepts `--native` and similar options in  the `TRUFFLERUBYOPT` environment variable.

Internal changes:

* The launcher is now part of the TruffleRuby repository, rather than part of the GraalVM repository.
* `ArrayBuilderNode` now uses `ArrayStrategies` and `ArrayMirrors` to remove direct knowledge of array storage.
* `RStringPtr` and `RStringPtrEnd` now report as pointers for interop purposes, fixing several issues with `char *` usage in C extensions.<|MERGE_RESOLUTION|>--- conflicted
+++ resolved
@@ -5,11 +5,8 @@
 * The debugger now sees global variables as the global scope.
 * Temporary variables are no longer visible in the debugger.
 * Setting breakpoints on some lines has been fixed.
-<<<<<<< HEAD
 * The OpenSSL C extension is now always recompiled, fixing various bugs when using the extension (e.g., when using Bundler in TravisCI) (#1676, #1627, #1632).
-=======
 * Initialize `$0` when not run from the 'ruby' launcher, which is needed to `require` gems (#1653).
->>>>>>> 754db2ba
 
 Compatibility:
 
