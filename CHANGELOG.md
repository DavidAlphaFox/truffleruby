--- conflicted
+++ resolved
@@ -6,14 +6,11 @@
 Bug fixes:
 
 * Fixed `Exception#dup` to copy exception backtrace string array.
-<<<<<<< HEAD
 * Fixed `rb_warn` and `rb_warning` when used as statements (#1886, @chrisseaton).
 * Fixed `NameError.new` and `NoMethodError.new` `:receiver` argument.
 * Correctly handle large numbers of arguments to `rb_funcall` (#1882).
 * Added arity check to `Module#{include, prepend}`.
-=======
 * Fix `OpenSSL::Digest.{digest,hexdigest,base64digest}` to handle `algorithm, data` arguments (#1889, @bdewater).
->>>>>>> 1e50ec88
 
 Compatibility:
 
