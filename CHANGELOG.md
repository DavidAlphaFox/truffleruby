# 22.0.0

New features:

* Updated to Ruby 3.0.2 (#2453).

Bug fixes:

* Fix `File.utime` to use nanoseconds (#2448).
* Capture the intercepted feature path during patching to reuse during patch require (#2441).
* Update `Module#constants` to filter invalid constant identifiers (#2452).
* Fixed `-0.0 <=> 0.0` and `-0.0 <=> 0` to return `0` like on CRuby (#1391).

Compatibility:

* Implement `rb_sprintf` in our format compiler to provide consistent formatting across C standard libraries.
* Update `defined?` to return frozen strings (#2450).
* Use compensated summation for `{Array,Enumerable}#sum` when floating point values are included.
* `Module#attr_*` methods now return an array of method names (#2498, @gogainda).
* Fixed `Socket#(local|remote)_address` to retrieve family and type from the file descriptor (#2444, @larskanis).
* Add `Thread.ignore_deadlock` accessor (#2453).
* Allow `Hash#transform_keys` to take a hash argument (@ccocchi, #2464).
<<<<<<< HEAD
* Add `Enumerable#grep{_v}` optimization for `Regexp` (#2453).
* Update `IO#write` to accept multiple arguments (#2501).
* Do not warn when uninitialized instance variable is accessed (#2502, @andrykonchin).
* Remove `TRUE`, `FALSE`, and `NIL` constants like CRuby 3.0 (#2505, @andrykonchin).
* `Symbol#to_proc` now returns a lambda like in Ruby 3 (#2508, @andrykonchin).
* `Kernel#lambda` now warns if called without a literal block (#2500, @andrykonchin).
* Implement Hash#except (#2463, @wildmaples).
=======
* Remove special `$SAFE` global and related C API methods (#2453).
>>>>>>> 0d9e61e3

Performance:

* Regexp objects are now interned in a similar way to symbols.
* Improve performance of regexps using POSIX bracket expressions (e.g., `[[:lower:]]`) matching against ASCII-only strings (#2447, @nirvdrum).
* `String#sub`, `sub!`, `gsub`, and `gsub!` have been refactored for better performance.
* Don't allocate a `MatchData` object when `Regexp#match?` or `String#match?` is used (#2509, @nirvdrum).
* Add `ENV.except` (#2507, @Strech).

Changes:


# 21.3.0

New features:

* [TRegex](https://github.com/oracle/graal/tree/master/regex) is now used by default, which provides large speedups for matching regular expressions.
* Add `Polyglot.languages` to expose the list of available languages.
* Add `Polyglot::InnerContext` to eval code in any available language in an inner isolated context (#2169).
* Foreign objects now have a dynamically-generated class based on their interop traits like `ForeignArray` and are better integrated with Ruby objects (#2149).
* Foreign arrays now have all methods of Ruby `Enumerable` and many methods of `Array` (#2149).
* Foreign hashes now have all methods of Ruby `Enumerable` and many methods of `Hash` (#2149).
* Foreign iterables (`InteropLibrary#hasIterator`) now have all methods of Ruby `Enumerable` (#2149).
* Foreign objects now implement `#instance_variables` (readable non-invocable members) and `#methods` (invocable members + Ruby methods).

Bug fixes:

* Fix `Marshal.load` of multiple `Symbols` with an explicit encoding (#1624).
* Fix `rb_str_modify_expand` to preserve existing bytes (#2392).
* Fix `String#scrub` when replacement is frozen (#2398, @LillianZ).
* Fix `Dir.mkdir` error handling for `Pathname` paths (#2397).
* `BasicSocket#*_nonblock(exception: false)` now only return `:wait_readable/:wait_writable` for `EAGAIN`/`EWOULDBLOCK` like MRI (#2400).
* Fix issue with `strspn` used in the `date` C extension compiled as a macro on older glibc and then missing the `__strspn_c1` symbol on newer glibc (#2406).
* Fix constant lookup when loading the same file multiple times (#2408).
* Fix handling of `break`, `next` and `redo` in `define_method(name, &block)` methods (#2418).
* Fix handling of incompatible types in `Float#<=>` (#2432, @chrisseaton).
* Fix issue with escaping curly braces for `Dir.glob` (#2425).
* Fix `base64` decoding issue with missing output (#2435).
* Fix `StringIO#ungetbyte` to treat a byte as a byte, not a code point (#2436). 
* Fix `defined?(yield)` when used inside a block (#2446).
* Fix a couple issues related to native memory allocation and release.

Compatibility:

* Implement `Process::Status.wait` (#2378).
* Update `rb_str_modify` and `rb_str_modify_expand` to raise a `FrozenError` when given a frozen string (#2392).
* Implement `rb_fiber_*` functions (#2402).
* Implement `rb_str_vcatf`.
* Add support for tracing allocations from C functions (#2403, @chrisseaton).
* Implement `rb_str_catf`.
* Search the executable in the passed env `PATH` for subprocesses (#2419).
* Accept a string as the pattern argument to `StringScanner#scan` and `StringScanner#check` (#2423).

Performance:

* Moved most of `MonitorMixin` to primitives to deal with interrupts more efficiently (#2375).
* Improved the performance of `rb_enc_from_index` by adding cached lookups (#2379, @nirvdrum).
* Improved the performance of many `MatchData` operations (#2384, @nirvdrum).
* Significantly improved performance of TRegex calls by allowing Truffle splitting (#2389, @nirvdrum).
* Improved `String#gsub` performance by adding a fast path for the `string_byte_index` primitive (#2380, @nirvdrum).
* Improved `String#index` performance by adding a fast path for the `string_character_index` primitive (#2383, @LillianZ).
* Optimized conversion of strings to integers if the string contained a numeric value (#2401, @nirvdrum).
* Use Truffle's `ContextThreadLocal` to speedup access to thread-local data.
* Provide a new fast path for `rb_backref*` and `rb_lastline*`functions from C extensions.

Changes:

* `foreign_object.class` on foreign objects is no longer special and uses `Kernel#class` (it used to return the `java.lang.Class` object for a Java type or `getMetaObject()`, but that is too incompatible with Ruby code).
* `Java.import name` imports a Java class in the enclosing module instead of always as a top-level constant.
* `foreign_object.keys` no longer returns members, use `foreign_object.instance_variables` or `foreign_object.methods` instead.
* `foreign_object.respond_to?(:class)` is now always true (before it was only for Java classes), since the method is always defined.

Security:

* Updated to Ruby 2.7.4 to fix CVE-2021-31810, CVE-2021-32066 and CVE-2021-31799.

# 21.2.0

New features:

* New `TruffleRuby::ConcurrentMap` data structure for use in [`concurrent-ruby`](https://github.com/ruby-concurrency/concurrent-ruby) (#2339, @wildmaples).

Bug fixes:

* Fix of different values of self in different scopes.
* `Truffle::POSIX.select` was being redefined repeatedly (#2332).
* Fix the `--backtraces-raise` and `--backtraces-rescue` options in JVM mode (#2335).
* Fix `File.{atime, mtime, ctime}` to include nanoseconds (#2337).
* Fix `Array#[a, b] = "frozen string literal".freeze` (#2355).
* `rb_funcall()` now releases the C-extension lock (similar to MRI).

Compatibility:

* Updated to Ruby 2.7.3. The `resolv` stdlib was not updated (`resolv` in 2.7.3 has [bugs](https://bugs.ruby-lang.org/issues/17748)).
* Make interpolated strings frozen for compatibility with Ruby 2.7 (#2304, @kirs).
* `require 'socket'` now also requires `'io/wait'` like CRuby (#2326).
* Support precision when formatting strings (#2281, @kirs).
* Make rpartition compatible with Ruby 2.7 (#2320, @gogainda).
* Include the type name in exception messages from `rb_check_type` (#2307).
* Fix `Hash#rehash` to remove duplicate keys after modifications (#2266, @MattAlp)
* Only fail `rb_check_type` for typed data, not wrapped untyped structs (#2331).
* Decide the visibility in `Module#define_method` based on `self` and the default definee (#2334).
* Configure `mandir` value in `RbConfig::CONFIG` and `RbConfig::MAKEFILE_CONFIG` (#2315).
* TruffleRuby now supports the Truffle polyglot Hash interop API.
* Implement `Fiber#raise` (#2338).
* Update `File.basename` to return new `String` instances (#2343).
* Allow `Fiber#raise` after `Fiber#transfer` like Ruby 3.0 (#2342).
* Fix `ObjectSpace._id2ref` for Symbols and frozen String literals (#2358).
* Implemented `Enumerator::Lazy#filter_map` (#2356).
* Fix LLVM toolchain issue on macOS 11.3 (#2352, [oracle/graal#3383](https://github.com/oracle/graal/issues/3383)).
* Implement `IO#set_encoding_by_bom` (#2372, pawandubey).
* Implemented `Enumerator::Lazy#with_index` (#2356).
* Implement `rb_backref_set`.
* Fix `Float#<=>` when comparing `Infinity` to other `#infinite?` values.
* Implement `date` library as a C extension to improve compatibility (#2344).

Performance:

* Make `#dig` iterative to make it faster and compile better for calls with 3+ arguments (#2301, @chrisseaton, @jantnovi).
* Make `Struct#dig` faster in interpreter by avoiding exceptions (#2306, @kirs).
* Reduce the number of AST nodes created for methods and blocks (#2261).
* Fiber-local variables are much faster now by using less synchronization.
* Improved the performance of the exceptional case of `String#chr` (#2318, @chrisseaton).
* Improved the performance of `IO#read_nonblock` when no data is available to be read.
* `TruffleSafepoint` is now used instead of custom logic, which no longer invalidates JITed code for guest safepoints (e.g., `Thread#{backtrace,raise,kill}`, `ObjectSpace`, etc)
* Significantly improved performance of `Time#strftime` for common formats (#2361, @wildmaples, @chrisseaton).
* Faster solution for lazy integer length (#2365, @lemire, @chrisseaton).
* Speedup `rb_funcallv*()` by directly unwrapping the C arguments array instead of going through a Ruby `Array` (#2089).
* Improved the performance of several `Truffle::RegexOperations` methods (#2374, @wildmapes, @nirvdrum).

Changes:

* `rb_iterate()` (deprecated since 1.9) no longer magically passes the block to `rb_funcall()`, use `rb_block_call()` instead.

Security:

* Updated to Ruby 2.7.3 to fix CVE-2021-28965 and CVE-2021-28966.

# 21.1.0

New features:

* Access to local variables of the interactive Binding via language bindings is now supported: `context.getBindings("ruby").putMember("my_var", 42);` (#2030).
* `VALUE`s in C extensions now expose the Ruby object when viewed in the debugger, as long as they have not been converted to native values.
* Signal handlers can now be run without triggering multi-threading.
* Fibers no longer trigger Truffle multi-threading.

Bug fixes:

* `Range#to_a` wasn't working for `long` ranges (#2198, @tomstuart and @LillianZ).
* Show the interleaved host and guest stacktrace for host exceptions (#2226).
* Fix the label of the first location reported by `Thread#backtrace_locations` (#2229).
* Fix `Thread.handle_interrupt` to defer non-pure interrupts until the end of the `handle_interrupt` block (#2219).
* Clear and restore errinfo on entry and normal return from methods in C extensions (#2227).
* Fix extra whitespace in squiggly heredoc with escaped newline (#2238, @wildmaples and @norswap).
* Fix handling of signals with `--single-threaded` (#2265).
* Fix `Enumerator::Lazy#{chunk_while, slice_before, slice_after, slice_when}` to return instances of `Enumerator::Lazy` (#2273).
* Fix `Truffle::Interop.source_location` to return unavailable source sections for modules instead of null (#2257).
* Fix usage of `Thread.handle_interrupt` in `MonitorMixin#mon_synchronize`.
* Fixed `TruffleRuby.synchronized` to handle guest safepoints (#2277).
* Fix control flow bug when assigning constants using ||= (#1489).
* Fix `Kernel#raise` argument handling for hashes (#2298).
* Set errinfo when `rb_protect` captures a Ruby exception (#2245).
* Fixed handling of multiple optional arguments and keywords when passed a positional `Hash` (#2302).

Compatibility:

* Prepend the GraalVM LLVM Toolchain to `PATH` when installing gems (#1974, #1088, #1343, #1400, #1947, #1931, #1588).
* Installing the `nokogiri` gem now defaults to use the vendored `libxml2` and `libxslt`, similar to CRuby, which means the corresponding system packages are no longer needed (#62).
* Implemented `$LOAD_PATH.resolve_feature_path`.
* Add `Pathname#/` alias to `Pathname#+` (#2178).
* Fixed issue with large `Integer`s in `Math.log` (#2184).
* Updated `Regexp.last_match` to support `Symbol` and `String` parameter (#2179).
* Added support for numbered block parameters (`_1` etc).
* Fixed `String#upto` issue with non-ascii strings (#2183).
* Implemented partial support for pattern matching (#2186).
* Make `File.extname` return `'.'` if the path ends with one (#2192, @tomstuart).
* Include fractional seconds in `Time#inspect` output (#2194, @tomstuart).
* Add support for `Integer#[Range]` and `Integer#[start, length]` (#2182, @gogainda).
* Allow private calls with `self` as an explicit receiver (#2196, @wildmaples).
* Fixed `:perm` parameter for `File.write`.
* Implemented `Time#floor` and `#ceil` (#2201, @wildmaples).
* Allow `Range#include?` and `#member?` with `Time` (#2202, @wildmaples).
* Implemented `Comparable#clamp(Range)` (#2200, @wildmaples).
* Added a `Array#minmax` to override `Enumerable#minmax` (#2199, @wildmaples).
* Implemented `chomp` parameter for `IO.{readlines, foreach}` (#2205).
* Implemented the Debug Inspector C API.
* Added beginless range support for `Range#{new, bsearch, count, each, equal_value, first, inspect, max, min, size, cover?, include?, ===}`.
* Added beginless range support for `Array#{[], []=, slice, slice!, to_a, fill, values_at}` (#2155, @LillianZ).
* Added beginless range support for `String#{byteslice, slice, slice!}` and `Symbol#slice` (#2211, @LillianZ).
* Added beginless range support for `Kernel#{caller, caller_locations}` and `Thread#backtrace_locations` (#2211, @LillianZ).
* Make rand work with exclusive range with Float (#1506, @gogainda)
* Fixed `String#dump`'s formatting of escaped unicode characters (#2217, @meganniu).
* Switched to the io-console C extension from C ruby for better performance and compatibility in `irb`.
* Coerce the message to a `String` for `BasicSocket#send` (#2209, @HoneyryderChuck).
* Support buffer argument for `UDPSocket#recvfrom_nonblock` (#2209, @HoneyryderChuck).
* Fixed `Integer#digits` implementation to handle more bases (#2224, #2225).
* Support the `inherit` parameter for `Module#{private, protected, public}_method_defined?`.
* Implement `Thread.pending_interrupt?` and `Thread#pending_interrupt?` (#2219).
* Implement `rb_lastline_set` (#2170).
* Implemented `Module#const_source_location` (#2212, @tomstuart and @wildmaples).
* Do not call `File.exist?` in `Dir.glob` as `File.exist?` is often mocked (#2236, @gogainda).
* Coerce the inherit argument to a boolean in `Module#const_defined?` and `Module#const_get` (#2240).
* Refinements take place at `Object#method` and `Module#instance_method` (#2004, @ssnickolay).
* Add support for `rb_scan_args_kw` in C API (#2244, @LillianZ).
* Update random implementation layout to be more compatible (#2234).
* Set `RbConfig::CONFIG['LIBPATHFLAG'/'RPATHFLAG']` like MRI to let `$LIBPATH` changes in `extconf.rb` work.
* Access to path and mode via `rb_io_t` from C has been changed to improve compatibility for io-console.
* Implemented the `Time.at` `in:` parameter.
* Implemented `Kernel#raise` `cause` parameter.
* Improved compatibility of `Signal.trap` and `Kernel#trap` (#2287, @chrisseaton).
* Implemented `GC.stat(:total_allocated_objects)` as `0` (#2292, @chrisseaton).
* `ObjectSpace::WeakMap` now supports immediate and frozen values as both keys and values (#2267).
* Call `divmod` when coercion to `Float` fails for `#sleep` (#2289, @LillianZ).

Performance:

* Multi-Tier compilation is now enabled by default, which improves warmup significantly.
* Improve the performance of checks for recursion (#2189, @LillianZ).
* Improve random number generation performance by avoiding synchronization (#2190, @ivoanjo).
* We now create a single call target per block by default instead of two.
* Some uses of class variables are now much better optimized (#2259, @chrisseaton).
* Several methods that need the caller frame are now always inlined in their caller, which speeds up the interpreter and reduces footprint.
* Pasting code in IRB should be reasonably fast, by updating to `irb` 1.3.3 and `reline` 0.2.3 (#2233).

Changes:

* Standalone builds of TruffleRuby are now based on JDK11 (they used JDK8 previously). There should be no user-visible changes. Similarly, JDK11 is now used by default in development instead of JDK8.
* The deprecated `Truffle::System.synchronized` has been removed.
* `Java.synchronized` has been removed, it did not work on host objects.

# 21.0.0

Release notes:

* The new IRB is quite slow when copy/pasting code into it. This is due to an inefficient `io/console` implementation which will be addressed in the next release. A workaround is to use `irb --readline`, which disables some IRB features but is much faster for copy/pasting code.

New features:

* Updated to Ruby 2.7.2 (#2004).

Bug fixes:

* Fix error message when the method name is not a Symbol or String for `Kernel#respond_to?` (#2132, @ssnickolay)
* Fixed setting of special variables in enumerators and enumerables (#1484).
* Fixed return value of `Enumerable#count` and `Enumerable#uniq` with multiple yielded arguments (#2145, @LillianZ).
* Fixed `String#unpack` for `w*` format (#2143).
* Fixed issue with ``Kernel#` `` when invalid UTF-8 given (#2118).
* Fixed issue with `Method#to_proc` and special variable storage (#2156).
* Add missing `offset` parameter for `FFI::Pointer#put_array_of_*` (#1525).
* Fixed issue with different `Struct`s having the same hash values (#2214).

Compatibility:

* Implement `String#undump` (#2131, @kustosz)
* `Errno` constants with the same `errno` number are now the same class.
* Implement `Enumerable#tally` and `Enumerable#filter_map` (#2144 and #2152, @LillianZ).
* Implement `Range#minmax`.
* Pass more `Enumerator::Lazy#uniq` and `Enumerator::Lazy#chunk` specs (#2146, @LillianZ).
* Implement `Enumerator#produce` (#2160, @zverok)
* Implement `Complex#<=>` (#2004, @ssnickolay).
* Add warning for `proc` without block (#2004, @ssnickolay).
* Implemented `FrozenError#receiver`.
* `Proc#<<` and `Proc#>>` raises TypeError if passed not callable object (#2004, @ssnickolay).
* Support time and date related messages for `Time` (#2166).
* Updated `Dir.{glob,[]}` to raise `ArgumentError` for nul-separated strings.
* `Kernel#lambda` with no block in a method called with a block raises an exception (#2004, @ssnickolay).
* Implemented `BigDecimal` as C extension to improve compatibility.
* Comment lines can be placed between fluent dot now (#2004, @ssnickolay).
* Implemented `rb_make_exception`.
* `**kwargs` now accept non-Symbol keys like Ruby 2.7.
* Updated the Unicode Emoji version (#2173, @wildmaples).
* Added `Enumerator::Yielder#to_proc`.
* Implemented `Enumerator::Lazy#eager`.
* Updated `Method#inspect` to include paremeter information.
* Update `Module#name` to return the same frozen string.
* Implemented `inherit` argument for `Module#autoload?`.

Performance:

* Refactor and implement more performant `MatchData#length` (#2147, @LillianZ).
* Refactor and implement more performant `Array#sample` (#2148, @LillianZ).
* `String#inspect` is now more efficient.

Changes:

* All `InteropLibrary` messages are now exposed consistently as methods on `Truffle::Interop` (#2139). Some methods were renamed to match the scheme described in the documentation.

# 20.3.0

Bug fixes:

* Handle foreign null object as falsy value (#1902, @ssnickolay)
* Fixed return value of `Enumerable#first` with multiple yielded arguments (#2056, @LillianZ).
* Improve reliability of the post install hook by disabling RubyGems (#2075).
* Fixed top level exception handler to print exception cause (#2013).
* Fixed issue when extending FFI from File (#2094).
* Fixed issue with `Kernel#freeze` not freezing singleton class (#2093).
* Fixed `String#encode` with options issue (#2091, #2095, @LillianZ)
* Fixed issue with `spawn` when `:close` redirect is used (#2097).
* Fixed `coverage` issue when `*eval` is used (#2078).
* Use expanded load paths for feature matching (#1501).
* Fixed handling of post arguments for `super()` (#2111).
* Fixed `SystemStackError` sometimes replaced by an internal Java `NoClassDefFoundError` on JVM (#1743).
* Fixed constant/identifier detection in lexer for non-ASCII encodings (#2079, #2102, @ivoanjo).
* Fixed parsing of `--jvm` as an application argument (#2108).
* Fix `rb_rescue2` to ignore the end marker `(VALUE)0` (#2127, #2130).
* Fix status and output when SystemExit is subclassed and raised (#2128)
* Fix `String#{chomp, chomp!}` issue with invalid encoded strings (#2133).

Compatibility:

* Run `at_exit` handlers even if parsing the main script fails (#2047).
* Load required libraries (`-r`) before parsing the main script (#2047).
* `String#split` supports block (#2052, @ssnickolay)
* Implemented `String#{grapheme_clusters, each_grapheme_cluster}`.
* Fix the caller location for `#method_added` (#2059).
* Fix issue with `Float#round` when `self` is `-0.0`.
* Fix `String#unpack` issue with `m0` format (#2065).
* Fix issue with `File.absolute_path` returning a path to current directory (#2062).
* Update `Range#cover?` to handle `Range` parameter.
* Fix `String#{casecmp, casecmp?}` parameter conversion.
* Fix `Regexp` issue which raised syntax error instead of `RegexpError` (#2066).
* Handle `Object#autoload` when autoload itself (#1616, @ssnickolay)
* Skip upgraded default gems while loading RubyGems (#2075).
* Verify that gem paths are correct before loading RubyGems (#2075).
* Implement `rb_ivar_count`.
* Implemented `rb_yield_values2`.
* Implemented `Digest::Base#{update, <<}` (#2100).
* Pass the final `super` specs (#2104, @chrisseaton).
* Fix arity for arguments with optional kwargs (#1669, @ssnickolay)
* Fix arity for `Proc` (#2098, @ssnickolay)
* Check bounds for `FFI::Pointer` accesses when the size of the memory behind is known.
* Implement negative line numbers for eval (#1482).
* Support refinements for `#to_s` called by string interpolation (#2110, @ssnickolay)
* Module#using raises error in method scope (#2112, @ssnickolay)
* `File#path` now returns a new mutable String on every call like MRI (#2115).
* Avoid infinite recursion when redefining `Warning#warn` and calling `Kernel#warn` (#2109).
* Convert objects with `#to_path` in `$LOAD_PATH` (#2119).
* Handle the functions being native for `rb_thread_call_without_gvl()` (#2090).
* Support refinements for Kernel#respond_to? (#2120, @ssnickolay)
* JCodings has been updated from 1.0.45 to 1.0.55.
* Joni has been updated from 2.1.30 to 2.1.40.

Performance:

* Calls with a literal block are no longer always split but instead the decision is made by the Truffle splitting heuristic.
* `Symbol#to_proc` is now AST-inlined in order to not rely on splitting and to avoid needing the caller frame to find refinements which apply.
* `Symbol#to_proc` is now globally cached per Symbol and refinements, to avoid creating many redundant `CallTargets`.
* Setting and access to the special variables `$~` and `$_` has been refactored to require less splitting.

Changes:

* Migrated from JLine 2 to JLine 3 for the `readline` standard library.

# 20.2.0

New features:

* Updated to Ruby 2.6.6.
* Use `InteropLibrary#toDisplayString()` to better display objects from other languages.
* Implement writing to the top scope for global variables (#2024).
* `foreign_object.to_s` now uses `InteropLibrary#toDisplayString()` (and still `asString()` if `isString()`).
* `foreign_object.inspect` has been improved to be more useful (include the language and meta object).
* `foreign_object.class` now calls `getMetaObject()` (except for Java classes, same as before).
* Add basic support for Linux ARM64.
* `foreign_object.name = value` will now call `Interoplibrary#writeMember("name", value)` instead of `invokeMember("name=", value)`.
* Always show the Ruby core library files in backtraces (#1414).
* The Java stacktrace is now shown when sending SIGQUIT to the process, also on TruffleRuby Native, see [Debugging](doc/user/debugging.md) for details (#2041).
* Calls to foreign objects with a block argument will now pass the block as the last argument.
* `foreign.name` will now use `invokeMember` if invocable and if not use `readMember`, see `doc/contrib/interop_implicit_api.md` for details.
* `foreign.to_f` and `foreign.to_i` will now attempt to convert to Ruby `Float` and `Integer` (#2038).
* `foreign.equal?(other)` now uses `InteropLibrary#isIdentical(other)` and `foreign.object_id/__id__` now uses `InteropLibrary#identityHashCode()`.

Bug fixes:

* Fix `#class_exec`, `#module_exec`, `#instance_eval`, and `instance_exec` to use activated refinements (#1988, @ssnickolay).
* Fixed missing method error for FFI calls with `blocking: true` when interrupted.
* Use upgraded default gems when installed (#1956).
* Fixed `NameError` when requiring an autoload path that does not define the autoload constant (#1905).
* Thread local IO buffers are now allocated using a stack to ensure safe operating if a signal handler uses one during an IO operation.
* Fixed `TracePoint` thread-safety by storing the state on the Ruby `Thread` (like MRI) instead of inside the `TracePoint` instance.
* Make `require 'rubygems/package'` succeed and define `Gem::Deprecate` correctly (#2014).
* Fix `MBCLEN_CHARFOUND_P` error.
* Fix `rb_enc_str_new` when `NULL` encoding is given with a constant string.
* Fixed `rb_enc_precise_mbclen` to handle more inputs.
* The output for `--engine.TraceCompilation` is now significantly easier to read, by having shorter method names and source names (oracle/graal#2052).
* Fix indentation for squiggly heredoc with single quotes (#1564).
* Only print members which are readable for foreign `#inspect` (#2027).
* Fixed the return value of the first call to `Kernel#srand` in a Thread (#2028).
* Fix missing flushing when printing an exception at top-level with a custom backtrace, which caused no output being shown (#1750, #1895).
* Use the mode of the given `IO` for `IO#reopen(IO)` which is important for the 3 standard IOs (#2034).
* Fix potential deadlock when running finalizers (#2041).
* Let `require 'rubygems/specification'` work before `require 'rubygems'`.

Compatibility:

* Implement `UnboundMethod#bind_call`.
* Implemented `ObjectSpace::WeakMap` (#1385, #1958).
* Implemented `strtod` and `ruby_strtod` (#2007).
* Fix detection of `#find_type` in FFI to ignore `MakeMakefile#find_type` from `mkmf` (#1896, #2010).
* Implemented `rb_uv_to_utf8` (#1998, @skateman).
* Implemented `rb_str_cat_cstr`.
* Implemented `rb_fstring`.
* Support `#refine` for Module (#2021, @ssnickolay).
* Implemented `rb_ident_hash_new`.
* Improved the compatibility of `Symbol.all_symbols` (#2022, @chrisseaton).
* Implemented `rb_enc_str_buf_cat`.
* Implemented `rb_int_positive_pow`.
* Implemented `rb_usascii_str_new_lit`.
* Define `#getch` and `#getpass` on `StringIO` when `io/console` is required.
* Implemented `rb_uv_to_utf8` (#1998).
* Single character IDs now behave more like those in MRI to improve C extension compatibility, so `rb_funcall(a, '+', b)` will now do the same thing as in MRI.
* Removed extra public methods on `String`.
* Implemented `rb_array_sort` and `rb_array_sort_bang`.
* Do not create a finalizers `Thread` if there are other public languages, which is helpful for polyglot cases (#2035).
* Implemented `rb_enc_isalnum` and `rb_enc_isspace`.
* `RUBY_REVISION` is now the full commit hash used to build TruffleRuby, similar to MRI 2.7+.
* Implemented `rb_enc_mbc_to_codepoint`.
* Changed the lookup methods to achieve Refinements specification (#2033, @ssnickolay)
* Implemented `Digest::Instance#new` (#2040).
* Implemented `ONIGENC_MBC_CASE_FOLD`.
* Fixed `Thread#raise` to call the exception class' constructor with no arguments when given no message (#2045).
* Fixed `refine + super` compatibility (#2039, #2048, @ssnickolay)
* Make the top-level exception handler more compatible with MRI (#2047).
* Implemented `rb_enc_codelen`.
* Implemented `Ripper` by using the C extension (#1585).

Changes:

* RubyGems gem commands updated to use the `--no-document` option by default.

Performance:

* Enable lazy translation from the parser AST to the Truffle AST for user code by default. This should improve application startup time (#1992).
* `instance variable ... not initialized` and similar warnings are now optimized to have no peak performance impact if they are not printed (depends on `$VERBOSE`).
* Implement integer modular exponentiation using `BigInteger#mod_pow` (#1999, @skateman)
* Fixed a performance issue when computing many substrings of a given non-leaf `String` with non-US-ASCII characters.
* Speedup native handle to Ruby object lookup for C extensions.

# 20.1.0

New features:

* Nightly builds of TruffleRuby are now available, see the README for details (#1483).
* `||=` will not compile the right-hand-side if it's only executed once, to match the idiomatic lazy-initialisation use-case ([blog post](https://engineering.shopify.com/blogs/engineering/optimizing-ruby-lazy-initialization-in-truffleruby-with-deoptimization), #1887, @kipply).
* Added `--metrics-profile-require` option to profile searching, parsing, translating and loading files.
* Added support for captured variables for the Truffle instruments (e.g. Chrome debugger).

Bug fixes:

* Fixed `Exception#dup` to copy the `Exception#backtrace` string array.
* Fixed `rb_warn` and `rb_warning` when used as statements (#1886, @chrisseaton).
* Fixed `NameError.new` and `NoMethodError.new` `:receiver` argument.
* Correctly handle large numbers of arguments to `rb_funcall` (#1882).
* Added arity check to `Module#{include, prepend}`.
* Fix `OpenSSL::Digest.{digest,hexdigest,base64digest}` to handle `algorithm, data` arguments (#1889, @bdewater).
* Fixed `SystemCallError.new` parameter conversion.
* Fixed `File#{chmod, umask}` argument conversion check.
* Added warning in `Hash.[]` for non-array elements.
* Fixed `File.lchmod` to raise `NotImplementedError` when not available.
* `RSTRING_PTR()` now always returns a native pointer, resolving two bugs `memcpy`ing to (#1822) and from (#1772) Ruby Strings.
* Fixed issue with duping during splat (#1883).
* Fixed `Dir#children` implementation.
* Fixed `SignalException.new` error when bad parameter given.
* Added deprecation warning to `Kernel#=~`.
* Fixed `puts` for a foreign objects, e.g. `puts Polyglot.eval('js', '[]')` (#1881).
* Fixed `Exception#full_message` implementation.
* Updated `Kernel.Complex()` to handle the `exception: false` parameter.
* Fixed `Kernel#dup` to return self for `Complex` and `Rational` objects.
* Updated `Kernel.Float()` to handle the `exception: false` parameter.
* Fixed `String#unpack` `M` format (#1901).
* Fixed error when `SystemCallError` message contained non-ASCII characters.
* Fixed `rb_rescue` to allow null rescue methods. (#1909, @kipply).
* Fixed incorrect comparisons between bignums and doubles.
* Prevented some internal uses of `Kernel#caller_locations` to be overridden by user code (#1934).
* Fixed an issue caused by recursing inlining within `Regexp#quote` (#1927).
* Updated `Kernel.Float()` to return given string in error message (#1945).
* Parameters and arity of methods derived from `method_missing` should now match MRI (#1921).
* Fixed compile error in `RB_FLOAT_TYPE_P` macro (#1928).
* Fixed `Symbol#match` to call the block with the `MatchData` (#1933).
* Fixed `Digest::SHA2.hexdigest` error with long messages (#1922).
* Fixed `Date.parse` to dup the coerced string to not modify original (#1946).
* Update `Comparable` error messages for special constant values (#1941).
* Fixed `File.ftype` parameter conversion (#1961).
* Fixed `Digest::Instance#file` to not modify string literals (#1964).
* Make sure that string interpolation returns a `String`, and not a subclass (#1950).
* `alias_method` and `instance_methods` should now work correctly inside a refinement (#1942).
* Fixed `Regexp.union` parameter conversion (#1963).
* `IO#read(n)` no longer buffers more than needed, which could cause hanging if detecting readability via a native call such as `select(2)` (#1951).
* Fixed `Random::DEFAULT.seed` to be different on boot (#1965, @kipply)
* `rb_encoding->name` can now be read even if the `rb_encoding` is stored in native memory.
* Detect and cut off recursion when inspecting a foreign object, substituting an ellipsis instead.
* Fixed feature lookup order to check every `$LOAD_PATH` path entry for `.rb`, then every entry for native extension when `require` is called with no extension.
* Define the `_DARWIN_C_SOURCE` macro in extension makefiles (#1592).
* Change handling of var args in `rb_rescue2` to handle usage in C extensions (#1823).
* Fixed incorrect `Encoding::CompatibilityError` raised for some interpolated Regexps (#1967).
* Actually unset environment variables with a `nil` value for `Process.spawn` instead of setting them to an empty String.
* Core library methods part of the Native Image heap are no longer added in the compilation queue on the first call, but after they reach the thresholds like other methods.
* Fix `RbConfig::CONFIG['LIBRUBY_SO']` file extension.
* Fix `char`, `short`, `unsigned char`,  `unsigned int`, and `unsigned short` types in `Fiddle` (#1971).
* Fix `IO#select` to reallocate its buffer if it is interrupted by a signal.
* Fix issue where interpolated string matched `#` within string as being a variable (#1495).
* Fix `File.join` to raise error on strings with null bytes.
* Fix initialization of Ruby Thread for foreign thread created in Java.
* Fix registration of default specs in RubyGems (#1987).

Compatibility:

* The C API type `VALUE` is now defined as `unsigned long` as on MRI. This enables `switch (VALUE)` and other expressions which rely on `VALUE` being an integer type (#1409, #1541, #1675, #1917, #1954).
* Implemented `Float#{floor, ceil}` with `ndigits` argument.
* Implemented `Thread#fetch`.
* Implemented `Float#truncate` with `ndigits` argument.
* Made `String#{byteslice, slice, slice!}` and `Symbol#slice` compatible with endless ranges.
* Implemented "instance variable not initialized" warning.
* Make `Kernel#{caller, caller_locations}` and `Thread#backtrace_locations` compatible with endless ranges.
* Implemented `Dir#each_child`.
* Implemented `Kernel.{chomp, chop}` and `Kernel#{chomp, chop}`.
* Implemented `-p` and `-a`, and `-l` CLI options.
* Convert the argument to `File.realpath` with `#to_path` (#1894).
* `StringIO#binmode` now sets the external encoding to BINARY like MRI (#1898).
* `StringIO#inspect` should not include the contents of the `StringIO` (#1898).
* Implemented `rb_fd_*` functions (#1623).
* Fixed uninitialized variable warnings in core and lib (#1897).
* Make `Thread#backtrace` support omit, length and range arguments.
* Implemented `Range#%`.
* Fixed the type of the `flags` field of `rb_data_type_t` (#1911).
* Implemented `rb_obj_is_proc` (#1908, @kipply, @XrXr).
* Implemented C API macro `RARRAY_ASET()`.
* Implemented `num2short` (#1910, @kipply).
* `RSTRING_END()` now always returns a native pointer.
* Removed `register` specifier for `rb_mem_clear()` (#1924).
* Implemented `Thread::Backtrace::Locations#base_label` (#1920).
* Implemented `rb_mProcess` (#1936).
* Implemented `rb_gc_latest_gc_info` (#1937).
* Implemented `RBASIC_CLASS` (#1935).
* Yield 2 arguments for `Hash#map` if the arity of the block is > 1 (#1944).
* Add all `Errno` constants to match MRI, needed by recent RubyGems.
* Silence `ruby_dep` warnings since that gem is unmaintained.
* Clarify error message for not implemented `Process.daemon` (#1962).
* Allow multiple assignments in conditionals (#1513).
* Update `NoMethodError#message` to match MRI (#1957).
* Make `StringIO` work with `--enable-frozen-string-literal` (#1969).
* Support `NULL` for the status of `rb_protect()`.
* Ensure `BigDecimal#inspect` does not call `BigDecimal#to_s` to avoid behaviour change on `to_s` override (#1960).
* Define all C-API `rb_{c,m,e}*` constants as C global variables (#1541).
* Raise `ArgumentError` for `Socket.unpack_sockaddr_un` if the socket family is incorrect.
* Implemented `RTYPEDDATA_*()` macros and `rb_str_tmp_new()` (#1975).
* Implemented `rb_set_end_proc` (#1959).
* Implemented `rb_to_symbol`.
* Implemented `rb_class_instance_methods`, `rb_class_public_instance_methods`, `rb_class_protected_instance_methods`, and `rb_class_private_instance_methods`.
* Implemented `rb_tracepoint_new`, `rb_tracepoint_disable`, `rb_tracepoint_enable`, and `rb_tracepoint_enabled_p` (#1450).
* Implemented `RbConfig::CONFIG['AR']` and `RbConfig::CONFIG['STRIP']` (#1973).
* Not yet implemented C API functions are now correctly detected as missing via `mkmf`'s `have_func` (#1980).
* Accept `RUBY_INTERNAL_EVENT_{NEWOBJ,FREEOBJ}` events but warn they are not triggered (#1978, #1983).
* `IO.copy_stream(in, STDOUT)` now writes to `STDOUT` without buffering like MRI.
* Implemented `RbConfig['vendordir']`.
* Implemented `Enumerator::ArithmeticSequence`.
* Support `(struct RBasic *)->flags` and `->klass` from `ruby.h` (#1891, #1884, #1978).

Changes:

* `TRUFFLERUBY_RESILIENT_GEM_HOME` has been removed. Unset `GEM_HOME` and `GEM_PATH` instead if you need to.
* The deprecated `Truffle::System.full_memory_barrier`, `Truffle::Primitive.logical_processors`, and  `Truffle::AtomicReference` have been removed.
* The implicit interface for allowing Ruby objects to behave as polyglot arrays with `#size`, `#[]` methods has been removed and replaced with an explicit interface where each method starts with `polyglot_*`.
* Hash keys are no longer reported as polyglot members.
* All remaining implicit polyglot behaviour for `#[]` method was replaced with `polyglot_*` methods.
* Rename dynamic API to match InteropLibrary. All the methods keep the name as it is in InteropLibrary with the following changes: use snake_case, add `polyglot_` prefix, drop `get` and `is` prefix, append `?` on all predicates.
* Split `Truffle::Interop.write` into `.write_array_element` and `.write_member` methods.
* Rename `Truffle::Interop.size` to `.array_size`.
* Rename `Truffle::Interop.is_boolean?` to `.boolean?`.
* Split `Truffle::Interop.read` into `.read_member` and `.read_array_element`.
* Drop `is_` prefix in `Truffle::Interop.is_array_element_*` predicates.
* `Truffle::Interop.hash_keys_as_members` has been added to treat a Ruby Hash as a polyglot object with the Hash keys as members.

Performance:

* Optimized `RSTRING_PTR()` accesses by going to native directly, optimized various core methods, use Mode=latency and tune GC heap size for Bundler. This speeds up `bundle install` from 84s to 19s for a small Gemfile with 6 gems (#1398).
* Fixed memory footprint issue due to large compilation on Native Image, notably during `bundle install` (#1893).
* `ArrayBuilderNode` now uses a new Truffle library for manipulating array stores.
* Ruby objects passed to C extensions are now converted less often to native handles.
* Calling blocking system calls and running C code with unblocking actions has been refactored to remove some optimisation boundaries.
* `return` expressions are now rewritten as implicit return expressions where control flow allows this to be safely done as a tail optimisation. This can improve interpreter performance by up to 50% in some benchmarks, and can be applied to approximately 80% of return nodes seen in Rails and its dependencies (#1977).
* The old array strategy code has been removed and all remaining nodes converted to the new `ArrayStoreLibrary`.
* Updated `nil` to be a global immutable singleton (#1835).

# 20.0.0

New features:

* Enable and document `--coverage` option (#1840, @chrisseaton).
* Update the internal LLVM toolchain to LLVM 9 and reduce its download size.
* Updated to Ruby 2.6.5 (#1749).
* Automatically set `PKG_CONFIG_PATH` as needed for compiling OpenSSL on macOS (#1830).

Bug fixes:

* Fix `Tempfile#{size,length}` when the IO is not flushed (#1765, @rafaelfranca).
* Dump and load instance variables in subclasses of `Exception` (#1766, @rafaelfranca).
* Fix `Date._iso8601` and `Date._rfc3339` when the string is an invalid date (#1773, @rafaelfranca).
* Fail earlier for bad handle unwrapping (#1777, @chrisseaton).
* Match out of range `ArgumentError` message with MRI (#1774, @rafaelfranca).
* Raise `Encoding::CompatibilityError` with incompatible encodings on `Regexp` (#1775, @rafaelfranca).
* Fixed interactions between attributes and instance variables in `Struct` (#1776, @chrisseaton).
* Coercion fixes for `TCPServer.new` (#1780, @XrXr).
* Fix `Float#<=>` not calling `coerce` when `other` argument responds to it (#1783, @XrXr).
* Do not warn / crash when requiring a file that sets and trigger autoload on itself (#1779, @XrXr).
* Strip trailing whitespaces when creating a `BigDecimal` with a `String` (#1796, @XrXr).
* Default `close_others` in `Process.exec` to `false` like Ruby 2.6 (#1798, @XrXr).
* Don't clone methods when setting method to the same visibility (#1794, @XrXr).
* `BigDecimal()` deal with large rationals precisely (#1797, @XrXr).
* Make it possible to call `instance_exec` with `rb_block_call` (#1802, @XrXr).
* Check for duplicate members in `Struct.new` (#1803, @XrXr).
* `Process::Status#to_i` return raw `waitpid(2)` status (#1800, @XrXr).
* `Process#exec`: set close-on-exec to false for fd redirection (#1805, @XrXr, @rafaelfranca).
* Building C extensions should now work with frozen string literals (#1786).
* Keep the Truffle working directory in sync with the native working directory.
* Rename `to_native` to `polyglot_to_native` to match `polyglot_pointer?` and `polyglot_address` methods.
* Fixed missing partial evaluation boundary in `Array#{sort,sort!}` (#1727).
* Fixed the class of `self` and the wrapping `Module` for `Kernel#load(path, wrap=true)` (#1739).
* Fixed missing polyglot type declaration for `RSTRING_PTR` to help with native/managed interop.
* Fixed `Module#to_s` and `Module#inspect` to not return an extra `#<Class:` for singleton classes.
* Arrays backed by native storage now allocate the correct amount of memory (#1828).
* Fixed issue in `ConditionVariable#wait` that could lose a `ConditionVariable#signal`.
* Do not expose TruffleRuby-specific method `Array#swap` (#1816).
* Fixed `#inspect` on broken UTF-8 sequences (#1842, @chrisseaton).
* `Truffle::Interop.keys` should report methods of `String` and `Symbol` (#1817).
* `Kernel#sprintf` encoding validity has been fixed (#1852, @XrXr).
* Fixed `ArrayIndexOutOfBoundsException` in `File.fnmatch` (#1845).
* Make `String#concat` work with no or multiple arguments (#1519).
* Make `Array#concat` work with no or multiple arguments (#1519).
* Coerce `BigDecimal(arg)` using `to_str` (#1826).
* Fixed `NameError#dup`, `NoMethodError#dup`, and `SystemCallError#dup` to copy internal fields.
* Make `Enumerable#chunk` work without a block (#1518).
* Fixed issue with `SystemCallError.new` setting a backtrace too early.
* Fixed `BigDecimal#to_s` formatting issue (#1711).
* Run `END` keyword block only once at exit.
* Implement `Numeric#clone` to return `self`.
* Fixed `Symbol#to_proc` to create a `Proc` with `nil` `source_location` (#1663).
* Make `GC.start` work with keyword arguments.
* Fixed `Kernel#clone` for `nil`, `true`, `false`, `Integer`, and `Symbol`.
* Make top-level methods available in `Context#getBindings()` (#1838).
* Made `Kernel#caller_locations` accept a range argument, and return `nil` when appropriate.
* Made `rb_respond_to` work with primitives (#1869, @chrisseaton).
* Fixed issue with missing backtrace for `rescue $ERROR_INFO` (#1660).
* Fixed `Struct#hash` for `keyword_init: true` `Struct`.
* Fixed `String#{upcase!,downcase!,swapcase!}(:ascii)` for non-ASCII-compatible encodings like UTF-16.
* Fixed `String#capitalize!` for strings that weren't full ASCII.
* Fixed enumeration issue in `ENV.{select, filter}`.
* Fixed `Complex` and `Rational` should be frozen after initializing.
* Fixed `printf` should raise error when not enough arguments for positional argument.
* Removed "shadowing outer local variable" warning.
* Fixed parameter conversion to `String` in ENV methods.
* Fixed deprecation warning when `ENV.index` is called.
* Fixed issue with `ENV.each_key`.
* Fixed `ENV.replace` implementation.
* Fixed `ENV.udpate` implementation.
* Fixed argument handling in `Kernel.printf`.
* Fixed character length after conversion to binary from a non-US-ASCII String.
* Fixed issue with installing latest bundler (#1880).
* Fixed type conversion for `Numeric#step` `step` parameter.
* Fixed `Kernel#Integer` conversion.
* Fixed `IO.try_convert` parameter conversion.
* Fixed linking of always-inline C API functions with `-std=gnu90` (#1837, #1879).
* Avoid race conditions during `gem install` by using a single download thread.
* Do not use gems precompiled for MRI on TruffleRuby (#1837).
* Fixed printing foreign arrays that were also pointers (#1679).
* Fixed `nil#=~` to not warn.
* Fixed `Enumerable#collect` to give user block arity in the block passed to `Enumerable#each`.

Compatibility:

* Implemented `String#start_with?(Regexp)` (#1771, @zhublik).
* Various improvements to `SignalException` and signal handling (#1790, @XrXr).
* Implemented `rb_utf8_str_new`, `rb_utf8_str_new_cstr`, `rb_utf8_str_new_static` (#1788, @chrisseaton).
* Implemented the `unit` argument of `Time.at` (#1791, @XrXr).
* Implemented `keyword_init: true` for `Struct.new` (#1789, @XrXr).
* Implemented `MatchData#dup` (#1792, @XrXr).
* Implemented a native storage strategy for `Array` to allow better C extension compatibility.
* Implemented `rb_check_symbol_cstr` (#1814).
* Implemented `rb_hash_start` (#1841, @XrXr).
* JCodings has been updated from 1.0.42 to 1.0.45.
* Joni has been updated from 2.1.25 to 2.1.30.
* Implemented `Method#<<` and `Method#>>` (#1821).
* The `.bundle` file extension is now used for C extensions on macOS (#1819, #1837).
* Implemented `Comparable#clamp` (#1517).
* Implemented `rb_gc_register_mark_object` and `rb_enc_str_asciionly_p` (#1856, @chrisseaton).
* Implemented `rb_io_set_nonblock` (#1741).
* Include the major kernel version in `RUBY_PLATFORM` on macOS like MRI (#1860, @eightbitraptor).
* Implemented `Enumerator::Chain`, `Enumerator#+`, and `Enumerable#chain` (#1859, #1858).
* Implemented `Thread#backtrace_locations` and `Exception#backtrace_locations` (#1556).
* Implemented `rb_module_new`, `rb_define_class_id`, `rb_define_module_id`, (#1876, @XrXr, @chrisseaton).
* Implemented `-n` CLI option (#1532).
* Cache the `Symbol` of method names in call nodes only when needed (#1872).
* Implemented `rb_get_alloc_func` and related functions (#1874, @XrXr).
* Implemented `rb_module_new`, `rb_define_class_id`, `rb_define_module_id`, (#1876, @chrisseaton).
* Implemented `ENV.slice`.
* Support for the Darkfish theme for RDoc generation has been added back.
* Implemented `Kernel#system` `exception: true` option.
* Implemented `Random.bytes`.
* Implemented `Random.random_number`.
* Added the ability to parse endless ranges.
* Made `Range#{to_a, step, each, bsearch, step, last, max, min, to_s, ==}` compatible with endless ranges.
* Made `Array#{[], []=, values_at, fill, slice!}` compatible with endless ranges.
* Defined `Array#{min, max}` methods.

Performance:

* Use a smaller limit for identity-based inline caches to improve warmup by avoiding too many deoptimizations.
* `long[]` array storage now correctly declare that they accept `int` values, reducing deoptimisations and promotions to `Object[]` storage.
* Enable inline caching of `Symbol` conversion for `rb_iv_get` and `rb_iv_set`.
* `rb_type` information is now cached on classes as a hidden variable to improve performance.
* Change to using thread local buffers for socket calls to reduce allocations.
* Refactor `IO.select` to reduce copying and optimisation boundaries.
* Refactor various `String` and `Rope` nodes to avoid Truffle performance warnings.
* Reading caller frames should now work in more cases without deoptimisation.

# 19.3.0

New features:

* Compilation of C extensions is now done with an internal LLVM toolchain producing both native code and bitcode. This means more C extensions should compile out of the box and this should resolve most linker-related issues.
* It is no longer necessary to install LLVM for installing C extensions on TruffleRuby.
* It is no longer necessary to install libc++ and libc++abi for installing C++ extensions on TruffleRuby.
* On macOS, it is no longer necessary to install the system headers package (#1417).
* License updated to EPL 2.0/GPL 2.0/LGPL 2.1 like recent JRuby.

Bug fixes:

* `rb_undef_method` now works for private methods (#1731, @cky).
* Fixed several issues when requiring C extensions concurrently (#1565).
* `self.method ||= value` with a private method now works correctly (#1673).
* Fixed `RegexpError: invalid multibyte escape` for binary regexps with a non-binary String (#1433).
* Arrays now report their methods to other languages for interopability (#1768).
* Installing `sassc` now works due to using the LLVM toolchain (#1753).
* Renamed `Truffle::Interop.respond_to?` to avoid conflict with Ruby's `respond_to?` (#1491).
* Warn only if `$VERBOSE` is `true` when a magic comment is ignored (#1757, @nirvdrum).
* Make C extensions use the same libssl as the one used for the openssl C extension (#1770).

Compatibility:

* `GC.stat` can now take an optional argument (#1716, @kirs).
* `Kernel#load` with `wrap` has been implemented (#1739).
* Implemented `Kernel#spawn` with `:chdir` (#1492).
* Implemented `rb_str_drop_bytes`, notably used by OpenSSL (#1740, @cky).
* Include executables of default gems, needed for `rails new` in Rails 6.
* Use compilation flags similar to MRI for C extension compilation.
* Warn for `gem update --system` as it is not fully supported yet and is often not needed.
* Pass `-undefined dynamic_lookup` to the linker on macOS like MRI.

Performance:

* Core methods are no longer always cloned, which reduces memory footprint and should improve warmup.
* Inline cache calls to `rb_intern()` with a constant name in C extensions.
* Improve allocation speed of native handles for C extensions.
* Improve the performance of `NIL_P` and `INT2FIX` in C extensions.
* Various fixes to improve Rack performance.
* Optimize `String#gsub(String)` by not creating a `Regexp` and using `String#index` instead.
* Fixed "FrameWithoutBoxing should not be materialized" compilation issue in `TryNode`.

# 19.2.0, August 2019

New features:

* `Fiddle` has been implemented.

Bug fixes:

* Set `RbConfig::CONFIG['ruby_version']` to the same value as the TruffleRuby version. This fixes reusing C extensions between different versions of TruffleRuby with Bundler (#1715).
* Fixed `Symbol#match` returning `MatchData` (#1706, @zhublik).
* Allow `Time#strftime` to be called with binary format strings.
* Do not modify the argument passed to `IO#write` when the encoding does not match (#1714).
* Use the class where the method was defined to check if an `UnboundMethod` can be used for `#define_method` (#1710).
* Fixed setting `$~` for `Enumerable` and `Enumerator::Lazy`'s `#grep` and `#grep_v`.
* Improved errors when interacting with single-threaded languages (#1709).

Compatibility:

* Added `Kernel#then` (#1703, @zhublik).
* `FFI::Struct#[]=` is now supported for inline character arrays.
* `blocking: true` is now supported for `FFI::Library#attach_function`.
* Implemented `Proc#>>` and `#<<` (#1688).
* `Thread.report_on_exception` is now `true` by default like MRI 2.5+.
* `BigDecimal` compatibility has been generally improved in several ways.

Changes:

* An interop read message sent to a `Proc` will no longer call the `Proc`.

Performance:

* Several `String` methods have been made faster by the usage of vector instructions
  when searching for a single-byte character in a String.
* Methods needing the caller frame are now better optimized.

# 19.1.0, June 2019

*Ruby is an experimental language in the GraalVM 19.1.0 release*

Bug fixes:

* Sharing for thread-safety of objects is now triggered later as intended, e.g., when a second `Thread` is started.
* Fixed `Array#to_h` so it doesn't set a default value (#1698).
* Removed extra `public` methods on `IO` (#1702).
* Fixed `Process.kill(signal, Process.pid)` when the signal is trapped as `:IGNORE` (#1702).
* Fixed `Addrinfo.new(String)` to reliably find the address family (#1702).
* Fixed argument checks in `BasicSocket#setsockopt` (#1460).
* Fixed `ObjectSpace.trace_object_allocations` (#1456).
* Fixed `BigDecimal#{clone,dup}` so it now just returns the receiver, per Ruby 2.5+ semantics (#1680).
* Fixed creating `BigDecimal` instances from non-finite `Float` values (#1685).
* Fixed `BigDecimal#inspect` output for non-finite values (e.g, NaN or -Infinity) (#1683).
* Fixed `BigDecimal#hash` to return the same value for two `BigDecimal` objects that are equal (#1656).
* Added missing `BigDecimal` constant definitions (#1684).
* Implemented `rb_eval_string_protect`.
* Fixed `rb_get_kwargs` to correctly handle optional and rest arguments.
* Calling `Kernel#raise` with a raised exception will no longer set the cause of the exception to itself (#1682).
* Return a `FFI::Function` correctly for functions returning a callback.
* Convert to intuitive Ruby exceptions when INVOKE fails (#1690).
* Implemented `FFI::Pointer#clear` (#1687).
* Procs will now yield to the block in their declaration context even when called with a block argument (#1657).
* Fixed problems with calling POSIX methods if `Symbol#[]` is redefined (#1665).
* Fixed sharing of `Array` and `Hash` elements for thread-safety of objects (#1601).
* Fixed concurrent modifications of `Gem::Specification::LOAD_CACHE` (#1601).
* Fix `TCPServer#accept` to set `#do_not_reverse_lookup` correctly on the created `TCPSocket`.

Compatibility:

* Exceptions from `coerce` are no longer rescued, like MRI.
* Implemented `Integer#{allbits?,anybits?,nobits?}`.
* `Integer#{ceil,floor,truncate}` now accept a precision and `Integer#round` accepts a rounding mode.
* Added missing `Enumerable#filter` and `Enumerator::Lazy#filter` aliases to the respective `select` method (#1610).
* Implemented more `Ripper` methods as no-ops (#1694, @Mogztter).
* Implemented `rb_enc_sprintf` (#1702).
* Implemented `ENV#{filter,filter!}` aliases for `select` and `select!`.
* Non-blocking `StringIO` and `Socket` APIs now support `exception: false` like MRI (#1702).
* Increased compatibility of `BigDecimal`.
* `String#-@` now performs string deduplication (#1608).
* `Hash#merge` now preserves the key order from the original hash for merged values (#1650).
* Coerce values given to `FFI::Pointer` methods.
* `FrozenError` is now defined and is used for `can't modify frozen` object exceptions.
* `StringIO` is now available by default like in MRI, because it is required by RubyGems.

Changes:

* Interactive sources (like the GraalVM polyglot shell) now all share the same binding (#1695).
* Hash code calculation has been improved to reduce hash collisions for `Hash` and other cases.

Performance:

* `eval(code, binding)` for a fixed `code` containing blocks is now much faster. This improves the performance of rendering `ERB` templates containing loops.
* `rb_str_cat` is faster due to the C string now being concatenated without first being converted to a Ruby string or having its encoding checked. As a side effect the behaviour of `rb_str_cat` should now more closely match that of MRI.

# 19.0.0, May 2019

*Ruby is an experimental language in the GraalVM 19.0.0 release*

Bug fixes:

* The debugger now sees global variables as the global scope.
* Temporary variables are no longer visible in the debugger.
* Setting breakpoints on some lines has been fixed.
* The OpenSSL C extension is now always recompiled, fixing various bugs when using the extension (e.g., when using Bundler in TravisCI) (#1676, #1627, #1632).
* Initialize `$0` when not run from the 'ruby' launcher, which is needed to `require` gems (#1653).

Compatibility:

* `do...end` blocks can now have `rescue/else/ensure` clauses like MRI (#1618).

Changes:

* `TruffleRuby.sulong?` has been replaced by `TruffleRuby.cexts?`, and `TruffleRuby.graal?` has been replaced by `TruffleRuby.jit?`. The old methods will continue to work for now, but will produce warnings, and will be removed at a future release.

# 1.0 RC 16, 19 April 2019

Bug fixes:

* Fixed `Hash#merge` with no arguments to return a new copy of the receiver (#1645).
* Fixed yield with a splat and keyword arguments (#1613).
* Fixed `rb_scan_args` to correctly handle kwargs in combination with optional args.
* Many fixes for `FFI::Pointer` to be more compatible with the `ffi` gem.

New features:

* Rounding modes have been implemented or improved for `Float`, `Rational`, `BigDecimal` (#1509).
* Support Homebrew installed in other prefixes than `/usr/local` (#1583).
* Added a pure-Ruby implementation of FFI which passes almost all Ruby FFI specs (#1529, #1524).

Changes:

* Support for the Darkfish theme for RDoc generation has been removed.

Compatibility:

* The `KeyError` raised from `ENV#fetch` and `Hash#fetch` now matches MRI's message formatting (#1633).
* Add the missing `key` and `receiver` values to `KeyError` raised from `ENV#fetch`.
* `String#unicode_normalize` has been moved to the core library like in MRI.
* `StringScanner` will now match a regexp beginning with `^` even when not scanning from the start of the string.
* `Module#define_method` is now public like in MRI.
* `Kernel#warn` now supports the `uplevel:` keyword argument.

# 1.0 RC 15, 5 April 2019

Bug fixes:

* Improved compatibility with MRI's `Float#to_s` formatting (#1626).
* Fixed `String#inspect` when the string uses a non-UTF-8 ASCII-compatible encoding and has non-ASCII characters.
* Fixed `puts` for strings with non-ASCII-compatible encodings.
* `rb_protect` now returns `Qnil` when an error occurs.
* Fixed a race condition when using the interpolate-once (`/o`) modifier in regular expressions.
* Calling `StringIO#close` multiple times no longer raises an exception (#1640).
* Fixed a bug in include file resolution when compiling C extensions.

New features:

* `Process.clock_getres` has been implemented.

Changes:

* `debug`, `profile`, `profiler`, which were already marked as unsupported, have been removed.
* Our experimental JRuby-compatible Java interop has been removed - use `Polyglot` and `Java` instead.
* The Trufle handle patches applied to `psych` C extension have now been removed.
* The `rb_tr_handle_*` functions have been removed as they are no longer used in any C extension patches.
* Underscores and dots in options have become hyphens, so `--exceptions.print_uncaught_java` is now `--exceptions-print-uncaught-java`, for example.
* The `rb_tr_handle_*` functions have been removed as they are no longer used in any C extension patches.

Bug fixes:

* `autoload :C, "path"; require "path"` now correctly triggers the autoload.
* Fixed `UDPSocket#bind` to specify family and socktype when resolving address.
* The `shell` standard library can now be `require`-d.
* Fixed a bug where `for` could result in a `NullPointerException` when trying to assign the iteration variable.
* Existing global variables can now become aliases of other global variables (#1590).

Compatibility:

* ERB now uses StringScanner and not the fallback, like on MRI. As a result `strscan` is required by `require 'erb'` (#1615).
* Yield different number of arguments for `Hash#each` and `Hash#each_pair` based on the block arity like MRI (#1629).
* Add support for the `base` keyword argument to `Dir.{[], glob}`.

# 1.0 RC 14, 18 March 2019

Updated to Ruby 2.6.2.

Bug fixes:

* Implement `rb_io_wait_writable` (#1586).
* Fixed error when using arrows keys first within `irb` or `pry` (#1478, #1486).
* Coerce the right hand side for all `BigDecimal` operations (#1598).
* Combining multiple `**` arguments containing duplicate keys produced an incorrect hash. This has now been fixed (#1469).
* `IO#read_nonblock` now returns the passed buffer object, if one is supplied.
* Worked out autoloading issue (#1614).

New features:

* Implemented `String#delete_prefix`, `#delete_suffix`, and related methods.
* Implemented `Dir.children` and `Dir#children`.
* Implemented `Integer#sqrt`.

Changes:

* `-Xoptions` has been removed - use `--help:languages` instead.
* `-Xlog=` has been removed - use `--log.level=` instead.
* `-J` has been removed - use `--vm.` instead.
* `-J-cp lib.jar` and so on have removed - use `--vm.cp=lib.jar` or `--vm.classpath=lib.jar` instead.
* `--jvm.` and `--native.` have been deprecated, use `--vm.` instead to pass VM options.
* `-Xoption=value` has been removed - use `--option=value` instead.
* The `-X` option now works as in MRI.
* `--help:debug` is now `--help:internal`.
* `ripper` is still not implemented, but the module now exists and has some methods that are implemented as no-ops.

# 1.0 RC 13, 5 March 2019

Note that as TruffleRuby RC 13 is built on Ruby 2.4.4 it is still vulnerable to CVE-2018-16395. This will be fixed in the next release.

New features:

* Host interop with Java now works on SubstrateVM too.

Bug fixes:

* Fixed `Enumerator::Lazy` which wrongly rescued `StandardError` (#1557).
* Fixed several problems with `Numeric#step` related to default arguments, infinite sequences, and bad argument types (#1520).
* Fixed incorrect raising of `ArgumentError` with `Range#step` when at least one component of the `Range` is `Float::INFINITY` (#1503).
* Fixed the wrong encoding being associated with certain forms of heredoc strings (#1563).
* Call `#coerce` on right hand operator if `BigDecimal` is the left hand operator (#1533, @Quintasan).
* Fixed return type of division of `Integer.MIN_VALUE` and `Long.MIN_VALUE` by -1 (#1581).
* `Exception#cause` is now correctly set for internal exceptions (#1560).
* `rb_num2ull` is now implemented as well as being declared in the `ruby.h` header (#1573).
* `rb_sym_to_s` is now implemented (#1575).
* `R_TYPE_P` now returns the type number for a wider set of Ruby objects (#1574).
* `rb_fix2str` has now been implemented.
* `rb_protect` will now work even if `NilClass#==` has been redefined.
* `BigDecimal` has been moved out of the `Truffle` module to match MRI.
* `StringIO#puts` now correctly handles `to_s` methods which do not return strings (#1577).
* `Array#each` now behaves like MRI when the array is modified (#1580).
* Clarified that `$SAFE` can never be set to a non-zero value.
* Fix compatibility with RubyGems 3 (#1558).
* `Kernel#respond_to?` now returns false if a method is protected and the `include_all` argument is false (#1568).

Changes:

* `TRUFFLERUBY_CEXT_ENABLED` is no longer supported and C extensions are now always built, regardless of the value of this environment variable.
* Getting a substring of a string created by a C extension now uses less memory as only the requested portion will be copied to a managed string.
* `-Xoptions` has been deprecated and will be removed - use `--help:languages` instead.
* `-Xlog=` has been deprecated and will be removed - use `--log.level=` instead.
* `-J` has been deprecated and will be removed - use `--jvm.` instead.
* `-J-cp lib.jar` and so on have been deprecated and will be removed - use `--jvm.cp=lib.jar` or `--jvm.classpath=lib.jar` instead.
* `-J-cmd`, `--jvm.cmd`, `JAVA_HOME`, `JAVACMD`, and `JAVA_OPTS` do not work in any released configuration of TruffleRuby, so have been removed.
* `-Xoption=value` has been deprecated and will be removed - use `--option=value` instead.
* `TracePoint` now raises an `ArgumentError` for unsupported events.
* `TracePoint.trace` and `TracePoint#inspect` have been implemented.

Compatibility:

* Improved the exception when an `-S` file isn't found.
* Removed the message from exceptions raised by bare `raise` to better match MRI (#1487).
* `TracePoint` now handles the `:class` event.

Performance:

* Sped up `String` handling in native extensions, quite substantially in some cases, by reducing conversions between native and managed strings and allowing for mutable metadata in native strings.

# 1.0 RC 12, 4 February 2019

Bug fixes:

* Fixed a bug with `String#lines` and similar methods with multibyte characters (#1543).
* Fixed an issue with `String#{encode,encode!}` double-processing strings using XML conversion options and a new destination encoding (#1545).
* Fixed a bug where a raised cloned exception would be caught as the original exception (#1542).
* Fixed a bug with `StringScanner` and patterns starting with `^` (#1544).
* Fixed `Enumerable::Lazy#uniq` with infinite streams (#1516).

Compatibility:

* Change to a new system for handling Ruby objects in C extensions which greatly increases compatibility with MRI.
* Implemented `BigDecimal#to_r` (#1521).
* `Symbol#to_proc` now returns `-1` like on MRI (#1462).

# 1.0 RC 11, 15 January 2019

New features:

* macOS clocks `CLOCK_MONOTONIC_RAW`, `_MONOTONIC_RAW_APPROX`, `_UPTIME_RAW`, `_UPTIME_RAW_APPROX`, and `_PROCESS_CPUTIME_ID` have been implemented (#1480).
* TruffleRuby now automatically detects native access and threading permissions from the `Context` API, and can run code with no permissions given (`Context.create()`).

Bug fixes:

* FFI::Pointer now does the correct range checks for signed and unsigned values.
* Allow signal `0` to be used with `Process.kill` (#1474).
* `IO#dup` now properly sets the new `IO` instance to be close-on-exec.
* `IO#reopen` now properly resets the receiver to be close-on-exec.
* `StringIO#set_encoding` no longer raises an exception if the underlying `String` is frozen (#1473).
* Fix handling of `Symbol` encodings in `Marshal#dump` and `Marshal#load` (#1530).

Compatibility:

* Implemented `Dir.each_child`.
* Adding missing support for the `close_others` option to `exec` and `spawn`.
* Implemented the missing `MatchData#named_captures` method (#1512).

Changes:

* `Process::CLOCK_` constants have been given the same value as in standard Ruby.

Performance:

* Sped up accesses to native memory through FFI::Pointer.
* All core files now make use of frozen `String` literals, reducing the number of `String` allocations for core methods.
* New -Xclone.disable option to disable all manual cloning.

# 1.0 RC 10, 5 December 2018

New features:

* The `nkf` and `kconv` standard libraries were added (#1439).
* `Mutex` and `ConditionVariable` have a new fast path for acquiring locks that are unlocked.
* `Queue` and `SizedQueue`, `#close` and `#closed?`, have been implemented.
* `Kernel#clone(freeze)` has been implemented (#1454).
* `Warning.warn` has been implemented (#1470).
* `Thread.report_on_exception` has been implemented (#1476).
* The emulation symbols for `Process.clock_gettime` have been implemented.

Bug fixes:

* Added `rb_eEncodingError` for C extensions (#1437).
* Fixed race condition when creating threads (#1445).
* Handle `exception: false` for IO#write_nonblock (#1457, @ioquatix).
* Fixed `Socket#connect_nonblock` for the `EISCONN` case (#1465, @ioquatix).
* `File.expand_path` now raises an exception for a non-absolute user-home.
* `ArgumentError` messages now better match MRI (#1467).
* Added support for `:float_millisecond`, `:millisecond`, and `:second` time units to `Process.clock_gettime` (#1468).
* Fixed backtrace of re-raised exceptions (#1459).
* Updated an exception message in Psych related to loading a non-existing class so that it now matches MRI.
* Fixed a JRuby-style Java interop compatibility issue seen in `test-unit`.
* Fixed problem with calling `warn` if `$stderr` has been reassigned.
* Fixed definition of `RB_ENCODING_GET_INLINED` (#1440).

Changes:

* Timezone messages are now logged at `CONFIG` level, use `-Xlog=CONFIG` to debug if the timezone is incorrectly shown as `UTC`.

# 1.0 RC 9, 5 November 2018

Security:

* CVE-2018-16396, *tainted flags are not propagated in Array#pack and String#unpack with some directives* has been mitigated by adding additional taint operations.

New features:

* LLVM for Oracle Linux 7 can now be installed without building from source.

Bug fixes:

* Times can now be created with UTC offsets in `+/-HH:MM:SS` format.
* `Proc#to_s` now has `ASCII-8BIT` as its encoding instead of the incorrect `UTF-8`.
* `String#%` now has the correct encoding for `UTF-8` and `US-ASCII` format strings, instead of the incorrect `ASCII-8BIT`.
* Updated `BigDecimal#to_s` to use `e` instead of `E` for exponent notation.
* Fixed `BigDecimal#to_s` to allow `f` as a format flag to indicate conventional floating point notation. Previously only `F` was allowed.

Changes:

* The supported version of LLVM for Oracle Linux has been updated from 3.8 to 4.0.
* `mysql2` is now patched to avoid a bug in passing `NULL` to `rb_scan_args`, and now passes the majority of its test suite.
* The post-install script now automatically detects if recompiling the OpenSSL C extension is needed. The post-install script should always be run in TravisCI as well, see `doc/user/standalone-distribution.md`.
* Detect when the system libssl is incompatible more accurately and add instructions on how to recompile the extension.

# 1.0 RC 8, 19 October 2018

New features:

* `Java.synchronized(object) { }` and `TruffleRuby.synchronized(object) { }` methods have been added.
* Added a `TruffleRuby::AtomicReference` class.
* Ubuntu 18.04 LTS is now supported.
* macOS 10.14 (Mojave) is now supported.

Changes:

* Random seeds now use Java's `NativePRNGNonBlocking`.
* The supported version of Fedora is now 28, upgraded from 25.
* The FFI gem has been updated from 1.9.18 to 1.9.25.
* JCodings has been updated from 1.0.30 to 1.0.40.
* Joni has been updated from 2.1.16 to 2.1.25.

Performance:

* Performance of setting the last exception on a thread has now been improved.

# 1.0 RC 7, 3 October 2018

New features:

* Useful `inspect` strings have been added for more foreign objects.
* The C extension API now defines a preprocessor macro `TRUFFLERUBY`.
* Added the rbconfig/sizeof native extension for better MRI compatibility.
* Support for `pg` 1.1. The extension now compiles successfully, but may still have issues with some datatypes.

Bug fixes:

* `readline` can now be interrupted by the interrupt signal (Ctrl+C). This fixes Ctrl+C to work in IRB.
* Better compatibility with C extensions due to a new "managed struct" type.
* Fixed compilation warnings which produced confusing messages for end users (#1422).
* Improved compatibility with Truffle polyglot STDIO.
* Fixed version check preventing TruffleRuby from working with Bundler 2.0 and later (#1413).
* Fixed problem with `Kernel.public_send` not tracking its caller properly (#1425).
* `rb_thread_call_without_gvl()` no longer holds the C-extensions lock.
* Fixed `caller_locations` when called inside `method_added`.
* Fixed `mon_initialize` when called inside `initialize_copy` (#1428).
* `Mutex` correctly raises a `TypeError` when trying to serialize with `Marshal.dump`.

Performance:

* Reduced memory footprint for private/internal AST nodes.
* Increased the number of cases in which string equality checks will become compile-time constants.
* Major performance improvement for exceptional paths where the rescue body does not access the exception object (e.g., `x.size rescue 0`).

Changes:

* Many clean-ups to our internal patching mechanism used to make some native extensions run on TruffleRuby.
* Removed obsoleted patches for Bundler compatibility now that Bundler 1.16.5 has built-in support for TruffleRuby.
* Reimplemented exceptions and other APIs that can return a backtrace to use Truffle's lazy stacktraces API.

# 1.0 RC 6, 3 September 2018

New features:

* `Polyglot.export` can now be used with primitives, and will now convert strings to Java, and `.import` will convert them from Java.
* Implemented `--encoding`, `--external-encoding`, `--internal-encoding`.
* `rb_object_tainted` and similar C functions have been implemented.
* `rb_struct_define_under` has been implemented.
* `RbConfig::CONFIG['sysconfdir']` has been implemented.
* `Etc` has been implemented (#1403).
* The `-Xcexts=false` option disables C extensions.
* Instrumentation such as the CPUSampler reports methods in a clearer way like `Foo#bar`, `Gem::Specification.each_spec`, `block in Foo#bar` instead of just `bar`, `each_spec`, `block in bar` (which is what MRI displays in backtraces).
* TruffleRuby is now usable as a JSR 223 (`javax.script`) language.
* A migration guide from JRuby (`doc/user/jruby-migration.md`) is now included.
* `kind_of?` works as an alias for `is_a?` on foreign objects.
* Boxed foreign strings unbox on `to_s`, `to_str`, and `inspect`.

Bug fixes:

* Fix false-positive circular warning during autoload.
* Fix Truffle::AtomicReference for `concurrent-ruby`.
* Correctly look up `llvm-link` along `clang` and `opt` so it is no longer needed to add LLVM to `PATH` on macOS for Homebrew and MacPorts.
* Fix `alias` to work when in a refinement module (#1394).
* `Array#reject!` no longer truncates the array if the block raises an exception for an element.
* WeakRef now has the same inheritance and methods as MRI's version.
* Support `-Wl` linker argument for C extensions. Fixes compilation of`mysql2` and `pg`.
* Using `Module#const_get` with a scoped argument will now correctly autoload the constant if needed.
* Loaded files are read as raw bytes, rather than as a UTF-8 string and then converted back into bytes.
* Return 'DEFAULT' for `Signal.trap(:INT) {}`. Avoids a backtrace when quitting a Sinatra server with Ctrl+C.
* Support `Signal.trap('PIPE', 'SYSTEM_DEFAULT')`, used by the gem `rouge` (#1411).
* Fix arity checks and handling of arity `-2` for `rb_define_method()`.
* Setting `$SAFE` to a negative value now raises a `SecurityError`.
* The offset of `DATA` is now correct in the presence of heredocs.
* Fix double-loading of the `json` gem, which led to duplicate constant definition warnings.
* Fix definition of `RB_NIL_P` to be early enough. Fixes compilation of `msgpack`.
* Fix compilation of megamorphic interop calls.
* `Kernel#singleton_methods` now correctly ignores prepended modules of non-singleton classes. Fixes loading `sass` when `activesupport` is loaded.
* Object identity numbers should never be negative.

Performance:

* Optimize keyword rest arguments (`def foo(**kwrest)`).
* Optimize rejected (non-Symbol keys) keyword arguments.
* Source `SecureRandom.random_bytes` from `/dev/urandom` rather than OpenSSL.
* C extension bitcode is no longer encoded as Base64 to pass it to Sulong.
* Faster `String#==` using vectorization.

Changes:

* Clarified that all sources that come in from the Polyglot API `eval` method will be treated as UTF-8, and cannot be re-interpreted as another encoding using a magic comment.
* The `-Xembedded` option can now be set set on the launcher command line.
* The `-Xplatform.native=false` option can now load the core library, by enabling `-Xpolyglot.stdio`.
* `$SAFE` and `Thread#safe_level` now cannot be set to `1` - raising an error rather than warning as before. `-Xsafe` allows it to be set, but there are still no checks.
* Foreign objects are now printed as `#<Foreign:system-identity-hash-code>`, except for foreign arrays which are now printed as `#<Foreign [elements...]>`.
* Foreign objects `to_s` now calls `inspect` rather than Java's `toString`.
* The embedded configuration (`-Xembedded`) now warns about features which may not work well embedded, such as signals.
* The `-Xsync.stdio` option has been removed - use standard Ruby `STDOUT.sync = true` in your program instead.

# 1.0 RC 5, 3 August 2018

New features:

* It is no longer needed to add LLVM (`/usr/local/opt/llvm@4/bin`) to `PATH` on macOS.
* Improve error message when LLVM, `clang` or `opt` is missing.
* Automatically find LLVM and libssl with MacPorts on macOS (#1386).
* `--log.ruby.level=` can be used to set the log level from any launcher.
* Add documentation about installing with Ruby managers/installers and how to run TruffleRuby in CI such as TravisCI (#1062, #1070).
* `String#unpack1` has been implemented.

Bug fixes:

* Allow any name for constants with `rb_const_get()`/`rb_const_set()` (#1380).
* Fix `defined?` with an autoload constant to not raise but return `nil` if the autoload fails (#1377).
* Binary Ruby Strings can now only be converted to Java Strings if they only contain US-ASCII characters. Otherwise, they would produce garbled Java Strings (#1376).
* `#autoload` now correctly calls `main.require(path)` dynamically.
* Hide internal file from user-level backtraces (#1375).
* Show caller information in warnings from the core library (#1375).
* `#require` and `#require_relative` should keep symlinks in `$"` and `__FILE__` (#1383).
* Random seeds now always come directly from `/dev/urandom` for MRI compatibility.
* SIGINFO, SIGEMT and SIGPWR are now defined (#1382).
* Optional and operator assignment expressions now return the value assigned, not the value returned by an assignment method (#1391).
* `WeakRef.new` will now return the correct type of object, even if `WeakRef` is subclassed (#1391).
* Resolving constants in prepended modules failed, this has now been fixed (#1391).
* Send and `Symbol#to_proc` now take account of refinements at their call sites (#1391).
* Better warning when the timezone cannot be found on WSL (#1393).
* Allow special encoding names in `String#force_encoding` and raise an exception on bad encoding names (#1397).
* Fix `Socket.getifaddrs` which would wrongly return an empty array (#1375).
* `Binding` now remembers the file and line at which it was created for `#eval`. This is notably used by `pry`'s `binding.pry`.
* Resolve symlinks in `GEM_HOME` and `GEM_PATH` to avoid related problems (#1383).
* Refactor and fix `#autoload` so other threads see the constant defined while the autoload is in progress (#1332).
* Strings backed by `NativeRope`s now make a copy of the rope when `dup`ed.
* `String#unpack` now taints return strings if the format was tainted, and now does not taint the return array if the format was tainted.
* Lots of fixes to `Array#pack` and `String#unpack` tainting, and a better implementation of `P` and `p`.
* Array literals could evaluate an element twice under some circumstances. This has now been fixed.

Performance:

* Optimize required and optional keyword arguments.
* `rb_enc_to_index` is now faster by eliminating an expensive look-up.

Changes:

* `-Xlog=` now needs log level names to be upper case.
* `-Dtruffleruby.log` and `TRUFFLERUBY_LOG` have been removed - use `-Dpolyglot.log.ruby.level`.
* The log format, handlers, etc are now managed by the Truffle logging system.
* The custom log levels `PERFORMANCE` and `PATCH` have been removed.

# 1.0 RC 4, 18 July 2018

*TruffleRuby was not updated in RC 4*

# 1.0 RC 3, 2 July 2018

New features:

* `is_a?` can be called on foreign objects.

Bug fixes:

* It is no longer needed to have `ruby` in `$PATH` to run the post-install hook.
* `Qnil`/`Qtrue`/`Qfalse`/`Qundef` can now be used as initial value for global variables in C extensions.
* Fixed error message when the runtime libssl has no SSLv2 support (on Ubuntu 16.04 for instance).
* `RbConfig::CONFIG['extra_bindirs']` is now a String as other RbConfig values.
* `SIGPIPE` is correctly caught on SubstrateVM, and the corresponding write() raises `Errno::EPIPE` when the read end of a pipe or socket is closed.
* Use the magic encoding comment for determining the source encoding when using eval().
* Fixed a couple bugs where the encoding was not preserved correctly.

Performance:

* Faster stat()-related calls, by returning the relevant field directly and avoiding extra allocations.
* `rb_str_new()`/`rb_str_new_cstr()` are much faster by avoiding extra copying and allocations.
* `String#{sub,sub!}` are faster in the common case of an empty replacement string.
* Eliminated many unnecessary memory copy operations when reading from `IO` with a delimiter (e.g., `IO#each`), leading to overall improved `IO` reading for common use cases such as iterating through lines in a `File`.
* Use the byte[] of the given Ruby String when calling eval() directly for parsing.

# 1.0 RC 2, 6 June 2018

New features:

* We are now compatible with Ruby 2.4.4.
* `object.class` on a Java `Class` object will give you an object on which you can call instance methods, rather than static methods which is what you get by default.
* The log level can now also be set with `-Dtruffleruby.log=info` or `TRUFFLERUBY_LOG=info`.
* `-Xbacktraces.raise` will print Ruby backtraces whenever an exception is raised.
* `Java.import name` imports Java classes as top-level constants.
* Coercion of foreign numbers to Ruby numbers now works.
* `to_s` works on all foreign objects and calls the Java `toString`.
* `to_str` will try to `UNBOX` and then re-try `to_str`, in order to provoke the unboxing of foreign strings.

Changes:

* The version string now mentions if you're running GraalVM Community Edition (`GraalVM CE`) or GraalVM Enterprise Edition (`GraalVM EE`).
* The inline JavaScript functionality `-Xinline_js` has been removed.
* Line numbers `< 0`, in the various eval methods, are now warned about, because we don't support these at all. Line numbers `> 1` are warned about (at the fine level) but they are shimmed by adding blank lines in front to get to the correct offset. Line numbers starting at `0` are also warned about at the fine level and set to `1` instead.
* The `erb` standard library has been patched to stop using a -1 line number.
* `-Xbacktraces.interleave_java` now includes all the trailing Java frames.
* Objects with a `[]` method, except for `Hash`, now do not return anything for `KEYS`, to avoid the impression that you could `READ` them. `KEYINFO` also returns nothing for these objects, except for `Array` where it returns information on indices.
* `String` now returns `false` for `HAS_KEYS`.
* The supported additional functionality module has been renamed from `Truffle` to `TruffleRuby`. Anything not documented in `doc/user/truffleruby-additions.md` should not be used.
* Imprecise wrong gem directory detection was replaced. TruffleRuby newly marks its gem directories with a marker file, and warns if you try to use TruffleRuby with a gem directory which is lacking the marker.

Bug fixes:

* TruffleRuby on SubstrateVM now correctly determines the system timezone.
* `Kernel#require_relative` now coerces the feature argument to a path and canonicalizes it before requiring, and it now uses the current directory as the directory for a synthetic file name from `#instance_eval`.

# 1.0 RC 1, 17 April 2018

New features:

* The Ruby version has been updated to version 2.3.7.

Security:

* CVE-2018-6914, CVE-2018-8779, CVE-2018-8780, CVE-2018-8777, CVE-2017-17742 and CVE-2018-8778 have been mitigated.

Changes:

* `RubyTruffleError` has been removed and uses replaced with standard exceptions.
* C++ libraries like `libc++` are now not needed if you don't run C++ extensions. `libc++abi` is now never needed. Documentation updated to make it more clear what the minimum requirements for pure Ruby, C extensions, and C++ extensions separately.
* C extensions are now built by default - `TRUFFLERUBY_CEXT_ENABLED` is assumed `true` unless set to `false`.
* The `KEYS` interop message now returns an array of Java strings, rather than Ruby strings. `KEYS` on an array no longer returns indices.
* `HAS_SIZE` now only returns `true` for `Array`.
* A method call on a foreign object that looks like an operator (the method name does not begin with a letter) will call `IS_BOXED` on the object and based on that will possibly `UNBOX` and convert to Ruby.
* Now using the native version of Psych.
* The supported version of LLVM on Oracle Linux has been dropped to 3.8.
* The supported version of Fedora has been dropped to 25, and the supported version of LLVM to 3.8, due to LLVM incompatibilities. The instructions for installing `libssl` have changed to match.

# 0.33, April 2018

New features:

* The Ruby version has been updated to version 2.3.6.
* Context pre-initialization with TruffleRuby `--native`, which significantly improves startup time and loads the `did_you_mean` gem ahead of time.
* The default VM is changed to SubstrateVM, where the startup is significantly better. Use `--jvm` option for full JVM VM.
* The `Truffle::Interop` module has been replaced with a new `Polyglot` module which is designed to use more idiomatic Ruby syntax rather than explicit methods. A [new document](doc/user/polyglot.md) describes polyglot programming at a higher level.
* The `REMOVABLE`, `MODIFIABLE` and `INSERTABLE` Truffle interop key info flags have been implemented.
* `equal?` on foreign objects will check if the underlying objects are equal if both are Java interop objects.
* `delete` on foreign objects will send `REMOVE`, `size` will send `GET_SIZE`, and `keys` will send `KEYS`. `respond_to?(:size)` will send `HAS_SIZE`, `respond_to?(:keys)` will send `HAS_KEYS`.
* Added a new Java-interop API similar to the one in the Nashorn JavaScript implementation, as also implemented by Graal.js. The `Java.type` method returns a Java class object on which you can use normal interop methods. Needs the `--jvm` flag to be used.
* Supported and tested versions of LLVM for different platforms have been more precisely [documented](doc/user/installing-llvm.md).

Changes:

* Interop semantics of `INVOKE`, `READ`, `WRITE`, `KEYS` and `KEY_INFO` have changed significantly, so that `INVOKE` maps to Ruby method calls, `READ` calls `[]` or returns (bound) `Method` objects, and `WRITE` calls `[]=`.

Performance:

* `Dir.glob` is much faster and more memory efficient in cases that can reduce to direct filename lookups.
* `SecureRandom` now defers loading OpenSSL until it's needed, reducing time to load `SecureRandom`.
* `Array#dup` and `Array#shift` have been made constant-time operations by sharing the array storage and keeping a starting index.

Bug fixes:

* Interop key-info works with non-string-like names.

Internal changes:

* Changes to the lexer and translator to reduce regular expression calls.
* Some JRuby sources have been updated to 9.1.13.0.

# 0.32, March 2018

New features:

* A new embedded configuration is used when TruffleRuby is used from another language or application. This disables features like signals which may conflict with the embedding application, and threads which may conflict with other languages, and enables features such as the use of polyglot IO streams.

Performance:

* Conversion of ASCII-only Ruby strings to Java strings is now faster.
* Several operations on multi-byte character strings are now faster.
* Native I/O reads are about 22% faster.

Bug fixes:

* The launcher accepts `--native` and similar options in  the `TRUFFLERUBYOPT` environment variable.

Internal changes:

* The launcher is now part of the TruffleRuby repository, rather than part of the GraalVM repository.
* `ArrayBuilderNode` now uses `ArrayStrategies` and `ArrayMirrors` to remove direct knowledge of array storage.
* `RStringPtr` and `RStringPtrEnd` now report as pointers for interop purposes, fixing several issues with `char *` usage in C extensions.<|MERGE_RESOLUTION|>--- conflicted
+++ resolved
@@ -20,7 +20,6 @@
 * Fixed `Socket#(local|remote)_address` to retrieve family and type from the file descriptor (#2444, @larskanis).
 * Add `Thread.ignore_deadlock` accessor (#2453).
 * Allow `Hash#transform_keys` to take a hash argument (@ccocchi, #2464).
-<<<<<<< HEAD
 * Add `Enumerable#grep{_v}` optimization for `Regexp` (#2453).
 * Update `IO#write` to accept multiple arguments (#2501).
 * Do not warn when uninitialized instance variable is accessed (#2502, @andrykonchin).
@@ -28,9 +27,7 @@
 * `Symbol#to_proc` now returns a lambda like in Ruby 3 (#2508, @andrykonchin).
 * `Kernel#lambda` now warns if called without a literal block (#2500, @andrykonchin).
 * Implement Hash#except (#2463, @wildmaples).
-=======
 * Remove special `$SAFE` global and related C API methods (#2453).
->>>>>>> 0d9e61e3
 
 Performance:
 
