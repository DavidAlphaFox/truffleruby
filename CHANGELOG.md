--- conflicted
+++ resolved
@@ -9,11 +9,8 @@
 
 Compatibility:
 
-<<<<<<< HEAD
 * Fix `Array#fill` to raise `TypeError` instead of `ArgumentError` when the length argument is not numeric (#2652, @andrykonchin).
-=======
 * Warn when a global variable is not initialized (#2595, @andrykonchin).
->>>>>>> 342d70ad
 
 Performance:
 
