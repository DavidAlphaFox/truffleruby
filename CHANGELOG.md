--- conflicted
+++ resolved
@@ -19,14 +19,11 @@
 * `Module#attr_*` methods now return an array of method names (#2498, @gogainda).
 * Fixed `Socket#(local|remote)_address` to retrieve family and type from the file descriptor (#2444, @larskanis).
 * Add `Thread.ignore_deadlock` accessor (#2453).
-<<<<<<< HEAD
 * Allow `Hash#transform_keys` to take a hash argument (@ccocchi, #2464).
 * Add `Enumerable#grep{_v}` optimization for `Regexp` (#2453).
 * Update `IO#write` to accept multiple arguments (#2501).
 * Do not warn when uninitialized instance variable is accessed (#2502, @andrykonchin).
-=======
 * Remove `TRUE`, `FALSE`, and `NIL` constants like CRuby 3.0 (#2505, @andrykonchin).
->>>>>>> 72c91e9d
 
 Performance:
 
