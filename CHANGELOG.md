--- conflicted
+++ resolved
@@ -33,11 +33,8 @@
 * Fix `Enumerable#reduce` to handle non-Symbol method name parameter (#2931, @andrykonchin).
 * Fix `RangeError` message to match CRuby for `Integer#chr` called with invalid codepoint argument (#2795, @andrykonchin).
 * Joni has been updated from 2.1.44 to 2.2.1 (@andrykonchin).
-<<<<<<< HEAD
 * Fix `Hash#to_h` called with a block and pass key and value to the block as separate arguments (#3607, @andrykonchin).
-=======
 * Fix `StringIO#initialize` and preserve initial string's encoding when mode is `w` so the initial string is truncated (#3599, @andrykonchin).
->>>>>>> 1b6c7a5d
 
 Performance:
 
