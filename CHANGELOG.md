# 22.2.0

New features:


Bug fixes:

* Fix `rb_id2name` to ensure the native string will have the same lifetime as the id (#2630, @aardvark179).
* Fix `MatchData#[]` exception when passing a length argument larger than the number of match values (#2636, @nirvdrum).
* Fix `MatchData#[]` exception when supplying a large negative index along with a length argument (@nirvdrum).
* Fix capacity computation for huge `Hash` (#2635, @eregon).
* Fix aliased methods to return the correct owner when method is from a superclass (@bjfish).
* Fix `String#[Regexp, Integer]` when the capture group exists but is not matched (@eregon).
* Fix `File.open` mode string parsing when binary option is the third character (@bjfish).
* Fix `rb_scan_args_kw` macro to avoid shadowing variables (#2649, @aardvark179).
* Fix `String#unpack("Z")` to not advance after the null byte, like CRuby (#2659, @aardvark179).
* Fix `Float#round` to avoid losing precision during the rounding process (@aardvark179).

Compatibility:

* Updated to Ruby 3.0.3. The 3 CVEs did not affect TruffleRuby, this is to bring the stdlib and gem updates (@eregon).
* Fix `Marshal.dump` to raise an error when an object has singleton methods (@bjfish).
* `Exception#full_message` now defaults the order to `:top` like CRuby 3+ (@eregon).
* Fix `Process.wait2` to return `nil` when the `WNOHANG` flag is given and the child process is still running (@bjfish).
* Disable most `nokogiri` C extension patches when system libraries are not being used (#2693, @aardvark179).
* Implement `rb_gc_mark_maybe` and `rb_global_variable` to ensure `VALUE` stay live in C extensions (@aardvark179).
* Implement `rb_imemo_tmpbuf` allocation for `ripper` (@aardvark179).
* Implement `inherit` argument for `Module#class_variables` (#2653, @bjfish).
* Fix `Float#/` when dividing by `Rational` (@bjfish).
* `Process.euid=` should accept String (#2615, @ngtban).
* Fix `instance_variable_get` and `instance_variable_set` for immutable objects (@bjfish).
* `Thread#raise(exc, message)` now calls `exc.exception` in the target thread like CRuby (@eregon).
* Define `Process::{CLOCK_BOOTTIME,CLOCK_BOOTTIME_ALARM,CLOCK_REALTIME_ALARM}` (#1480, @eregon).
* Improve support of `:chomp` keyword argument in `IO` and `StringIO` methods (#2650, @andrykonchin). 
* Implement specializations for immutable ruby objects for ObjectSpace methods (@bjfish).
* Use `$PAGER` for `--help` and `--help*`, similar to CRuby (#2542, @Strech).
<<<<<<< HEAD
* Ensure all headers are warnings-free (#2662, @eregon).
=======
* All `IO` instances should have `T_FILE` as their `rb_type()`, not only `File` instances (#2662, @eregon).
>>>>>>> 0b467626

Performance:

* Reimplement `Float#to_s` for better performance (#1584, @aardvark179).
* Improve reference processing by making C object free functions and other finalizers more lightweight (@aardvark179).
* Improve performance of `RSTRING_PTR` for interned strings (@aardvark179).
* Cache constant argument formats used with `rb_scan_args_kw` (@aardvark179).

Changes:

* `-Werror=implicit-function-declaration` is now used for compiling C extensions to fail more clearly and earlier if a function is missing, like CRuby 3.2 (#2618, @eregon).

# 22.1.0

New features:

* Foreign exceptions are now fully integrated and have most methods of `Exception` (@eregon).
* Foreign exceptions can now be rescued with `rescue Polyglot::ForeignException` or `rescue foreign_meta_object` (#2544, @eregon).

Bug fixes:

* Guard against unterminated ranges in file matching patterns (#2556, @aardvark179).
* Fixed `rb_proc_new` to return a proc that will pass all required arguments to C (#2556, @aardvark179).
* Fixed `String#split` to return empty array when splitting all whitespace on whitespace (#2565, @bjfish).
* Raise `RangeError` for `Time.at(bignum)` (#2580, @eregon).
* Fix `Integer#{<<,>>}` with RHS bignum and long (@eregon).
* Fix a resource leak from allocators defined in C extensions (@aardvark179).
* `SIGINT`/`Interrupt`/`Ctrl+C` now shows the backtrace and exits as signaled, like CRuby (@eregon).
* Update patch feature finding to prefer the longest matching load path (#2605, @bjfish).
* Fix `Hash#{to_s,inspect}` for keys whose `#inspect` return a frozen String (#2613, @eregon).
* Fix `Array#pack` with `x*` to not output null characters (#2614, @bjfish).
* Fix `Random#rand` not returning random floats when given float ranges (#2612, @bjfish).
* Fix `Array#sample` for `[]` when called without `n` and a `Random` is given (#2612, @bjfish).
* Fix `Module#const_get` to raise a `NameError` when nested modules do not exist (#2610, @bjfish).
* Ensure native `VALUE`s returned from C are unwrapped before the objects can be collected (@aardvark179).
* Fix `Enumerator::Lazy#with_index` to start with new index for multiple enumerations (@bjfish).
* Fix `rb_id2name` to ensure the native string will have the same lifetime as the id (#2630, @aardvark179).
* Fix `Integer#fdiv` and `Rational#to_f` for large `Integer` values (#2631, @bjfish).

Compatibility:

* Implement full Ruby 3 keyword arguments semantics (#2453, @eregon, @chrisseaton).
* Implement `ruby_native_thread_p` for compatibility (#2556, @aardvark179).
* Add `rb_argv0` for the `tk` gem. (#2556, @aardvark179).
* Implement more correct conversion of array elements by `Array#pack`(#2503, #2504, @aardvark179).
* Implement `Pathname#{empty?, glob}` (#2559, @bjfish)
* Fixed `Rational('')` to raise error like MRI (#2566, @aardvark179).
* Freeze instances of `Range` but not subclasses, like CRuby (#2570, @MattAlp).
* When writing to STDOUT redirected to a closed pipe, no broken pipe error message will be shown now. (#2532, @gogainda).
* Use `#to_a` for converting `list` in `rescue *list` (#2572, @eregon).
* Implement 'rb_str_buf_append' (@bjfish).
* Add patch for `digest` so that TruffleRuby implementation is not overridden (@bjfish).
* Handle encoding conversion errors when reading directory entries (@aardvark179).
* Follow symlinks when processing `*/` directory glob patterns. (#2589, @aardvark179).
* Set `@gem_prelude_index` variable on the default load paths (#2586 , @bjfish)
* Do not call `IO#flush` dynamically from `IO#close` (#2594, @gogainda).
* Implement `rb_str_new_static` for C extensions that use it (@aardvark179).
* Rewrote `ArrayEachIteratorNode` and re-introduced `each` specs for MRI parity when mutating arrays whilst iterating, rather than crashing (#2587, @MattAlp)
* Update `String#rindex` to only accept `Regexp` or objects convertable to `String` as the first parameter (#2608, @bjfish).
* Update `String#<<` to require one argument (#2609, @bjfish).
* Update `String#split` to raise `TypeError` when false is given (#2606, @bjfish).
* Update `String#lstrip!` to remove leading null characters (#2607, @bjfish).
* Update `File.utime` to return the number of file names in the arguments (#2616, @bjfish).
* Update `Dir.foreach` to accept an `encoding` parameter (#2627, @bjfish).
* Update `IO.readlines` to ignore negative limit parameters (#2625 , @bjfish).
* Update `Math.sqrt` to raise a `Math::DomainError` for negative numbers (#2621, @bjfish).
* Update `Enumerable#inject` to raise an `ArgumentError` if no block or symbol are given (#2626, @bjfish).

Performance:

* Increase dispatch limit for string library to handle mutable, immutable and non-strings (@aardvark179)
* Switch to `Arrays.mismatch()` in string comparison for better performance (@aardvark179).
* Removed extra array allocations for method calls in the interpreter to improve warmup performance (@aardvark179).
* Optimize `Dir[]` by sorting entries as they are found and grouping syscalls (#2092, @aardvark179).
* Reduce memory footprint by tracking `VALUE`s created during C extension init separately (@aardvark179).
* Rewrote `ArrayEachIteratorNode` to optimize performance for a constant-sized array and reduce specializations to 1 general case (#2587, @MattAlp)
* Reduce conversion of `VALUE`s to native handle during common operations in C extensions (@aardvark179).
* Improved performance of regex boolean matches (e.g., `Regexp#match?`) by avoiding match data allocation in TRegex (#2588, @nirvdrum).
* Remove overhead when getting using `RDATA_PTR` (@aardvark179).
* Additional copy operations have been reduced when performing IO (#2536, @aardvark179).

Changes:

* Foreign exceptions are no longer translated to `RuntimeError` but instead remain as foreign exceptions, see the [documentation](doc/user/polyglot.md) for how to rescue them (@eregon).

# 22.0.0

New features:

* Updated to Ruby 3.0.2 (#2453, @eregon).

Bug fixes:

* Fix `File.utime` to use nanoseconds (#2448, @bjfish).
* Capture the intercepted feature path during patching to reuse during patch require (#2441, @bjfish).
* Update `Module#constants` to filter invalid constant identifiers (#2452, @bjfish).
* Fixed `-0.0 <=> 0.0` and `-0.0 <=> 0` to return `0` like on CRuby (#1391, @eregon).
* Fixed `Range#step` to return correct class with begin-less range (@ccocchi, #2516).
* Fixed exception creation when an `Errno` is sub-classed (@bjfish, #2521).
* Fixed `String#[]=` to use the negotiated encoding (@bjfish, #2545).

Compatibility:

* Implement `rb_sprintf` in our format compiler to provide consistent formatting across C standard libraries (@eregon).
* Update `defined?` to return frozen strings (#2450, @bjfish).
* Use compensated summation for `{Array,Enumerable}#sum` when floating point values are included (@eregon).
* `Module#attr_*` methods now return an array of method names (#2498, @gogainda).
* Fixed `Socket#(local|remote)_address` to retrieve family and type from the file descriptor (#2444, @larskanis).
* Add `Thread.ignore_deadlock` accessor (#2453, @bjfish).
* Allow `Hash#transform_keys` to take a hash argument (@ccocchi, #2464).
* Add `Enumerable#grep{_v}` optimization for `Regexp` (#2453, @bjfish).
* Update `IO#write` to accept multiple arguments (#2501, @bjfish).
* Do not warn when uninitialized instance variable is accessed (#2502, @andrykonchin).
* Remove `TRUE`, `FALSE`, and `NIL` constants like CRuby 3.0 (#2505, @andrykonchin).
* `Symbol#to_proc` now returns a lambda like in Ruby 3 (#2508, @andrykonchin).
* `Kernel#lambda` now warns if called without a literal block (#2500, @andrykonchin).
* Implement Hash#except (#2463, @wildmaples).
* Remove special `$SAFE` global and related C API methods (#2453, @bjfish).
* Assigning to a numbered parameter raises `SyntaxError` (#2506, @andrykonchin).
* Implement `--backtrace-limit` option (#2453, @bjfish).
* Update `String` methods to return `String` instances when called on a subclass (#2453, @bjfish).
* Update `String#encode` to support the `:fallback` option (#1391, @aardvark179).
* `Module#alias_method` now returns the defined alias as a symbol(#2499, @gogainda).
* Implement `Symbol#name` (#2453, @bjfish).
* Update `Module#{public, protected, private, public_class_method, private_class_method}` and top-level `private` and `public` methods to accept single array argument with a list of method names (#2453, @bjfish).
* Constants deprecated by `Module#deprecate_constant` only warn if `Warning[:deprecated]` is `true` (@eregon).
* All Array methods now return Array instances and not subclasses (#2510, @Strech).
* Integer#zero? overrides Numeric#zero? for optimization (#2453, @bjfish).
* Default `Kernel#eval` source file and line to `(eval):1` like CRuby 3 (#2453, @aardvark179).
* Add `GC.auto_compact` accessors for compatibility (#2453, @bjfish).
* Update accessing a class variable from the top-level scope to be a `RuntimeError` (#2453, @bjfish).
* Update interpolated strings to not be frozen (#2453, @bjfish).
* Add `WERRORFLAG` to `RbConfig` (#2519, @bjfish).
* Update `MatchData` methods to return `String` instances when called on a subclass (#2453, @bjfish).
* Implement `Proc#{==,eql?}` (#2453, @bjfish).
* Implement all `StringScanner` methods (#2520, @eregon).
* Handle `Kernel#clone(freeze: true)` (#2512, @andrykonchin).
* Relax `Fiber#transfer` limitations (#2453, @bjfish).
* Implement `Fiber#blocking?` like CRuby 3 (#2453, @aardvark179).
* Sort by default for `Dir.{glob,[]}` and add `sort:` keyword argument (#2523, @Strech).
* Implement `rb_str_locktmp` and `rb_str_unlocktmp` (#2524, @bjfish).
* Update `Kernel#instance_variables` to return insertion order (@bjfish).
* Fixed `rb_path2class()` to not error for a module (#2511, @eregon).
* Update `Kernel#print` to print `$_` when no arguments are given (#2531, @bjfish).
* Add category kwarg to Kernel.warn and Warning.warn (#2533, @Strech).
* Implement `GC.{measure_total_time, total_time}` and update `GC.stat` to update provided hash (#2535, @bjfish).
* Implement `Array#slice` with `ArithmeticSequence` (#2526, @ccocchi).
* Update `Hash#each` to consistently yield a 2-element array (#2453, @bjfish).
* Remove `Hash#{__store__, index}` methods for compatibility (#2546, @bjfish).
* Implement more correct conversion of array elements by `Array#pack` (#2503, #2504, @aardvark179).
* Update `String#split` to raise a `RangeError` when `limit` is larger than `int` (@bjfish).

Performance:

* Regexp objects are now interned in a similar way to symbols (@aardvark179).
* Improve performance of regexps using POSIX bracket expressions (e.g., `[[:lower:]]`) matching against ASCII-only strings (#2447, @nirvdrum).
* `String#sub`, `sub!`, `gsub`, and `gsub!` have been refactored for better performance (@aardvark179).
* Don't allocate a `MatchData` object when `Regexp#match?` or `String#match?` is used (#2509, @nirvdrum).
* Add `ENV.except` (#2507, @Strech).
* Fully inline the `Integer#+` and `Integer#-` logic for interpreter speed (#2518, @smarr).
* Remove unnecessary work in negotiating the encoding to use in a Regexp match (#2522, @nirvdrum).
* Add new fast paths for encoding negotiation between strings with different encodings, but which match common default cases (#2522, @nirvdrum).
* Reduce footprint by removing unnecessary nodes for accessing the `FrameOnStackMarker` (#2530, @smarr).

Changes:

* TruffleRuby now requires Java 11+ and no longer supports Java 8 (@eregon).

# 21.3.0

New features:

* [TRegex](https://github.com/oracle/graal/tree/master/regex) is now used by default, which provides large speedups for matching regular expressions.
* Add `Polyglot.languages` to expose the list of available languages.
* Add `Polyglot::InnerContext` to eval code in any available language in an inner isolated context (#2169).
* Foreign objects now have a dynamically-generated class based on their interop traits like `ForeignArray` and are better integrated with Ruby objects (#2149).
* Foreign arrays now have all methods of Ruby `Enumerable` and many methods of `Array` (#2149).
* Foreign hashes now have all methods of Ruby `Enumerable` and many methods of `Hash` (#2149).
* Foreign iterables (`InteropLibrary#hasIterator`) now have all methods of Ruby `Enumerable` (#2149).
* Foreign objects now implement `#instance_variables` (readable non-invocable members) and `#methods` (invocable members + Ruby methods).

Bug fixes:

* Fix `Marshal.load` of multiple `Symbols` with an explicit encoding (#1624).
* Fix `rb_str_modify_expand` to preserve existing bytes (#2392).
* Fix `String#scrub` when replacement is frozen (#2398, @LillianZ).
* Fix `Dir.mkdir` error handling for `Pathname` paths (#2397).
* `BasicSocket#*_nonblock(exception: false)` now only return `:wait_readable/:wait_writable` for `EAGAIN`/`EWOULDBLOCK` like MRI (#2400).
* Fix issue with `strspn` used in the `date` C extension compiled as a macro on older glibc and then missing the `__strspn_c1` symbol on newer glibc (#2406).
* Fix constant lookup when loading the same file multiple times (#2408).
* Fix handling of `break`, `next` and `redo` in `define_method(name, &block)` methods (#2418).
* Fix handling of incompatible types in `Float#<=>` (#2432, @chrisseaton).
* Fix issue with escaping curly braces for `Dir.glob` (#2425).
* Fix `base64` decoding issue with missing output (#2435).
* Fix `StringIO#ungetbyte` to treat a byte as a byte, not a code point (#2436). 
* Fix `defined?(yield)` when used inside a block (#2446).
* Fix a couple issues related to native memory allocation and release.

Compatibility:

* Implement `Process::Status.wait` (#2378).
* Update `rb_str_modify` and `rb_str_modify_expand` to raise a `FrozenError` when given a frozen string (#2392).
* Implement `rb_fiber_*` functions (#2402).
* Implement `rb_str_vcatf`.
* Add support for tracing allocations from C functions (#2403, @chrisseaton).
* Implement `rb_str_catf`.
* Search the executable in the passed env `PATH` for subprocesses (#2419).
* Accept a string as the pattern argument to `StringScanner#scan` and `StringScanner#check` (#2423).

Performance:

* Moved most of `MonitorMixin` to primitives to deal with interrupts more efficiently (#2375).
* Improved the performance of `rb_enc_from_index` by adding cached lookups (#2379, @nirvdrum).
* Improved the performance of many `MatchData` operations (#2384, @nirvdrum).
* Significantly improved performance of TRegex calls by allowing Truffle splitting (#2389, @nirvdrum).
* Improved `String#gsub` performance by adding a fast path for the `string_byte_index` primitive (#2380, @nirvdrum).
* Improved `String#index` performance by adding a fast path for the `string_character_index` primitive (#2383, @LillianZ).
* Optimized conversion of strings to integers if the string contained a numeric value (#2401, @nirvdrum).
* Use Truffle's `ContextThreadLocal` to speedup access to thread-local data.
* Provide a new fast path for `rb_backref*` and `rb_lastline*`functions from C extensions.

Changes:

* `foreign_object.class` on foreign objects is no longer special and uses `Kernel#class` (it used to return the `java.lang.Class` object for a Java type or `getMetaObject()`, but that is too incompatible with Ruby code).
* `Java.import name` imports a Java class in the enclosing module instead of always as a top-level constant.
* `foreign_object.keys` no longer returns members, use `foreign_object.instance_variables` or `foreign_object.methods` instead.
* `foreign_object.respond_to?(:class)` is now always true (before it was only for Java classes), since the method is always defined.

Security:

* Updated to Ruby 2.7.4 to fix CVE-2021-31810, CVE-2021-32066 and CVE-2021-31799.

# 21.2.0

New features:

* New `TruffleRuby::ConcurrentMap` data structure for use in [`concurrent-ruby`](https://github.com/ruby-concurrency/concurrent-ruby) (#2339, @wildmaples).

Bug fixes:

* Fix of different values of self in different scopes.
* `Truffle::POSIX.select` was being redefined repeatedly (#2332).
* Fix the `--backtraces-raise` and `--backtraces-rescue` options in JVM mode (#2335).
* Fix `File.{atime, mtime, ctime}` to include nanoseconds (#2337).
* Fix `Array#[a, b] = "frozen string literal".freeze` (#2355).
* `rb_funcall()` now releases the C-extension lock (similar to MRI).

Compatibility:

* Updated to Ruby 2.7.3. The `resolv` stdlib was not updated (`resolv` in 2.7.3 has [bugs](https://bugs.ruby-lang.org/issues/17748)).
* Make interpolated strings frozen for compatibility with Ruby 2.7 (#2304, @kirs).
* `require 'socket'` now also requires `'io/wait'` like CRuby (#2326).
* Support precision when formatting strings (#2281, @kirs).
* Make rpartition compatible with Ruby 2.7 (#2320, @gogainda).
* Include the type name in exception messages from `rb_check_type` (#2307).
* Fix `Hash#rehash` to remove duplicate keys after modifications (#2266, @MattAlp)
* Only fail `rb_check_type` for typed data, not wrapped untyped structs (#2331).
* Decide the visibility in `Module#define_method` based on `self` and the default definee (#2334).
* Configure `mandir` value in `RbConfig::CONFIG` and `RbConfig::MAKEFILE_CONFIG` (#2315).
* TruffleRuby now supports the Truffle polyglot Hash interop API.
* Implement `Fiber#raise` (#2338).
* Update `File.basename` to return new `String` instances (#2343).
* Allow `Fiber#raise` after `Fiber#transfer` like Ruby 3.0 (#2342).
* Fix `ObjectSpace._id2ref` for Symbols and frozen String literals (#2358).
* Implemented `Enumerator::Lazy#filter_map` (#2356).
* Fix LLVM toolchain issue on macOS 11.3 (#2352, [oracle/graal#3383](https://github.com/oracle/graal/issues/3383)).
* Implement `IO#set_encoding_by_bom` (#2372, pawandubey).
* Implemented `Enumerator::Lazy#with_index` (#2356).
* Implement `rb_backref_set`.
* Fix `Float#<=>` when comparing `Infinity` to other `#infinite?` values.
* Implement `date` library as a C extension to improve compatibility (#2344).

Performance:

* Make `#dig` iterative to make it faster and compile better for calls with 3+ arguments (#2301, @chrisseaton, @jantnovi).
* Make `Struct#dig` faster in interpreter by avoiding exceptions (#2306, @kirs).
* Reduce the number of AST nodes created for methods and blocks (#2261).
* Fiber-local variables are much faster now by using less synchronization.
* Improved the performance of the exceptional case of `String#chr` (#2318, @chrisseaton).
* Improved the performance of `IO#read_nonblock` when no data is available to be read.
* `TruffleSafepoint` is now used instead of custom logic, which no longer invalidates JITed code for guest safepoints (e.g., `Thread#{backtrace,raise,kill}`, `ObjectSpace`, etc)
* Significantly improved performance of `Time#strftime` for common formats (#2361, @wildmaples, @chrisseaton).
* Faster solution for lazy integer length (#2365, @lemire, @chrisseaton).
* Speedup `rb_funcallv*()` by directly unwrapping the C arguments array instead of going through a Ruby `Array` (#2089).
* Improved the performance of several `Truffle::RegexOperations` methods (#2374, @wildmapes, @nirvdrum).

Changes:

* `rb_iterate()` (deprecated since 1.9) no longer magically passes the block to `rb_funcall()`, use `rb_block_call()` instead.

Security:

* Updated to Ruby 2.7.3 to fix CVE-2021-28965 and CVE-2021-28966.

# 21.1.0

New features:

* Access to local variables of the interactive Binding via language bindings is now supported: `context.getBindings("ruby").putMember("my_var", 42);` (#2030).
* `VALUE`s in C extensions now expose the Ruby object when viewed in the debugger, as long as they have not been converted to native values.
* Signal handlers can now be run without triggering multi-threading.
* Fibers no longer trigger Truffle multi-threading.

Bug fixes:

* `Range#to_a` wasn't working for `long` ranges (#2198, @tomstuart and @LillianZ).
* Show the interleaved host and guest stacktrace for host exceptions (#2226).
* Fix the label of the first location reported by `Thread#backtrace_locations` (#2229).
* Fix `Thread.handle_interrupt` to defer non-pure interrupts until the end of the `handle_interrupt` block (#2219).
* Clear and restore errinfo on entry and normal return from methods in C extensions (#2227).
* Fix extra whitespace in squiggly heredoc with escaped newline (#2238, @wildmaples and @norswap).
* Fix handling of signals with `--single-threaded` (#2265).
* Fix `Enumerator::Lazy#{chunk_while, slice_before, slice_after, slice_when}` to return instances of `Enumerator::Lazy` (#2273).
* Fix `Truffle::Interop.source_location` to return unavailable source sections for modules instead of null (#2257).
* Fix usage of `Thread.handle_interrupt` in `MonitorMixin#mon_synchronize`.
* Fixed `TruffleRuby.synchronized` to handle guest safepoints (#2277).
* Fix control flow bug when assigning constants using ||= (#1489).
* Fix `Kernel#raise` argument handling for hashes (#2298).
* Set errinfo when `rb_protect` captures a Ruby exception (#2245).
* Fixed handling of multiple optional arguments and keywords when passed a positional `Hash` (#2302).

Compatibility:

* Prepend the GraalVM LLVM Toolchain to `PATH` when installing gems (#1974, #1088, #1343, #1400, #1947, #1931, #1588).
* Installing the `nokogiri` gem now defaults to use the vendored `libxml2` and `libxslt`, similar to CRuby, which means the corresponding system packages are no longer needed (#62).
* Implemented `$LOAD_PATH.resolve_feature_path`.
* Add `Pathname#/` alias to `Pathname#+` (#2178).
* Fixed issue with large `Integer`s in `Math.log` (#2184).
* Updated `Regexp.last_match` to support `Symbol` and `String` parameter (#2179).
* Added support for numbered block parameters (`_1` etc).
* Fixed `String#upto` issue with non-ascii strings (#2183).
* Implemented partial support for pattern matching (#2186).
* Make `File.extname` return `'.'` if the path ends with one (#2192, @tomstuart).
* Include fractional seconds in `Time#inspect` output (#2194, @tomstuart).
* Add support for `Integer#[Range]` and `Integer#[start, length]` (#2182, @gogainda).
* Allow private calls with `self` as an explicit receiver (#2196, @wildmaples).
* Fixed `:perm` parameter for `File.write`.
* Implemented `Time#floor` and `#ceil` (#2201, @wildmaples).
* Allow `Range#include?` and `#member?` with `Time` (#2202, @wildmaples).
* Implemented `Comparable#clamp(Range)` (#2200, @wildmaples).
* Added a `Array#minmax` to override `Enumerable#minmax` (#2199, @wildmaples).
* Implemented `chomp` parameter for `IO.{readlines, foreach}` (#2205).
* Implemented the Debug Inspector C API.
* Added beginless range support for `Range#{new, bsearch, count, each, equal_value, first, inspect, max, min, size, cover?, include?, ===}`.
* Added beginless range support for `Array#{[], []=, slice, slice!, to_a, fill, values_at}` (#2155, @LillianZ).
* Added beginless range support for `String#{byteslice, slice, slice!}` and `Symbol#slice` (#2211, @LillianZ).
* Added beginless range support for `Kernel#{caller, caller_locations}` and `Thread#backtrace_locations` (#2211, @LillianZ).
* Make rand work with exclusive range with Float (#1506, @gogainda)
* Fixed `String#dump`'s formatting of escaped unicode characters (#2217, @meganniu).
* Switched to the io-console C extension from C ruby for better performance and compatibility in `irb`.
* Coerce the message to a `String` for `BasicSocket#send` (#2209, @HoneyryderChuck).
* Support buffer argument for `UDPSocket#recvfrom_nonblock` (#2209, @HoneyryderChuck).
* Fixed `Integer#digits` implementation to handle more bases (#2224, #2225).
* Support the `inherit` parameter for `Module#{private, protected, public}_method_defined?`.
* Implement `Thread.pending_interrupt?` and `Thread#pending_interrupt?` (#2219).
* Implement `rb_lastline_set` (#2170).
* Implemented `Module#const_source_location` (#2212, @tomstuart and @wildmaples).
* Do not call `File.exist?` in `Dir.glob` as `File.exist?` is often mocked (#2236, @gogainda).
* Coerce the inherit argument to a boolean in `Module#const_defined?` and `Module#const_get` (#2240).
* Refinements take place at `Object#method` and `Module#instance_method` (#2004, @ssnickolay).
* Add support for `rb_scan_args_kw` in C API (#2244, @LillianZ).
* Update random implementation layout to be more compatible (#2234).
* Set `RbConfig::CONFIG['LIBPATHFLAG'/'RPATHFLAG']` like MRI to let `$LIBPATH` changes in `extconf.rb` work.
* Access to path and mode via `rb_io_t` from C has been changed to improve compatibility for io-console.
* Implemented the `Time.at` `in:` parameter.
* Implemented `Kernel#raise` `cause` parameter.
* Improved compatibility of `Signal.trap` and `Kernel#trap` (#2287, @chrisseaton).
* Implemented `GC.stat(:total_allocated_objects)` as `0` (#2292, @chrisseaton).
* `ObjectSpace::WeakMap` now supports immediate and frozen values as both keys and values (#2267).
* Call `divmod` when coercion to `Float` fails for `#sleep` (#2289, @LillianZ).

Performance:

* Multi-Tier compilation is now enabled by default, which improves warmup significantly.
* Improve the performance of checks for recursion (#2189, @LillianZ).
* Improve random number generation performance by avoiding synchronization (#2190, @ivoanjo).
* We now create a single call target per block by default instead of two.
* Some uses of class variables are now much better optimized (#2259, @chrisseaton).
* Several methods that need the caller frame are now always inlined in their caller, which speeds up the interpreter and reduces footprint.
* Pasting code in IRB should be reasonably fast, by updating to `irb` 1.3.3 and `reline` 0.2.3 (#2233).

Changes:

* Standalone builds of TruffleRuby are now based on JDK11 (they used JDK8 previously). There should be no user-visible changes. Similarly, JDK11 is now used by default in development instead of JDK8.
* The deprecated `Truffle::System.synchronized` has been removed.
* `Java.synchronized` has been removed, it did not work on host objects.

# 21.0.0

Release notes:

* The new IRB is quite slow when copy/pasting code into it. This is due to an inefficient `io/console` implementation which will be addressed in the next release. A workaround is to use `irb --readline`, which disables some IRB features but is much faster for copy/pasting code.

New features:

* Updated to Ruby 2.7.2 (#2004).

Bug fixes:

* Fix error message when the method name is not a Symbol or String for `Kernel#respond_to?` (#2132, @ssnickolay)
* Fixed setting of special variables in enumerators and enumerables (#1484).
* Fixed return value of `Enumerable#count` and `Enumerable#uniq` with multiple yielded arguments (#2145, @LillianZ).
* Fixed `String#unpack` for `w*` format (#2143).
* Fixed issue with ``Kernel#` `` when invalid UTF-8 given (#2118).
* Fixed issue with `Method#to_proc` and special variable storage (#2156).
* Add missing `offset` parameter for `FFI::Pointer#put_array_of_*` (#1525).
* Fixed issue with different `Struct`s having the same hash values (#2214).

Compatibility:

* Implement `String#undump` (#2131, @kustosz)
* `Errno` constants with the same `errno` number are now the same class.
* Implement `Enumerable#tally` and `Enumerable#filter_map` (#2144 and #2152, @LillianZ).
* Implement `Range#minmax`.
* Pass more `Enumerator::Lazy#uniq` and `Enumerator::Lazy#chunk` specs (#2146, @LillianZ).
* Implement `Enumerator#produce` (#2160, @zverok)
* Implement `Complex#<=>` (#2004, @ssnickolay).
* Add warning for `proc` without block (#2004, @ssnickolay).
* Implemented `FrozenError#receiver`.
* `Proc#<<` and `Proc#>>` raises TypeError if passed not callable object (#2004, @ssnickolay).
* Support time and date related messages for `Time` (#2166).
* Updated `Dir.{glob,[]}` to raise `ArgumentError` for nul-separated strings.
* `Kernel#lambda` with no block in a method called with a block raises an exception (#2004, @ssnickolay).
* Implemented `BigDecimal` as C extension to improve compatibility.
* Comment lines can be placed between fluent dot now (#2004, @ssnickolay).
* Implemented `rb_make_exception`.
* `**kwargs` now accept non-Symbol keys like Ruby 2.7.
* Updated the Unicode Emoji version (#2173, @wildmaples).
* Added `Enumerator::Yielder#to_proc`.
* Implemented `Enumerator::Lazy#eager`.
* Updated `Method#inspect` to include paremeter information.
* Update `Module#name` to return the same frozen string.
* Implemented `inherit` argument for `Module#autoload?`.

Performance:

* Refactor and implement more performant `MatchData#length` (#2147, @LillianZ).
* Refactor and implement more performant `Array#sample` (#2148, @LillianZ).
* `String#inspect` is now more efficient.

Changes:

* All `InteropLibrary` messages are now exposed consistently as methods on `Truffle::Interop` (#2139). Some methods were renamed to match the scheme described in the documentation.

# 20.3.0

Bug fixes:

* Handle foreign null object as falsy value (#1902, @ssnickolay)
* Fixed return value of `Enumerable#first` with multiple yielded arguments (#2056, @LillianZ).
* Improve reliability of the post install hook by disabling RubyGems (#2075).
* Fixed top level exception handler to print exception cause (#2013).
* Fixed issue when extending FFI from File (#2094).
* Fixed issue with `Kernel#freeze` not freezing singleton class (#2093).
* Fixed `String#encode` with options issue (#2091, #2095, @LillianZ)
* Fixed issue with `spawn` when `:close` redirect is used (#2097).
* Fixed `coverage` issue when `*eval` is used (#2078).
* Use expanded load paths for feature matching (#1501).
* Fixed handling of post arguments for `super()` (#2111).
* Fixed `SystemStackError` sometimes replaced by an internal Java `NoClassDefFoundError` on JVM (#1743).
* Fixed constant/identifier detection in lexer for non-ASCII encodings (#2079, #2102, @ivoanjo).
* Fixed parsing of `--jvm` as an application argument (#2108).
* Fix `rb_rescue2` to ignore the end marker `(VALUE)0` (#2127, #2130).
* Fix status and output when SystemExit is subclassed and raised (#2128)
* Fix `String#{chomp, chomp!}` issue with invalid encoded strings (#2133).

Compatibility:

* Run `at_exit` handlers even if parsing the main script fails (#2047).
* Load required libraries (`-r`) before parsing the main script (#2047).
* `String#split` supports block (#2052, @ssnickolay)
* Implemented `String#{grapheme_clusters, each_grapheme_cluster}`.
* Fix the caller location for `#method_added` (#2059).
* Fix issue with `Float#round` when `self` is `-0.0`.
* Fix `String#unpack` issue with `m0` format (#2065).
* Fix issue with `File.absolute_path` returning a path to current directory (#2062).
* Update `Range#cover?` to handle `Range` parameter.
* Fix `String#{casecmp, casecmp?}` parameter conversion.
* Fix `Regexp` issue which raised syntax error instead of `RegexpError` (#2066).
* Handle `Object#autoload` when autoload itself (#1616, @ssnickolay)
* Skip upgraded default gems while loading RubyGems (#2075).
* Verify that gem paths are correct before loading RubyGems (#2075).
* Implement `rb_ivar_count`.
* Implemented `rb_yield_values2`.
* Implemented `Digest::Base#{update, <<}` (#2100).
* Pass the final `super` specs (#2104, @chrisseaton).
* Fix arity for arguments with optional kwargs (#1669, @ssnickolay)
* Fix arity for `Proc` (#2098, @ssnickolay)
* Check bounds for `FFI::Pointer` accesses when the size of the memory behind is known.
* Implement negative line numbers for eval (#1482).
* Support refinements for `#to_s` called by string interpolation (#2110, @ssnickolay)
* Module#using raises error in method scope (#2112, @ssnickolay)
* `File#path` now returns a new mutable String on every call like MRI (#2115).
* Avoid infinite recursion when redefining `Warning#warn` and calling `Kernel#warn` (#2109).
* Convert objects with `#to_path` in `$LOAD_PATH` (#2119).
* Handle the functions being native for `rb_thread_call_without_gvl()` (#2090).
* Support refinements for Kernel#respond_to? (#2120, @ssnickolay)
* JCodings has been updated from 1.0.45 to 1.0.55.
* Joni has been updated from 2.1.30 to 2.1.40.

Performance:

* Calls with a literal block are no longer always split but instead the decision is made by the Truffle splitting heuristic.
* `Symbol#to_proc` is now AST-inlined in order to not rely on splitting and to avoid needing the caller frame to find refinements which apply.
* `Symbol#to_proc` is now globally cached per Symbol and refinements, to avoid creating many redundant `CallTargets`.
* Setting and access to the special variables `$~` and `$_` has been refactored to require less splitting.

Changes:

* Migrated from JLine 2 to JLine 3 for the `readline` standard library.

# 20.2.0

New features:

* Updated to Ruby 2.6.6.
* Use `InteropLibrary#toDisplayString()` to better display objects from other languages.
* Implement writing to the top scope for global variables (#2024).
* `foreign_object.to_s` now uses `InteropLibrary#toDisplayString()` (and still `asString()` if `isString()`).
* `foreign_object.inspect` has been improved to be more useful (include the language and meta object).
* `foreign_object.class` now calls `getMetaObject()` (except for Java classes, same as before).
* Add basic support for Linux ARM64.
* `foreign_object.name = value` will now call `Interoplibrary#writeMember("name", value)` instead of `invokeMember("name=", value)`.
* Always show the Ruby core library files in backtraces (#1414).
* The Java stacktrace is now shown when sending SIGQUIT to the process, also on TruffleRuby Native, see [Debugging](doc/user/debugging.md) for details (#2041).
* Calls to foreign objects with a block argument will now pass the block as the last argument.
* `foreign.name` will now use `invokeMember` if invocable and if not use `readMember`, see `doc/contrib/interop_implicit_api.md` for details.
* `foreign.to_f` and `foreign.to_i` will now attempt to convert to Ruby `Float` and `Integer` (#2038).
* `foreign.equal?(other)` now uses `InteropLibrary#isIdentical(other)` and `foreign.object_id/__id__` now uses `InteropLibrary#identityHashCode()`.

Bug fixes:

* Fix `#class_exec`, `#module_exec`, `#instance_eval`, and `instance_exec` to use activated refinements (#1988, @ssnickolay).
* Fixed missing method error for FFI calls with `blocking: true` when interrupted.
* Use upgraded default gems when installed (#1956).
* Fixed `NameError` when requiring an autoload path that does not define the autoload constant (#1905).
* Thread local IO buffers are now allocated using a stack to ensure safe operating if a signal handler uses one during an IO operation.
* Fixed `TracePoint` thread-safety by storing the state on the Ruby `Thread` (like MRI) instead of inside the `TracePoint` instance.
* Make `require 'rubygems/package'` succeed and define `Gem::Deprecate` correctly (#2014).
* Fix `MBCLEN_CHARFOUND_P` error.
* Fix `rb_enc_str_new` when `NULL` encoding is given with a constant string.
* Fixed `rb_enc_precise_mbclen` to handle more inputs.
* The output for `--engine.TraceCompilation` is now significantly easier to read, by having shorter method names and source names (oracle/graal#2052).
* Fix indentation for squiggly heredoc with single quotes (#1564).
* Only print members which are readable for foreign `#inspect` (#2027).
* Fixed the return value of the first call to `Kernel#srand` in a Thread (#2028).
* Fix missing flushing when printing an exception at top-level with a custom backtrace, which caused no output being shown (#1750, #1895).
* Use the mode of the given `IO` for `IO#reopen(IO)` which is important for the 3 standard IOs (#2034).
* Fix potential deadlock when running finalizers (#2041).
* Let `require 'rubygems/specification'` work before `require 'rubygems'`.

Compatibility:

* Implement `UnboundMethod#bind_call`.
* Implemented `ObjectSpace::WeakMap` (#1385, #1958).
* Implemented `strtod` and `ruby_strtod` (#2007).
* Fix detection of `#find_type` in FFI to ignore `MakeMakefile#find_type` from `mkmf` (#1896, #2010).
* Implemented `rb_uv_to_utf8` (#1998, @skateman).
* Implemented `rb_str_cat_cstr`.
* Implemented `rb_fstring`.
* Support `#refine` for Module (#2021, @ssnickolay).
* Implemented `rb_ident_hash_new`.
* Improved the compatibility of `Symbol.all_symbols` (#2022, @chrisseaton).
* Implemented `rb_enc_str_buf_cat`.
* Implemented `rb_int_positive_pow`.
* Implemented `rb_usascii_str_new_lit`.
* Define `#getch` and `#getpass` on `StringIO` when `io/console` is required.
* Implemented `rb_uv_to_utf8` (#1998).
* Single character IDs now behave more like those in MRI to improve C extension compatibility, so `rb_funcall(a, '+', b)` will now do the same thing as in MRI.
* Removed extra public methods on `String`.
* Implemented `rb_array_sort` and `rb_array_sort_bang`.
* Do not create a finalizers `Thread` if there are other public languages, which is helpful for polyglot cases (#2035).
* Implemented `rb_enc_isalnum` and `rb_enc_isspace`.
* `RUBY_REVISION` is now the full commit hash used to build TruffleRuby, similar to MRI 2.7+.
* Implemented `rb_enc_mbc_to_codepoint`.
* Changed the lookup methods to achieve Refinements specification (#2033, @ssnickolay)
* Implemented `Digest::Instance#new` (#2040).
* Implemented `ONIGENC_MBC_CASE_FOLD`.
* Fixed `Thread#raise` to call the exception class' constructor with no arguments when given no message (#2045).
* Fixed `refine + super` compatibility (#2039, #2048, @ssnickolay)
* Make the top-level exception handler more compatible with MRI (#2047).
* Implemented `rb_enc_codelen`.
* Implemented `Ripper` by using the C extension (#1585).

Changes:

* RubyGems gem commands updated to use the `--no-document` option by default.

Performance:

* Enable lazy translation from the parser AST to the Truffle AST for user code by default. This should improve application startup time (#1992).
* `instance variable ... not initialized` and similar warnings are now optimized to have no peak performance impact if they are not printed (depends on `$VERBOSE`).
* Implement integer modular exponentiation using `BigInteger#mod_pow` (#1999, @skateman)
* Fixed a performance issue when computing many substrings of a given non-leaf `String` with non-US-ASCII characters.
* Speedup native handle to Ruby object lookup for C extensions.

# 20.1.0

New features:

* Nightly builds of TruffleRuby are now available, see the README for details (#1483).
* `||=` will not compile the right-hand-side if it's only executed once, to match the idiomatic lazy-initialisation use-case ([blog post](https://engineering.shopify.com/blogs/engineering/optimizing-ruby-lazy-initialization-in-truffleruby-with-deoptimization), #1887, @kipply).
* Added `--metrics-profile-require` option to profile searching, parsing, translating and loading files.
* Added support for captured variables for the Truffle instruments (e.g. Chrome debugger).

Bug fixes:

* Fixed `Exception#dup` to copy the `Exception#backtrace` string array.
* Fixed `rb_warn` and `rb_warning` when used as statements (#1886, @chrisseaton).
* Fixed `NameError.new` and `NoMethodError.new` `:receiver` argument.
* Correctly handle large numbers of arguments to `rb_funcall` (#1882).
* Added arity check to `Module#{include, prepend}`.
* Fix `OpenSSL::Digest.{digest,hexdigest,base64digest}` to handle `algorithm, data` arguments (#1889, @bdewater).
* Fixed `SystemCallError.new` parameter conversion.
* Fixed `File#{chmod, umask}` argument conversion check.
* Added warning in `Hash.[]` for non-array elements.
* Fixed `File.lchmod` to raise `NotImplementedError` when not available.
* `RSTRING_PTR()` now always returns a native pointer, resolving two bugs `memcpy`ing to (#1822) and from (#1772) Ruby Strings.
* Fixed issue with duping during splat (#1883).
* Fixed `Dir#children` implementation.
* Fixed `SignalException.new` error when bad parameter given.
* Added deprecation warning to `Kernel#=~`.
* Fixed `puts` for a foreign objects, e.g. `puts Polyglot.eval('js', '[]')` (#1881).
* Fixed `Exception#full_message` implementation.
* Updated `Kernel.Complex()` to handle the `exception: false` parameter.
* Fixed `Kernel#dup` to return self for `Complex` and `Rational` objects.
* Updated `Kernel.Float()` to handle the `exception: false` parameter.
* Fixed `String#unpack` `M` format (#1901).
* Fixed error when `SystemCallError` message contained non-ASCII characters.
* Fixed `rb_rescue` to allow null rescue methods. (#1909, @kipply).
* Fixed incorrect comparisons between bignums and doubles.
* Prevented some internal uses of `Kernel#caller_locations` to be overridden by user code (#1934).
* Fixed an issue caused by recursing inlining within `Regexp#quote` (#1927).
* Updated `Kernel.Float()` to return given string in error message (#1945).
* Parameters and arity of methods derived from `method_missing` should now match MRI (#1921).
* Fixed compile error in `RB_FLOAT_TYPE_P` macro (#1928).
* Fixed `Symbol#match` to call the block with the `MatchData` (#1933).
* Fixed `Digest::SHA2.hexdigest` error with long messages (#1922).
* Fixed `Date.parse` to dup the coerced string to not modify original (#1946).
* Update `Comparable` error messages for special constant values (#1941).
* Fixed `File.ftype` parameter conversion (#1961).
* Fixed `Digest::Instance#file` to not modify string literals (#1964).
* Make sure that string interpolation returns a `String`, and not a subclass (#1950).
* `alias_method` and `instance_methods` should now work correctly inside a refinement (#1942).
* Fixed `Regexp.union` parameter conversion (#1963).
* `IO#read(n)` no longer buffers more than needed, which could cause hanging if detecting readability via a native call such as `select(2)` (#1951).
* Fixed `Random::DEFAULT.seed` to be different on boot (#1965, @kipply)
* `rb_encoding->name` can now be read even if the `rb_encoding` is stored in native memory.
* Detect and cut off recursion when inspecting a foreign object, substituting an ellipsis instead.
* Fixed feature lookup order to check every `$LOAD_PATH` path entry for `.rb`, then every entry for native extension when `require` is called with no extension.
* Define the `_DARWIN_C_SOURCE` macro in extension makefiles (#1592).
* Change handling of var args in `rb_rescue2` to handle usage in C extensions (#1823).
* Fixed incorrect `Encoding::CompatibilityError` raised for some interpolated Regexps (#1967).
* Actually unset environment variables with a `nil` value for `Process.spawn` instead of setting them to an empty String.
* Core library methods part of the Native Image heap are no longer added in the compilation queue on the first call, but after they reach the thresholds like other methods.
* Fix `RbConfig::CONFIG['LIBRUBY_SO']` file extension.
* Fix `char`, `short`, `unsigned char`,  `unsigned int`, and `unsigned short` types in `Fiddle` (#1971).
* Fix `IO#select` to reallocate its buffer if it is interrupted by a signal.
* Fix issue where interpolated string matched `#` within string as being a variable (#1495).
* Fix `File.join` to raise error on strings with null bytes.
* Fix initialization of Ruby Thread for foreign thread created in Java.
* Fix registration of default specs in RubyGems (#1987).

Compatibility:

* The C API type `VALUE` is now defined as `unsigned long` as on MRI. This enables `switch (VALUE)` and other expressions which rely on `VALUE` being an integer type (#1409, #1541, #1675, #1917, #1954).
* Implemented `Float#{floor, ceil}` with `ndigits` argument.
* Implemented `Thread#fetch`.
* Implemented `Float#truncate` with `ndigits` argument.
* Made `String#{byteslice, slice, slice!}` and `Symbol#slice` compatible with endless ranges.
* Implemented "instance variable not initialized" warning.
* Make `Kernel#{caller, caller_locations}` and `Thread#backtrace_locations` compatible with endless ranges.
* Implemented `Dir#each_child`.
* Implemented `Kernel.{chomp, chop}` and `Kernel#{chomp, chop}`.
* Implemented `-p` and `-a`, and `-l` CLI options.
* Convert the argument to `File.realpath` with `#to_path` (#1894).
* `StringIO#binmode` now sets the external encoding to BINARY like MRI (#1898).
* `StringIO#inspect` should not include the contents of the `StringIO` (#1898).
* Implemented `rb_fd_*` functions (#1623).
* Fixed uninitialized variable warnings in core and lib (#1897).
* Make `Thread#backtrace` support omit, length and range arguments.
* Implemented `Range#%`.
* Fixed the type of the `flags` field of `rb_data_type_t` (#1911).
* Implemented `rb_obj_is_proc` (#1908, @kipply, @XrXr).
* Implemented C API macro `RARRAY_ASET()`.
* Implemented `num2short` (#1910, @kipply).
* `RSTRING_END()` now always returns a native pointer.
* Removed `register` specifier for `rb_mem_clear()` (#1924).
* Implemented `Thread::Backtrace::Locations#base_label` (#1920).
* Implemented `rb_mProcess` (#1936).
* Implemented `rb_gc_latest_gc_info` (#1937).
* Implemented `RBASIC_CLASS` (#1935).
* Yield 2 arguments for `Hash#map` if the arity of the block is > 1 (#1944).
* Add all `Errno` constants to match MRI, needed by recent RubyGems.
* Silence `ruby_dep` warnings since that gem is unmaintained.
* Clarify error message for not implemented `Process.daemon` (#1962).
* Allow multiple assignments in conditionals (#1513).
* Update `NoMethodError#message` to match MRI (#1957).
* Make `StringIO` work with `--enable-frozen-string-literal` (#1969).
* Support `NULL` for the status of `rb_protect()`.
* Ensure `BigDecimal#inspect` does not call `BigDecimal#to_s` to avoid behaviour change on `to_s` override (#1960).
* Define all C-API `rb_{c,m,e}*` constants as C global variables (#1541).
* Raise `ArgumentError` for `Socket.unpack_sockaddr_un` if the socket family is incorrect.
* Implemented `RTYPEDDATA_*()` macros and `rb_str_tmp_new()` (#1975).
* Implemented `rb_set_end_proc` (#1959).
* Implemented `rb_to_symbol`.
* Implemented `rb_class_instance_methods`, `rb_class_public_instance_methods`, `rb_class_protected_instance_methods`, and `rb_class_private_instance_methods`.
* Implemented `rb_tracepoint_new`, `rb_tracepoint_disable`, `rb_tracepoint_enable`, and `rb_tracepoint_enabled_p` (#1450).
* Implemented `RbConfig::CONFIG['AR']` and `RbConfig::CONFIG['STRIP']` (#1973).
* Not yet implemented C API functions are now correctly detected as missing via `mkmf`'s `have_func` (#1980).
* Accept `RUBY_INTERNAL_EVENT_{NEWOBJ,FREEOBJ}` events but warn they are not triggered (#1978, #1983).
* `IO.copy_stream(in, STDOUT)` now writes to `STDOUT` without buffering like MRI.
* Implemented `RbConfig['vendordir']`.
* Implemented `Enumerator::ArithmeticSequence`.
* Support `(struct RBasic *)->flags` and `->klass` from `ruby.h` (#1891, #1884, #1978).

Changes:

* `TRUFFLERUBY_RESILIENT_GEM_HOME` has been removed. Unset `GEM_HOME` and `GEM_PATH` instead if you need to.
* The deprecated `Truffle::System.full_memory_barrier`, `Truffle::Primitive.logical_processors`, and  `Truffle::AtomicReference` have been removed.
* The implicit interface for allowing Ruby objects to behave as polyglot arrays with `#size`, `#[]` methods has been removed and replaced with an explicit interface where each method starts with `polyglot_*`.
* Hash keys are no longer reported as polyglot members.
* All remaining implicit polyglot behaviour for `#[]` method was replaced with `polyglot_*` methods.
* Rename dynamic API to match InteropLibrary. All the methods keep the name as it is in InteropLibrary with the following changes: use snake_case, add `polyglot_` prefix, drop `get` and `is` prefix, append `?` on all predicates.
* Split `Truffle::Interop.write` into `.write_array_element` and `.write_member` methods.
* Rename `Truffle::Interop.size` to `.array_size`.
* Rename `Truffle::Interop.is_boolean?` to `.boolean?`.
* Split `Truffle::Interop.read` into `.read_member` and `.read_array_element`.
* Drop `is_` prefix in `Truffle::Interop.is_array_element_*` predicates.
* `Truffle::Interop.hash_keys_as_members` has been added to treat a Ruby Hash as a polyglot object with the Hash keys as members.

Performance:

* Optimized `RSTRING_PTR()` accesses by going to native directly, optimized various core methods, use Mode=latency and tune GC heap size for Bundler. This speeds up `bundle install` from 84s to 19s for a small Gemfile with 6 gems (#1398).
* Fixed memory footprint issue due to large compilation on Native Image, notably during `bundle install` (#1893).
* `ArrayBuilderNode` now uses a new Truffle library for manipulating array stores.
* Ruby objects passed to C extensions are now converted less often to native handles.
* Calling blocking system calls and running C code with unblocking actions has been refactored to remove some optimisation boundaries.
* `return` expressions are now rewritten as implicit return expressions where control flow allows this to be safely done as a tail optimisation. This can improve interpreter performance by up to 50% in some benchmarks, and can be applied to approximately 80% of return nodes seen in Rails and its dependencies (#1977).
* The old array strategy code has been removed and all remaining nodes converted to the new `ArrayStoreLibrary`.
* Updated `nil` to be a global immutable singleton (#1835).

# 20.0.0

New features:

* Enable and document `--coverage` option (#1840, @chrisseaton).
* Update the internal LLVM toolchain to LLVM 9 and reduce its download size.
* Updated to Ruby 2.6.5 (#1749).
* Automatically set `PKG_CONFIG_PATH` as needed for compiling OpenSSL on macOS (#1830).

Bug fixes:

* Fix `Tempfile#{size,length}` when the IO is not flushed (#1765, @rafaelfranca).
* Dump and load instance variables in subclasses of `Exception` (#1766, @rafaelfranca).
* Fix `Date._iso8601` and `Date._rfc3339` when the string is an invalid date (#1773, @rafaelfranca).
* Fail earlier for bad handle unwrapping (#1777, @chrisseaton).
* Match out of range `ArgumentError` message with MRI (#1774, @rafaelfranca).
* Raise `Encoding::CompatibilityError` with incompatible encodings on `Regexp` (#1775, @rafaelfranca).
* Fixed interactions between attributes and instance variables in `Struct` (#1776, @chrisseaton).
* Coercion fixes for `TCPServer.new` (#1780, @XrXr).
* Fix `Float#<=>` not calling `coerce` when `other` argument responds to it (#1783, @XrXr).
* Do not warn / crash when requiring a file that sets and trigger autoload on itself (#1779, @XrXr).
* Strip trailing whitespaces when creating a `BigDecimal` with a `String` (#1796, @XrXr).
* Default `close_others` in `Process.exec` to `false` like Ruby 2.6 (#1798, @XrXr).
* Don't clone methods when setting method to the same visibility (#1794, @XrXr).
* `BigDecimal()` deal with large rationals precisely (#1797, @XrXr).
* Make it possible to call `instance_exec` with `rb_block_call` (#1802, @XrXr).
* Check for duplicate members in `Struct.new` (#1803, @XrXr).
* `Process::Status#to_i` return raw `waitpid(2)` status (#1800, @XrXr).
* `Process#exec`: set close-on-exec to false for fd redirection (#1805, @XrXr, @rafaelfranca).
* Building C extensions should now work with frozen string literals (#1786).
* Keep the Truffle working directory in sync with the native working directory.
* Rename `to_native` to `polyglot_to_native` to match `polyglot_pointer?` and `polyglot_address` methods.
* Fixed missing partial evaluation boundary in `Array#{sort,sort!}` (#1727).
* Fixed the class of `self` and the wrapping `Module` for `Kernel#load(path, wrap=true)` (#1739).
* Fixed missing polyglot type declaration for `RSTRING_PTR` to help with native/managed interop.
* Fixed `Module#to_s` and `Module#inspect` to not return an extra `#<Class:` for singleton classes.
* Arrays backed by native storage now allocate the correct amount of memory (#1828).
* Fixed issue in `ConditionVariable#wait` that could lose a `ConditionVariable#signal`.
* Do not expose TruffleRuby-specific method `Array#swap` (#1816).
* Fixed `#inspect` on broken UTF-8 sequences (#1842, @chrisseaton).
* `Truffle::Interop.keys` should report methods of `String` and `Symbol` (#1817).
* `Kernel#sprintf` encoding validity has been fixed (#1852, @XrXr).
* Fixed `ArrayIndexOutOfBoundsException` in `File.fnmatch` (#1845).
* Make `String#concat` work with no or multiple arguments (#1519).
* Make `Array#concat` work with no or multiple arguments (#1519).
* Coerce `BigDecimal(arg)` using `to_str` (#1826).
* Fixed `NameError#dup`, `NoMethodError#dup`, and `SystemCallError#dup` to copy internal fields.
* Make `Enumerable#chunk` work without a block (#1518).
* Fixed issue with `SystemCallError.new` setting a backtrace too early.
* Fixed `BigDecimal#to_s` formatting issue (#1711).
* Run `END` keyword block only once at exit.
* Implement `Numeric#clone` to return `self`.
* Fixed `Symbol#to_proc` to create a `Proc` with `nil` `source_location` (#1663).
* Make `GC.start` work with keyword arguments.
* Fixed `Kernel#clone` for `nil`, `true`, `false`, `Integer`, and `Symbol`.
* Make top-level methods available in `Context#getBindings()` (#1838).
* Made `Kernel#caller_locations` accept a range argument, and return `nil` when appropriate.
* Made `rb_respond_to` work with primitives (#1869, @chrisseaton).
* Fixed issue with missing backtrace for `rescue $ERROR_INFO` (#1660).
* Fixed `Struct#hash` for `keyword_init: true` `Struct`.
* Fixed `String#{upcase!,downcase!,swapcase!}(:ascii)` for non-ASCII-compatible encodings like UTF-16.
* Fixed `String#capitalize!` for strings that weren't full ASCII.
* Fixed enumeration issue in `ENV.{select, filter}`.
* Fixed `Complex` and `Rational` should be frozen after initializing.
* Fixed `printf` should raise error when not enough arguments for positional argument.
* Removed "shadowing outer local variable" warning.
* Fixed parameter conversion to `String` in ENV methods.
* Fixed deprecation warning when `ENV.index` is called.
* Fixed issue with `ENV.each_key`.
* Fixed `ENV.replace` implementation.
* Fixed `ENV.udpate` implementation.
* Fixed argument handling in `Kernel.printf`.
* Fixed character length after conversion to binary from a non-US-ASCII String.
* Fixed issue with installing latest bundler (#1880).
* Fixed type conversion for `Numeric#step` `step` parameter.
* Fixed `Kernel#Integer` conversion.
* Fixed `IO.try_convert` parameter conversion.
* Fixed linking of always-inline C API functions with `-std=gnu90` (#1837, #1879).
* Avoid race conditions during `gem install` by using a single download thread.
* Do not use gems precompiled for MRI on TruffleRuby (#1837).
* Fixed printing foreign arrays that were also pointers (#1679).
* Fixed `nil#=~` to not warn.
* Fixed `Enumerable#collect` to give user block arity in the block passed to `Enumerable#each`.

Compatibility:

* Implemented `String#start_with?(Regexp)` (#1771, @zhublik).
* Various improvements to `SignalException` and signal handling (#1790, @XrXr).
* Implemented `rb_utf8_str_new`, `rb_utf8_str_new_cstr`, `rb_utf8_str_new_static` (#1788, @chrisseaton).
* Implemented the `unit` argument of `Time.at` (#1791, @XrXr).
* Implemented `keyword_init: true` for `Struct.new` (#1789, @XrXr).
* Implemented `MatchData#dup` (#1792, @XrXr).
* Implemented a native storage strategy for `Array` to allow better C extension compatibility.
* Implemented `rb_check_symbol_cstr` (#1814).
* Implemented `rb_hash_start` (#1841, @XrXr).
* JCodings has been updated from 1.0.42 to 1.0.45.
* Joni has been updated from 2.1.25 to 2.1.30.
* Implemented `Method#<<` and `Method#>>` (#1821).
* The `.bundle` file extension is now used for C extensions on macOS (#1819, #1837).
* Implemented `Comparable#clamp` (#1517).
* Implemented `rb_gc_register_mark_object` and `rb_enc_str_asciionly_p` (#1856, @chrisseaton).
* Implemented `rb_io_set_nonblock` (#1741).
* Include the major kernel version in `RUBY_PLATFORM` on macOS like MRI (#1860, @eightbitraptor).
* Implemented `Enumerator::Chain`, `Enumerator#+`, and `Enumerable#chain` (#1859, #1858).
* Implemented `Thread#backtrace_locations` and `Exception#backtrace_locations` (#1556).
* Implemented `rb_module_new`, `rb_define_class_id`, `rb_define_module_id`, (#1876, @XrXr, @chrisseaton).
* Implemented `-n` CLI option (#1532).
* Cache the `Symbol` of method names in call nodes only when needed (#1872).
* Implemented `rb_get_alloc_func` and related functions (#1874, @XrXr).
* Implemented `rb_module_new`, `rb_define_class_id`, `rb_define_module_id`, (#1876, @chrisseaton).
* Implemented `ENV.slice`.
* Support for the Darkfish theme for RDoc generation has been added back.
* Implemented `Kernel#system` `exception: true` option.
* Implemented `Random.bytes`.
* Implemented `Random.random_number`.
* Added the ability to parse endless ranges.
* Made `Range#{to_a, step, each, bsearch, step, last, max, min, to_s, ==}` compatible with endless ranges.
* Made `Array#{[], []=, values_at, fill, slice!}` compatible with endless ranges.
* Defined `Array#{min, max}` methods.

Performance:

* Use a smaller limit for identity-based inline caches to improve warmup by avoiding too many deoptimizations.
* `long[]` array storage now correctly declare that they accept `int` values, reducing deoptimisations and promotions to `Object[]` storage.
* Enable inline caching of `Symbol` conversion for `rb_iv_get` and `rb_iv_set`.
* `rb_type` information is now cached on classes as a hidden variable to improve performance.
* Change to using thread local buffers for socket calls to reduce allocations.
* Refactor `IO.select` to reduce copying and optimisation boundaries.
* Refactor various `String` and `Rope` nodes to avoid Truffle performance warnings.
* Reading caller frames should now work in more cases without deoptimisation.

# 19.3.0

New features:

* Compilation of C extensions is now done with an internal LLVM toolchain producing both native code and bitcode. This means more C extensions should compile out of the box and this should resolve most linker-related issues.
* It is no longer necessary to install LLVM for installing C extensions on TruffleRuby.
* It is no longer necessary to install libc++ and libc++abi for installing C++ extensions on TruffleRuby.
* On macOS, it is no longer necessary to install the system headers package (#1417).
* License updated to EPL 2.0/GPL 2.0/LGPL 2.1 like recent JRuby.

Bug fixes:

* `rb_undef_method` now works for private methods (#1731, @cky).
* Fixed several issues when requiring C extensions concurrently (#1565).
* `self.method ||= value` with a private method now works correctly (#1673).
* Fixed `RegexpError: invalid multibyte escape` for binary regexps with a non-binary String (#1433).
* Arrays now report their methods to other languages for interopability (#1768).
* Installing `sassc` now works due to using the LLVM toolchain (#1753).
* Renamed `Truffle::Interop.respond_to?` to avoid conflict with Ruby's `respond_to?` (#1491).
* Warn only if `$VERBOSE` is `true` when a magic comment is ignored (#1757, @nirvdrum).
* Make C extensions use the same libssl as the one used for the openssl C extension (#1770).

Compatibility:

* `GC.stat` can now take an optional argument (#1716, @kirs).
* `Kernel#load` with `wrap` has been implemented (#1739).
* Implemented `Kernel#spawn` with `:chdir` (#1492).
* Implemented `rb_str_drop_bytes`, notably used by OpenSSL (#1740, @cky).
* Include executables of default gems, needed for `rails new` in Rails 6.
* Use compilation flags similar to MRI for C extension compilation.
* Warn for `gem update --system` as it is not fully supported yet and is often not needed.
* Pass `-undefined dynamic_lookup` to the linker on macOS like MRI.

Performance:

* Core methods are no longer always cloned, which reduces memory footprint and should improve warmup.
* Inline cache calls to `rb_intern()` with a constant name in C extensions.
* Improve allocation speed of native handles for C extensions.
* Improve the performance of `NIL_P` and `INT2FIX` in C extensions.
* Various fixes to improve Rack performance.
* Optimize `String#gsub(String)` by not creating a `Regexp` and using `String#index` instead.
* Fixed "FrameWithoutBoxing should not be materialized" compilation issue in `TryNode`.

# 19.2.0, August 2019

New features:

* `Fiddle` has been implemented.

Bug fixes:

* Set `RbConfig::CONFIG['ruby_version']` to the same value as the TruffleRuby version. This fixes reusing C extensions between different versions of TruffleRuby with Bundler (#1715).
* Fixed `Symbol#match` returning `MatchData` (#1706, @zhublik).
* Allow `Time#strftime` to be called with binary format strings.
* Do not modify the argument passed to `IO#write` when the encoding does not match (#1714).
* Use the class where the method was defined to check if an `UnboundMethod` can be used for `#define_method` (#1710).
* Fixed setting `$~` for `Enumerable` and `Enumerator::Lazy`'s `#grep` and `#grep_v`.
* Improved errors when interacting with single-threaded languages (#1709).

Compatibility:

* Added `Kernel#then` (#1703, @zhublik).
* `FFI::Struct#[]=` is now supported for inline character arrays.
* `blocking: true` is now supported for `FFI::Library#attach_function`.
* Implemented `Proc#>>` and `#<<` (#1688).
* `Thread.report_on_exception` is now `true` by default like MRI 2.5+.
* `BigDecimal` compatibility has been generally improved in several ways.

Changes:

* An interop read message sent to a `Proc` will no longer call the `Proc`.

Performance:

* Several `String` methods have been made faster by the usage of vector instructions
  when searching for a single-byte character in a String.
* Methods needing the caller frame are now better optimized.

# 19.1.0, June 2019

*Ruby is an experimental language in the GraalVM 19.1.0 release*

Bug fixes:

* Sharing for thread-safety of objects is now triggered later as intended, e.g., when a second `Thread` is started.
* Fixed `Array#to_h` so it doesn't set a default value (#1698).
* Removed extra `public` methods on `IO` (#1702).
* Fixed `Process.kill(signal, Process.pid)` when the signal is trapped as `:IGNORE` (#1702).
* Fixed `Addrinfo.new(String)` to reliably find the address family (#1702).
* Fixed argument checks in `BasicSocket#setsockopt` (#1460).
* Fixed `ObjectSpace.trace_object_allocations` (#1456).
* Fixed `BigDecimal#{clone,dup}` so it now just returns the receiver, per Ruby 2.5+ semantics (#1680).
* Fixed creating `BigDecimal` instances from non-finite `Float` values (#1685).
* Fixed `BigDecimal#inspect` output for non-finite values (e.g, NaN or -Infinity) (#1683).
* Fixed `BigDecimal#hash` to return the same value for two `BigDecimal` objects that are equal (#1656).
* Added missing `BigDecimal` constant definitions (#1684).
* Implemented `rb_eval_string_protect`.
* Fixed `rb_get_kwargs` to correctly handle optional and rest arguments.
* Calling `Kernel#raise` with a raised exception will no longer set the cause of the exception to itself (#1682).
* Return a `FFI::Function` correctly for functions returning a callback.
* Convert to intuitive Ruby exceptions when INVOKE fails (#1690).
* Implemented `FFI::Pointer#clear` (#1687).
* Procs will now yield to the block in their declaration context even when called with a block argument (#1657).
* Fixed problems with calling POSIX methods if `Symbol#[]` is redefined (#1665).
* Fixed sharing of `Array` and `Hash` elements for thread-safety of objects (#1601).
* Fixed concurrent modifications of `Gem::Specification::LOAD_CACHE` (#1601).
* Fix `TCPServer#accept` to set `#do_not_reverse_lookup` correctly on the created `TCPSocket`.

Compatibility:

* Exceptions from `coerce` are no longer rescued, like MRI.
* Implemented `Integer#{allbits?,anybits?,nobits?}`.
* `Integer#{ceil,floor,truncate}` now accept a precision and `Integer#round` accepts a rounding mode.
* Added missing `Enumerable#filter` and `Enumerator::Lazy#filter` aliases to the respective `select` method (#1610).
* Implemented more `Ripper` methods as no-ops (#1694, @Mogztter).
* Implemented `rb_enc_sprintf` (#1702).
* Implemented `ENV#{filter,filter!}` aliases for `select` and `select!`.
* Non-blocking `StringIO` and `Socket` APIs now support `exception: false` like MRI (#1702).
* Increased compatibility of `BigDecimal`.
* `String#-@` now performs string deduplication (#1608).
* `Hash#merge` now preserves the key order from the original hash for merged values (#1650).
* Coerce values given to `FFI::Pointer` methods.
* `FrozenError` is now defined and is used for `can't modify frozen` object exceptions.
* `StringIO` is now available by default like in MRI, because it is required by RubyGems.

Changes:

* Interactive sources (like the GraalVM polyglot shell) now all share the same binding (#1695).
* Hash code calculation has been improved to reduce hash collisions for `Hash` and other cases.

Performance:

* `eval(code, binding)` for a fixed `code` containing blocks is now much faster. This improves the performance of rendering `ERB` templates containing loops.
* `rb_str_cat` is faster due to the C string now being concatenated without first being converted to a Ruby string or having its encoding checked. As a side effect the behaviour of `rb_str_cat` should now more closely match that of MRI.

# 19.0.0, May 2019

*Ruby is an experimental language in the GraalVM 19.0.0 release*

Bug fixes:

* The debugger now sees global variables as the global scope.
* Temporary variables are no longer visible in the debugger.
* Setting breakpoints on some lines has been fixed.
* The OpenSSL C extension is now always recompiled, fixing various bugs when using the extension (e.g., when using Bundler in TravisCI) (#1676, #1627, #1632).
* Initialize `$0` when not run from the 'ruby' launcher, which is needed to `require` gems (#1653).

Compatibility:

* `do...end` blocks can now have `rescue/else/ensure` clauses like MRI (#1618).

Changes:

* `TruffleRuby.sulong?` has been replaced by `TruffleRuby.cexts?`, and `TruffleRuby.graal?` has been replaced by `TruffleRuby.jit?`. The old methods will continue to work for now, but will produce warnings, and will be removed at a future release.

# 1.0 RC 16, 19 April 2019

Bug fixes:

* Fixed `Hash#merge` with no arguments to return a new copy of the receiver (#1645).
* Fixed yield with a splat and keyword arguments (#1613).
* Fixed `rb_scan_args` to correctly handle kwargs in combination with optional args.
* Many fixes for `FFI::Pointer` to be more compatible with the `ffi` gem.

New features:

* Rounding modes have been implemented or improved for `Float`, `Rational`, `BigDecimal` (#1509).
* Support Homebrew installed in other prefixes than `/usr/local` (#1583).
* Added a pure-Ruby implementation of FFI which passes almost all Ruby FFI specs (#1529, #1524).

Changes:

* Support for the Darkfish theme for RDoc generation has been removed.

Compatibility:

* The `KeyError` raised from `ENV#fetch` and `Hash#fetch` now matches MRI's message formatting (#1633).
* Add the missing `key` and `receiver` values to `KeyError` raised from `ENV#fetch`.
* `String#unicode_normalize` has been moved to the core library like in MRI.
* `StringScanner` will now match a regexp beginning with `^` even when not scanning from the start of the string.
* `Module#define_method` is now public like in MRI.
* `Kernel#warn` now supports the `uplevel:` keyword argument.

# 1.0 RC 15, 5 April 2019

Bug fixes:

* Improved compatibility with MRI's `Float#to_s` formatting (#1626).
* Fixed `String#inspect` when the string uses a non-UTF-8 ASCII-compatible encoding and has non-ASCII characters.
* Fixed `puts` for strings with non-ASCII-compatible encodings.
* `rb_protect` now returns `Qnil` when an error occurs.
* Fixed a race condition when using the interpolate-once (`/o`) modifier in regular expressions.
* Calling `StringIO#close` multiple times no longer raises an exception (#1640).
* Fixed a bug in include file resolution when compiling C extensions.

New features:

* `Process.clock_getres` has been implemented.

Changes:

* `debug`, `profile`, `profiler`, which were already marked as unsupported, have been removed.
* Our experimental JRuby-compatible Java interop has been removed - use `Polyglot` and `Java` instead.
* The Trufle handle patches applied to `psych` C extension have now been removed.
* The `rb_tr_handle_*` functions have been removed as they are no longer used in any C extension patches.
* Underscores and dots in options have become hyphens, so `--exceptions.print_uncaught_java` is now `--exceptions-print-uncaught-java`, for example.
* The `rb_tr_handle_*` functions have been removed as they are no longer used in any C extension patches.

Bug fixes:

* `autoload :C, "path"; require "path"` now correctly triggers the autoload.
* Fixed `UDPSocket#bind` to specify family and socktype when resolving address.
* The `shell` standard library can now be `require`-d.
* Fixed a bug where `for` could result in a `NullPointerException` when trying to assign the iteration variable.
* Existing global variables can now become aliases of other global variables (#1590).

Compatibility:

* ERB now uses StringScanner and not the fallback, like on MRI. As a result `strscan` is required by `require 'erb'` (#1615).
* Yield different number of arguments for `Hash#each` and `Hash#each_pair` based on the block arity like MRI (#1629).
* Add support for the `base` keyword argument to `Dir.{[], glob}`.

# 1.0 RC 14, 18 March 2019

Updated to Ruby 2.6.2.

Bug fixes:

* Implement `rb_io_wait_writable` (#1586).
* Fixed error when using arrows keys first within `irb` or `pry` (#1478, #1486).
* Coerce the right hand side for all `BigDecimal` operations (#1598).
* Combining multiple `**` arguments containing duplicate keys produced an incorrect hash. This has now been fixed (#1469).
* `IO#read_nonblock` now returns the passed buffer object, if one is supplied.
* Worked out autoloading issue (#1614).

New features:

* Implemented `String#delete_prefix`, `#delete_suffix`, and related methods.
* Implemented `Dir.children` and `Dir#children`.
* Implemented `Integer#sqrt`.

Changes:

* `-Xoptions` has been removed - use `--help:languages` instead.
* `-Xlog=` has been removed - use `--log.level=` instead.
* `-J` has been removed - use `--vm.` instead.
* `-J-cp lib.jar` and so on have removed - use `--vm.cp=lib.jar` or `--vm.classpath=lib.jar` instead.
* `--jvm.` and `--native.` have been deprecated, use `--vm.` instead to pass VM options.
* `-Xoption=value` has been removed - use `--option=value` instead.
* The `-X` option now works as in MRI.
* `--help:debug` is now `--help:internal`.
* `ripper` is still not implemented, but the module now exists and has some methods that are implemented as no-ops.

# 1.0 RC 13, 5 March 2019

Note that as TruffleRuby RC 13 is built on Ruby 2.4.4 it is still vulnerable to CVE-2018-16395. This will be fixed in the next release.

New features:

* Host interop with Java now works on SubstrateVM too.

Bug fixes:

* Fixed `Enumerator::Lazy` which wrongly rescued `StandardError` (#1557).
* Fixed several problems with `Numeric#step` related to default arguments, infinite sequences, and bad argument types (#1520).
* Fixed incorrect raising of `ArgumentError` with `Range#step` when at least one component of the `Range` is `Float::INFINITY` (#1503).
* Fixed the wrong encoding being associated with certain forms of heredoc strings (#1563).
* Call `#coerce` on right hand operator if `BigDecimal` is the left hand operator (#1533, @Quintasan).
* Fixed return type of division of `Integer.MIN_VALUE` and `Long.MIN_VALUE` by -1 (#1581).
* `Exception#cause` is now correctly set for internal exceptions (#1560).
* `rb_num2ull` is now implemented as well as being declared in the `ruby.h` header (#1573).
* `rb_sym_to_s` is now implemented (#1575).
* `R_TYPE_P` now returns the type number for a wider set of Ruby objects (#1574).
* `rb_fix2str` has now been implemented.
* `rb_protect` will now work even if `NilClass#==` has been redefined.
* `BigDecimal` has been moved out of the `Truffle` module to match MRI.
* `StringIO#puts` now correctly handles `to_s` methods which do not return strings (#1577).
* `Array#each` now behaves like MRI when the array is modified (#1580).
* Clarified that `$SAFE` can never be set to a non-zero value.
* Fix compatibility with RubyGems 3 (#1558).
* `Kernel#respond_to?` now returns false if a method is protected and the `include_all` argument is false (#1568).

Changes:

* `TRUFFLERUBY_CEXT_ENABLED` is no longer supported and C extensions are now always built, regardless of the value of this environment variable.
* Getting a substring of a string created by a C extension now uses less memory as only the requested portion will be copied to a managed string.
* `-Xoptions` has been deprecated and will be removed - use `--help:languages` instead.
* `-Xlog=` has been deprecated and will be removed - use `--log.level=` instead.
* `-J` has been deprecated and will be removed - use `--jvm.` instead.
* `-J-cp lib.jar` and so on have been deprecated and will be removed - use `--jvm.cp=lib.jar` or `--jvm.classpath=lib.jar` instead.
* `-J-cmd`, `--jvm.cmd`, `JAVA_HOME`, `JAVACMD`, and `JAVA_OPTS` do not work in any released configuration of TruffleRuby, so have been removed.
* `-Xoption=value` has been deprecated and will be removed - use `--option=value` instead.
* `TracePoint` now raises an `ArgumentError` for unsupported events.
* `TracePoint.trace` and `TracePoint#inspect` have been implemented.

Compatibility:

* Improved the exception when an `-S` file isn't found.
* Removed the message from exceptions raised by bare `raise` to better match MRI (#1487).
* `TracePoint` now handles the `:class` event.

Performance:

* Sped up `String` handling in native extensions, quite substantially in some cases, by reducing conversions between native and managed strings and allowing for mutable metadata in native strings.

# 1.0 RC 12, 4 February 2019

Bug fixes:

* Fixed a bug with `String#lines` and similar methods with multibyte characters (#1543).
* Fixed an issue with `String#{encode,encode!}` double-processing strings using XML conversion options and a new destination encoding (#1545).
* Fixed a bug where a raised cloned exception would be caught as the original exception (#1542).
* Fixed a bug with `StringScanner` and patterns starting with `^` (#1544).
* Fixed `Enumerable::Lazy#uniq` with infinite streams (#1516).

Compatibility:

* Change to a new system for handling Ruby objects in C extensions which greatly increases compatibility with MRI.
* Implemented `BigDecimal#to_r` (#1521).
* `Symbol#to_proc` now returns `-1` like on MRI (#1462).

# 1.0 RC 11, 15 January 2019

New features:

* macOS clocks `CLOCK_MONOTONIC_RAW`, `_MONOTONIC_RAW_APPROX`, `_UPTIME_RAW`, `_UPTIME_RAW_APPROX`, and `_PROCESS_CPUTIME_ID` have been implemented (#1480).
* TruffleRuby now automatically detects native access and threading permissions from the `Context` API, and can run code with no permissions given (`Context.create()`).

Bug fixes:

* FFI::Pointer now does the correct range checks for signed and unsigned values.
* Allow signal `0` to be used with `Process.kill` (#1474).
* `IO#dup` now properly sets the new `IO` instance to be close-on-exec.
* `IO#reopen` now properly resets the receiver to be close-on-exec.
* `StringIO#set_encoding` no longer raises an exception if the underlying `String` is frozen (#1473).
* Fix handling of `Symbol` encodings in `Marshal#dump` and `Marshal#load` (#1530).

Compatibility:

* Implemented `Dir.each_child`.
* Adding missing support for the `close_others` option to `exec` and `spawn`.
* Implemented the missing `MatchData#named_captures` method (#1512).

Changes:

* `Process::CLOCK_` constants have been given the same value as in standard Ruby.

Performance:

* Sped up accesses to native memory through FFI::Pointer.
* All core files now make use of frozen `String` literals, reducing the number of `String` allocations for core methods.
* New -Xclone.disable option to disable all manual cloning.

# 1.0 RC 10, 5 December 2018

New features:

* The `nkf` and `kconv` standard libraries were added (#1439).
* `Mutex` and `ConditionVariable` have a new fast path for acquiring locks that are unlocked.
* `Queue` and `SizedQueue`, `#close` and `#closed?`, have been implemented.
* `Kernel#clone(freeze)` has been implemented (#1454).
* `Warning.warn` has been implemented (#1470).
* `Thread.report_on_exception` has been implemented (#1476).
* The emulation symbols for `Process.clock_gettime` have been implemented.

Bug fixes:

* Added `rb_eEncodingError` for C extensions (#1437).
* Fixed race condition when creating threads (#1445).
* Handle `exception: false` for IO#write_nonblock (#1457, @ioquatix).
* Fixed `Socket#connect_nonblock` for the `EISCONN` case (#1465, @ioquatix).
* `File.expand_path` now raises an exception for a non-absolute user-home.
* `ArgumentError` messages now better match MRI (#1467).
* Added support for `:float_millisecond`, `:millisecond`, and `:second` time units to `Process.clock_gettime` (#1468).
* Fixed backtrace of re-raised exceptions (#1459).
* Updated an exception message in Psych related to loading a non-existing class so that it now matches MRI.
* Fixed a JRuby-style Java interop compatibility issue seen in `test-unit`.
* Fixed problem with calling `warn` if `$stderr` has been reassigned.
* Fixed definition of `RB_ENCODING_GET_INLINED` (#1440).

Changes:

* Timezone messages are now logged at `CONFIG` level, use `-Xlog=CONFIG` to debug if the timezone is incorrectly shown as `UTC`.

# 1.0 RC 9, 5 November 2018

Security:

* CVE-2018-16396, *tainted flags are not propagated in Array#pack and String#unpack with some directives* has been mitigated by adding additional taint operations.

New features:

* LLVM for Oracle Linux 7 can now be installed without building from source.

Bug fixes:

* Times can now be created with UTC offsets in `+/-HH:MM:SS` format.
* `Proc#to_s` now has `ASCII-8BIT` as its encoding instead of the incorrect `UTF-8`.
* `String#%` now has the correct encoding for `UTF-8` and `US-ASCII` format strings, instead of the incorrect `ASCII-8BIT`.
* Updated `BigDecimal#to_s` to use `e` instead of `E` for exponent notation.
* Fixed `BigDecimal#to_s` to allow `f` as a format flag to indicate conventional floating point notation. Previously only `F` was allowed.

Changes:

* The supported version of LLVM for Oracle Linux has been updated from 3.8 to 4.0.
* `mysql2` is now patched to avoid a bug in passing `NULL` to `rb_scan_args`, and now passes the majority of its test suite.
* The post-install script now automatically detects if recompiling the OpenSSL C extension is needed. The post-install script should always be run in TravisCI as well, see `doc/user/standalone-distribution.md`.
* Detect when the system libssl is incompatible more accurately and add instructions on how to recompile the extension.

# 1.0 RC 8, 19 October 2018

New features:

* `Java.synchronized(object) { }` and `TruffleRuby.synchronized(object) { }` methods have been added.
* Added a `TruffleRuby::AtomicReference` class.
* Ubuntu 18.04 LTS is now supported.
* macOS 10.14 (Mojave) is now supported.

Changes:

* Random seeds now use Java's `NativePRNGNonBlocking`.
* The supported version of Fedora is now 28, upgraded from 25.
* The FFI gem has been updated from 1.9.18 to 1.9.25.
* JCodings has been updated from 1.0.30 to 1.0.40.
* Joni has been updated from 2.1.16 to 2.1.25.

Performance:

* Performance of setting the last exception on a thread has now been improved.

# 1.0 RC 7, 3 October 2018

New features:

* Useful `inspect` strings have been added for more foreign objects.
* The C extension API now defines a preprocessor macro `TRUFFLERUBY`.
* Added the rbconfig/sizeof native extension for better MRI compatibility.
* Support for `pg` 1.1. The extension now compiles successfully, but may still have issues with some datatypes.

Bug fixes:

* `readline` can now be interrupted by the interrupt signal (Ctrl+C). This fixes Ctrl+C to work in IRB.
* Better compatibility with C extensions due to a new "managed struct" type.
* Fixed compilation warnings which produced confusing messages for end users (#1422).
* Improved compatibility with Truffle polyglot STDIO.
* Fixed version check preventing TruffleRuby from working with Bundler 2.0 and later (#1413).
* Fixed problem with `Kernel.public_send` not tracking its caller properly (#1425).
* `rb_thread_call_without_gvl()` no longer holds the C-extensions lock.
* Fixed `caller_locations` when called inside `method_added`.
* Fixed `mon_initialize` when called inside `initialize_copy` (#1428).
* `Mutex` correctly raises a `TypeError` when trying to serialize with `Marshal.dump`.

Performance:

* Reduced memory footprint for private/internal AST nodes.
* Increased the number of cases in which string equality checks will become compile-time constants.
* Major performance improvement for exceptional paths where the rescue body does not access the exception object (e.g., `x.size rescue 0`).

Changes:

* Many clean-ups to our internal patching mechanism used to make some native extensions run on TruffleRuby.
* Removed obsoleted patches for Bundler compatibility now that Bundler 1.16.5 has built-in support for TruffleRuby.
* Reimplemented exceptions and other APIs that can return a backtrace to use Truffle's lazy stacktraces API.

# 1.0 RC 6, 3 September 2018

New features:

* `Polyglot.export` can now be used with primitives, and will now convert strings to Java, and `.import` will convert them from Java.
* Implemented `--encoding`, `--external-encoding`, `--internal-encoding`.
* `rb_object_tainted` and similar C functions have been implemented.
* `rb_struct_define_under` has been implemented.
* `RbConfig::CONFIG['sysconfdir']` has been implemented.
* `Etc` has been implemented (#1403).
* The `-Xcexts=false` option disables C extensions.
* Instrumentation such as the CPUSampler reports methods in a clearer way like `Foo#bar`, `Gem::Specification.each_spec`, `block in Foo#bar` instead of just `bar`, `each_spec`, `block in bar` (which is what MRI displays in backtraces).
* TruffleRuby is now usable as a JSR 223 (`javax.script`) language.
* A migration guide from JRuby (`doc/user/jruby-migration.md`) is now included.
* `kind_of?` works as an alias for `is_a?` on foreign objects.
* Boxed foreign strings unbox on `to_s`, `to_str`, and `inspect`.

Bug fixes:

* Fix false-positive circular warning during autoload.
* Fix Truffle::AtomicReference for `concurrent-ruby`.
* Correctly look up `llvm-link` along `clang` and `opt` so it is no longer needed to add LLVM to `PATH` on macOS for Homebrew and MacPorts.
* Fix `alias` to work when in a refinement module (#1394).
* `Array#reject!` no longer truncates the array if the block raises an exception for an element.
* WeakRef now has the same inheritance and methods as MRI's version.
* Support `-Wl` linker argument for C extensions. Fixes compilation of`mysql2` and `pg`.
* Using `Module#const_get` with a scoped argument will now correctly autoload the constant if needed.
* Loaded files are read as raw bytes, rather than as a UTF-8 string and then converted back into bytes.
* Return 'DEFAULT' for `Signal.trap(:INT) {}`. Avoids a backtrace when quitting a Sinatra server with Ctrl+C.
* Support `Signal.trap('PIPE', 'SYSTEM_DEFAULT')`, used by the gem `rouge` (#1411).
* Fix arity checks and handling of arity `-2` for `rb_define_method()`.
* Setting `$SAFE` to a negative value now raises a `SecurityError`.
* The offset of `DATA` is now correct in the presence of heredocs.
* Fix double-loading of the `json` gem, which led to duplicate constant definition warnings.
* Fix definition of `RB_NIL_P` to be early enough. Fixes compilation of `msgpack`.
* Fix compilation of megamorphic interop calls.
* `Kernel#singleton_methods` now correctly ignores prepended modules of non-singleton classes. Fixes loading `sass` when `activesupport` is loaded.
* Object identity numbers should never be negative.

Performance:

* Optimize keyword rest arguments (`def foo(**kwrest)`).
* Optimize rejected (non-Symbol keys) keyword arguments.
* Source `SecureRandom.random_bytes` from `/dev/urandom` rather than OpenSSL.
* C extension bitcode is no longer encoded as Base64 to pass it to Sulong.
* Faster `String#==` using vectorization.

Changes:

* Clarified that all sources that come in from the Polyglot API `eval` method will be treated as UTF-8, and cannot be re-interpreted as another encoding using a magic comment.
* The `-Xembedded` option can now be set set on the launcher command line.
* The `-Xplatform.native=false` option can now load the core library, by enabling `-Xpolyglot.stdio`.
* `$SAFE` and `Thread#safe_level` now cannot be set to `1` - raising an error rather than warning as before. `-Xsafe` allows it to be set, but there are still no checks.
* Foreign objects are now printed as `#<Foreign:system-identity-hash-code>`, except for foreign arrays which are now printed as `#<Foreign [elements...]>`.
* Foreign objects `to_s` now calls `inspect` rather than Java's `toString`.
* The embedded configuration (`-Xembedded`) now warns about features which may not work well embedded, such as signals.
* The `-Xsync.stdio` option has been removed - use standard Ruby `STDOUT.sync = true` in your program instead.

# 1.0 RC 5, 3 August 2018

New features:

* It is no longer needed to add LLVM (`/usr/local/opt/llvm@4/bin`) to `PATH` on macOS.
* Improve error message when LLVM, `clang` or `opt` is missing.
* Automatically find LLVM and libssl with MacPorts on macOS (#1386).
* `--log.ruby.level=` can be used to set the log level from any launcher.
* Add documentation about installing with Ruby managers/installers and how to run TruffleRuby in CI such as TravisCI (#1062, #1070).
* `String#unpack1` has been implemented.

Bug fixes:

* Allow any name for constants with `rb_const_get()`/`rb_const_set()` (#1380).
* Fix `defined?` with an autoload constant to not raise but return `nil` if the autoload fails (#1377).
* Binary Ruby Strings can now only be converted to Java Strings if they only contain US-ASCII characters. Otherwise, they would produce garbled Java Strings (#1376).
* `#autoload` now correctly calls `main.require(path)` dynamically.
* Hide internal file from user-level backtraces (#1375).
* Show caller information in warnings from the core library (#1375).
* `#require` and `#require_relative` should keep symlinks in `$"` and `__FILE__` (#1383).
* Random seeds now always come directly from `/dev/urandom` for MRI compatibility.
* SIGINFO, SIGEMT and SIGPWR are now defined (#1382).
* Optional and operator assignment expressions now return the value assigned, not the value returned by an assignment method (#1391).
* `WeakRef.new` will now return the correct type of object, even if `WeakRef` is subclassed (#1391).
* Resolving constants in prepended modules failed, this has now been fixed (#1391).
* Send and `Symbol#to_proc` now take account of refinements at their call sites (#1391).
* Better warning when the timezone cannot be found on WSL (#1393).
* Allow special encoding names in `String#force_encoding` and raise an exception on bad encoding names (#1397).
* Fix `Socket.getifaddrs` which would wrongly return an empty array (#1375).
* `Binding` now remembers the file and line at which it was created for `#eval`. This is notably used by `pry`'s `binding.pry`.
* Resolve symlinks in `GEM_HOME` and `GEM_PATH` to avoid related problems (#1383).
* Refactor and fix `#autoload` so other threads see the constant defined while the autoload is in progress (#1332).
* Strings backed by `NativeRope`s now make a copy of the rope when `dup`ed.
* `String#unpack` now taints return strings if the format was tainted, and now does not taint the return array if the format was tainted.
* Lots of fixes to `Array#pack` and `String#unpack` tainting, and a better implementation of `P` and `p`.
* Array literals could evaluate an element twice under some circumstances. This has now been fixed.

Performance:

* Optimize required and optional keyword arguments.
* `rb_enc_to_index` is now faster by eliminating an expensive look-up.

Changes:

* `-Xlog=` now needs log level names to be upper case.
* `-Dtruffleruby.log` and `TRUFFLERUBY_LOG` have been removed - use `-Dpolyglot.log.ruby.level`.
* The log format, handlers, etc are now managed by the Truffle logging system.
* The custom log levels `PERFORMANCE` and `PATCH` have been removed.

# 1.0 RC 4, 18 July 2018

*TruffleRuby was not updated in RC 4*

# 1.0 RC 3, 2 July 2018

New features:

* `is_a?` can be called on foreign objects.

Bug fixes:

* It is no longer needed to have `ruby` in `$PATH` to run the post-install hook.
* `Qnil`/`Qtrue`/`Qfalse`/`Qundef` can now be used as initial value for global variables in C extensions.
* Fixed error message when the runtime libssl has no SSLv2 support (on Ubuntu 16.04 for instance).
* `RbConfig::CONFIG['extra_bindirs']` is now a String as other RbConfig values.
* `SIGPIPE` is correctly caught on SubstrateVM, and the corresponding write() raises `Errno::EPIPE` when the read end of a pipe or socket is closed.
* Use the magic encoding comment for determining the source encoding when using eval().
* Fixed a couple bugs where the encoding was not preserved correctly.

Performance:

* Faster stat()-related calls, by returning the relevant field directly and avoiding extra allocations.
* `rb_str_new()`/`rb_str_new_cstr()` are much faster by avoiding extra copying and allocations.
* `String#{sub,sub!}` are faster in the common case of an empty replacement string.
* Eliminated many unnecessary memory copy operations when reading from `IO` with a delimiter (e.g., `IO#each`), leading to overall improved `IO` reading for common use cases such as iterating through lines in a `File`.
* Use the byte[] of the given Ruby String when calling eval() directly for parsing.

# 1.0 RC 2, 6 June 2018

New features:

* We are now compatible with Ruby 2.4.4.
* `object.class` on a Java `Class` object will give you an object on which you can call instance methods, rather than static methods which is what you get by default.
* The log level can now also be set with `-Dtruffleruby.log=info` or `TRUFFLERUBY_LOG=info`.
* `-Xbacktraces.raise` will print Ruby backtraces whenever an exception is raised.
* `Java.import name` imports Java classes as top-level constants.
* Coercion of foreign numbers to Ruby numbers now works.
* `to_s` works on all foreign objects and calls the Java `toString`.
* `to_str` will try to `UNBOX` and then re-try `to_str`, in order to provoke the unboxing of foreign strings.

Changes:

* The version string now mentions if you're running GraalVM Community Edition (`GraalVM CE`) or GraalVM Enterprise Edition (`GraalVM EE`).
* The inline JavaScript functionality `-Xinline_js` has been removed.
* Line numbers `< 0`, in the various eval methods, are now warned about, because we don't support these at all. Line numbers `> 1` are warned about (at the fine level) but they are shimmed by adding blank lines in front to get to the correct offset. Line numbers starting at `0` are also warned about at the fine level and set to `1` instead.
* The `erb` standard library has been patched to stop using a -1 line number.
* `-Xbacktraces.interleave_java` now includes all the trailing Java frames.
* Objects with a `[]` method, except for `Hash`, now do not return anything for `KEYS`, to avoid the impression that you could `READ` them. `KEYINFO` also returns nothing for these objects, except for `Array` where it returns information on indices.
* `String` now returns `false` for `HAS_KEYS`.
* The supported additional functionality module has been renamed from `Truffle` to `TruffleRuby`. Anything not documented in `doc/user/truffleruby-additions.md` should not be used.
* Imprecise wrong gem directory detection was replaced. TruffleRuby newly marks its gem directories with a marker file, and warns if you try to use TruffleRuby with a gem directory which is lacking the marker.

Bug fixes:

* TruffleRuby on SubstrateVM now correctly determines the system timezone.
* `Kernel#require_relative` now coerces the feature argument to a path and canonicalizes it before requiring, and it now uses the current directory as the directory for a synthetic file name from `#instance_eval`.

# 1.0 RC 1, 17 April 2018

New features:

* The Ruby version has been updated to version 2.3.7.

Security:

* CVE-2018-6914, CVE-2018-8779, CVE-2018-8780, CVE-2018-8777, CVE-2017-17742 and CVE-2018-8778 have been mitigated.

Changes:

* `RubyTruffleError` has been removed and uses replaced with standard exceptions.
* C++ libraries like `libc++` are now not needed if you don't run C++ extensions. `libc++abi` is now never needed. Documentation updated to make it more clear what the minimum requirements for pure Ruby, C extensions, and C++ extensions separately.
* C extensions are now built by default - `TRUFFLERUBY_CEXT_ENABLED` is assumed `true` unless set to `false`.
* The `KEYS` interop message now returns an array of Java strings, rather than Ruby strings. `KEYS` on an array no longer returns indices.
* `HAS_SIZE` now only returns `true` for `Array`.
* A method call on a foreign object that looks like an operator (the method name does not begin with a letter) will call `IS_BOXED` on the object and based on that will possibly `UNBOX` and convert to Ruby.
* Now using the native version of Psych.
* The supported version of LLVM on Oracle Linux has been dropped to 3.8.
* The supported version of Fedora has been dropped to 25, and the supported version of LLVM to 3.8, due to LLVM incompatibilities. The instructions for installing `libssl` have changed to match.

# 0.33, April 2018

New features:

* The Ruby version has been updated to version 2.3.6.
* Context pre-initialization with TruffleRuby `--native`, which significantly improves startup time and loads the `did_you_mean` gem ahead of time.
* The default VM is changed to SubstrateVM, where the startup is significantly better. Use `--jvm` option for full JVM VM.
* The `Truffle::Interop` module has been replaced with a new `Polyglot` module which is designed to use more idiomatic Ruby syntax rather than explicit methods. A [new document](doc/user/polyglot.md) describes polyglot programming at a higher level.
* The `REMOVABLE`, `MODIFIABLE` and `INSERTABLE` Truffle interop key info flags have been implemented.
* `equal?` on foreign objects will check if the underlying objects are equal if both are Java interop objects.
* `delete` on foreign objects will send `REMOVE`, `size` will send `GET_SIZE`, and `keys` will send `KEYS`. `respond_to?(:size)` will send `HAS_SIZE`, `respond_to?(:keys)` will send `HAS_KEYS`.
* Added a new Java-interop API similar to the one in the Nashorn JavaScript implementation, as also implemented by Graal.js. The `Java.type` method returns a Java class object on which you can use normal interop methods. Needs the `--jvm` flag to be used.
* Supported and tested versions of LLVM for different platforms have been more precisely [documented](doc/user/installing-llvm.md).

Changes:

* Interop semantics of `INVOKE`, `READ`, `WRITE`, `KEYS` and `KEY_INFO` have changed significantly, so that `INVOKE` maps to Ruby method calls, `READ` calls `[]` or returns (bound) `Method` objects, and `WRITE` calls `[]=`.

Performance:

* `Dir.glob` is much faster and more memory efficient in cases that can reduce to direct filename lookups.
* `SecureRandom` now defers loading OpenSSL until it's needed, reducing time to load `SecureRandom`.
* `Array#dup` and `Array#shift` have been made constant-time operations by sharing the array storage and keeping a starting index.

Bug fixes:

* Interop key-info works with non-string-like names.

Internal changes:

* Changes to the lexer and translator to reduce regular expression calls.
* Some JRuby sources have been updated to 9.1.13.0.

# 0.32, March 2018

New features:

* A new embedded configuration is used when TruffleRuby is used from another language or application. This disables features like signals which may conflict with the embedding application, and threads which may conflict with other languages, and enables features such as the use of polyglot IO streams.

Performance:

* Conversion of ASCII-only Ruby strings to Java strings is now faster.
* Several operations on multi-byte character strings are now faster.
* Native I/O reads are about 22% faster.

Bug fixes:

* The launcher accepts `--native` and similar options in  the `TRUFFLERUBYOPT` environment variable.

Internal changes:

* The launcher is now part of the TruffleRuby repository, rather than part of the GraalVM repository.
* `ArrayBuilderNode` now uses `ArrayStrategies` and `ArrayMirrors` to remove direct knowledge of array storage.
* `RStringPtr` and `RStringPtrEnd` now report as pointers for interop purposes, fixing several issues with `char *` usage in C extensions.<|MERGE_RESOLUTION|>--- conflicted
+++ resolved
@@ -34,11 +34,8 @@
 * Improve support of `:chomp` keyword argument in `IO` and `StringIO` methods (#2650, @andrykonchin). 
 * Implement specializations for immutable ruby objects for ObjectSpace methods (@bjfish).
 * Use `$PAGER` for `--help` and `--help*`, similar to CRuby (#2542, @Strech).
-<<<<<<< HEAD
 * Ensure all headers are warnings-free (#2662, @eregon).
-=======
 * All `IO` instances should have `T_FILE` as their `rb_type()`, not only `File` instances (#2662, @eregon).
->>>>>>> 0b467626
 
 Performance:
 
