# 20.0.0

New features:


Bug fixes:

* Fix `Tempfile#{size,length}` when the IO is not flushed (#1765, @rafaelfranca).
* Dump and load instance variables in subclasses of `Exception` (#1766, @rafaelfranca).
* Fix `Date._iso8601` and `Date._rfc3339` when the string is an invalid date (#1773, @rafaelfranca).
* Fail earlier for bad handle unwrapping (#1777, @chrisseaton).
* Match out of range ArgumentError message with MRI (#1774, @rafaelfranca)
* Raise Encoding::CompatibilityError with incompatible encodings on regexp (#1775, @rafaelfranca).
* Fixed interactions between attributes and instance variables in structs (#1776, @chrisseaton).
* Coercion fixes for `TCPServer.new` (#1780, @XrXr)
* Fix `Float#<=>` not calling `coerce` when `other` argument responds to it (#1783, @XrXr).
* Do not warn / crash when requiring a file that sets and trigger autoload on itself (#1779, @XrXr).
* Strip trailing whitespaces when BigDecimal gets a string (#1796, @XrXr).
* Default `close_others` in `Process.exec` to false like Ruby 2.6 (#1798, @XrXr).
* Don't clone methods when setting method to the same visibility (#1794, @XrXr).
* BigDecimal() deal with large rationals precisely (#1797, @XrXr).
<<<<<<< HEAD
* Make it possible to call `instance_exec` with `rb_block_call` (#1802, @XrXr).
=======
* Struct.new: check for duplicate members (#1803, @XrXr).
>>>>>>> 466c7c00

Compatibility:

* Implemented `String#start_with?(Regexp)` (#1771, @zhublik).
* Implemented `rb_utf8_str_new`, `rb_utf8_str_new_cstr`, `rb_utf8_str_new_static` (#1788, @chrisseaton).
* Implemented the `unit` argument of `Time.at` (#1791, @XrXr).
* Implemented `keyword_init: true` for `Struct.new` (#1789, @XrXr).
* Implemented `MatchData#dup` (#1792, @XrXr).

Performance:

* Use a smaller limit for identity-based inline caches to improve warmup by avoiding too many deoptimizations.
* Long array strategies now correctly declare that they accept Integers, reducing deoptimisations and proomotions to Object arrays.
* Enable inline caching of symbol conversion for `rb_iv_get` and `rb_iv_set`.
* `rb_type` information is now cached on classes as a hidden variable to improve performance.

# 19.3.0

New features:

* Compilation of C extensions is now done with an internal LLVM toolchain producing both native code and bitcode. This means more C extensions should compile out of the box and this should resolve most linker-related issues.
* It is no longer necessary to install LLVM for installing C extensions on TruffleRuby.
* It is no longer necessary to install libc++ and libc++abi for installing C++ extensions on TruffleRuby.
* On macOS, it is no longer necessary to install the system headers package (#1417).
* License updated to EPL 2.0/GPL 2.0/LGPL 2.1 like recent JRuby.

Bug fixes:

* `rb_undef_method` now works for private methods (#1731, @cky).
* Fixed several issues when requiring C extensions concurrently (#1565).
* `self.method ||= value` with a private method now works correctly (#1673).
* Fixed `RegexpError: invalid multibyte escape` for binary regexps with a non-binary String (#1433).
* Arrays now report their methods to other languages for interopability (#1768).
* Installing `sassc` now works due to using the LLVM toolchain (#1753).
* Renamed `Truffle::Interop.respond_to?` to avoid conflict with Ruby's `respond_to?` (#1491).
* Warn only if `$VERBOSE` is `true` when a magic comment is ignored (#1757, @nirvdrum).
* Make C extensions use the same libssl as the one used for the openssl C extension (#1770).

Compatibility:

* `GC.stat` can now take an optional argument (#1716, @kirs).
* `Kernel#load` with `wrap` has been implemented (#1739).
* Implemented `Kernel#spawn` with `:chdir` (#1492).
* Implemented `rb_str_drop_bytes`, notably used by OpenSSL (#1740, @cky).
* Include executables of default gems, needed for `rails new` in Rails 6.
* Use compilation flags similar to MRI for C extension compilation.
* Warn for `gem update --system` as it is not fully supported yet and is often not needed.
* Pass `-undefined dynamic_lookup` to the linker on macOS like MRI.

Performance:

* Core methods are no longer always cloned, which reduces memory footprint and should improve warmup.
* Inline cache calls to `rb_intern()` with a constant name in C extensions.
* Improve allocation speed of native handles for C extensions.
* Improve the performance of `NIL_P` and `INT2FIX` in C extensions.
* Various fixes to improve Rack performance.
* Optimize `String#gsub(String)` by not creating a `Regexp` and using `String#index` instead.
* Fixed "FrameWithoutBoxing should not be materialized" compilation issue in `TryNode`.

# 19.2.0, August 2019

New features:

* `Fiddle` has been implemented.

Bug fixes:

* Set `RbConfig::CONFIG['ruby_version']` to the same value as the TruffleRuby version. This fixes reusing C extensions between different versions of TruffleRuby with Bundler (#1715).
* Fixed `Symbol#match` returning `MatchData` (#1706, @zhublik).
* Allow `Time#strftime` to be called with binary format strings.
* Do not modify the argument passed to `IO#write` when the encoding does not match (#1714).
* Use the class where the method was defined to check if an `UnboundMethod` can be used for `#define_method` (#1710).
* Fixed setting `$~` for `Enumerable` and `Enumerator::Lazy`'s `#grep` and `#grep_v`.
* Improved errors when interacting with single-threaded languages (#1709).

Compatibility:

* Added `Kernel#then` (#1703, @zhublik).
* `FFI::Struct#[]=` is now supported for inline character arrays.
* `blocking: true` is now supported for `FFI::Library#attach_function`.
* Implemented `Proc#>>` and `#<<` (#1688).
* `Thread.report_on_exception` is now `true` by default like MRI 2.5+.
* `BigDecimal` compatibility has been generally improved in several ways.

Changes:

* An interop read message sent to a `Proc` will no longer call the `Proc`.

Performance:

* Several `String` methods have been made faster by the usage of vector instructions
  when searching for a single-byte character in a String.
* Methods needing the caller frame are now better optimized.

# 19.1.0, June 2019

*Ruby is an experimental language in the GraalVM 19.1.0 release*

Bug fixes:

* Sharing for thread-safety of objects is now triggered later as intended, e.g., when a second `Thread` is started.
* Fixed `Array#to_h` so it doesn't set a default value (#1698).
* Removed extra `public` methods on `IO` (#1702).
* Fixed `Process.kill(signal, Process.pid)` when the signal is trapped as `:IGNORE` (#1702).
* Fixed `Addrinfo.new(String)` to reliably find the address family (#1702).
* Fixed argument checks in `BasicSocket#setsockopt` (#1460).
* Fixed `ObjectSpace.trace_object_allocations` (#1456).
* Fixed `BigDecimal#{clone,dup}` so it now just returns the receiver, per Ruby 2.5+ semantics (#1680).
* Fixed creating `BigDecimal` instances from non-finite `Float` values (#1685).
* Fixed `BigDecimal#inspect` output for non-finite values (e.g, NaN or -Infinity) (#1683).
* Fixed `BigDecimal#hash` to return the same value for two `BigDecimal` objects that are equal (#1656).
* Added missing `BigDecimal` constant definitions (#1684).
* Implemented `rb_eval_string_protect`.
* Fixed `rb_get_kwargs` to correctly handle optional and rest arguments.
* Calling `Kernel#raise` with a raised exception will no longer set the cause of the exception to itself (#1682).
* Return a `FFI::Function` correctly for functions returning a callback.
* Convert to intuitive Ruby exceptions when INVOKE fails (#1690).
* Implemented `FFI::Pointer#clear` (#1687).
* Procs will now yield to the block in their declaration context even when called with a block argument (#1657).
* Fixed problems with calling POSIX methods if `Symbol#[]` is redefined (#1665).
* Fixed sharing of `Array` and `Hash` elements for thread-safety of objects (#1601).
* Fixed concurrent modifications of `Gem::Specification::LOAD_CACHE` (#1601).
* Fix `TCPServer#accept` to set `#do_not_reverse_lookup` correctly on the created `TCPSocket`.

Compatibility:

* Exceptions from `coerce` are no longer rescued, like MRI.
* Implemented `Integer#{allbits?,anybits?,nobits?}`.
* `Integer#{ceil,floor,truncate}` now accept a precision and `Integer#round` accepts a rounding mode.
* Added missing `Enumerable#filter` and `Enumerator::Lazy#filter` aliases to the respective `select` method (#1610).
* Implemented more `Ripper` methods as no-ops (#1694, @Mogztter).
* Implemented `rb_enc_sprintf` (#1702).
* Implemented `ENV#{filter,filter!}` aliases for `select` and `select!`.
* Non-blocking `StringIO` and `Socket` APIs now support `exception: false` like MRI (#1702).
* Increased compatibility of `BigDecimal`.
* `String#-@` now performs string deduplication (#1608).
* `Hash#merge` now preserves the key order from the original hash for merged values (#1650).
* Coerce values given to `FFI::Pointer` methods.
* `FrozenError` is now defined and is used for `can't modify frozen` object exceptions.
* `StringIO` is now available by default like in MRI, because it is required by RubyGems.

Changes:

* Interactive sources (like the GraalVM polyglot shell) now all share the same binding (#1695).
* Hash code calculation has been improved to reduce hash collisions for `Hash` and other cases.

Performance:

* `eval(code, binding)` for a fixed `code` containing blocks is now much faster. This improves the performance of rendering `ERB` templates containing loops.
* `rb_str_cat` is faster due to the C string now being concatenated without first being converted to a Ruby string or having its encoding checked. As a side effect the behaviour of `rb_str_cat` should now more closely match that of MRI.

# 19.0.0, May 2019

*Ruby is an experimental language in the GraalVM 19.0.0 release*

Bug fixes:

* The debugger now sees global variables as the global scope.
* Temporary variables are no longer visible in the debugger.
* Setting breakpoints on some lines has been fixed.
* The OpenSSL C extension is now always recompiled, fixing various bugs when using the extension (e.g., when using Bundler in TravisCI) (#1676, #1627, #1632).
* Initialize `$0` when not run from the 'ruby' launcher, which is needed to `require` gems (#1653).

Compatibility:

* `do...end` blocks can now have `rescue/else/ensure` clauses like MRI (#1618).

Changes:

* `TruffleRuby.sulong?` has been replaced by `TruffleRuby.cexts?`, and `TruffleRuby.graal?` has been replaced by `TruffleRuby.jit?`. The old methods will continue to work for now, but will produce warnings, and will be removed at a future release.

# 1.0 RC 16, 19 April 2019

Bug fixes:

* Fixed `Hash#merge` with no arguments to return a new copy of the receiver (#1645).
* Fixed yield with a splat and keyword arguments (#1613).
* Fixed `rb_scan_args` to correctly handle kwargs in combination with optional args.
* Many fixes for `FFI::Pointer` to be more compatible with the `ffi` gem.

New features:

* Rounding modes have been implemented or improved for `Float`, `Rational`, `BigDecimal` (#1509).
* Support Homebrew installed in other prefixes than `/usr/local` (#1583).
* Added a pure-Ruby implementation of FFI which passes almost all Ruby FFI specs (#1529, #1524).

Changes:

* Support for the Darkfish theme for RDoc generation has been removed.

Compatibility:

* The `KeyError` raised from `ENV#fetch` and `Hash#fetch` now matches MRI's message formatting (#1633).
* Add the missing `key` and `receiver` values to `KeyError` raised from `ENV#fetch`.
* `String#unicode_normalize` has been moved to the core library like in MRI.
* `StringScanner` will now match a regexp beginning with `^` even when not scanning from the start of the string.
* `Module#define_method` is now public like in MRI.
* `Kernel#warn` now supports the `uplevel:` keyword argument.

# 1.0 RC 15, 5 April 2019

Bug fixes:

* Improved compatibility with MRI's `Float#to_s` formatting (#1626).
* Fixed `String#inspect` when the string uses a non-UTF-8 ASCII-compatible encoding and has non-ASCII characters.
* Fixed `puts` for strings with non-ASCII-compatible encodings.
* `rb_protect` now returns `Qnil` when an error occurs.
* Fixed a race condition when using the interpolate-once (`/o`) modifier in regular expressions.
* Calling `StringIO#close` multiple times no longer raises an exception (#1640).
* Fixed a bug in include file resolution when compiling C extensions.

New features:

* `Process.clock_getres` has been implemented.

Changes:

* `debug`, `profile`, `profiler`, which were already marked as unsupported, have been removed.
* Our experimental JRuby-compatible Java interop has been removed - use `Polyglot` and `Java` instead.
* The Trufle handle patches applied to `psych` C extension have now been removed.
* The `rb_tr_handle_*` functions have been removed as they are no longer used in any C extension patches.
* Underscores and dots in options have become hyphens, so `--exceptions.print_uncaught_java` is now `--exceptions-print-uncaught-java`, for example.
* The `rb_tr_handle_*` functions have been removed as they are no longer used in any C extension patches.

Bug fixes:

* `autoload :C, "path"; require "path"` now correctly triggers the autoload.
* Fixed `UDPSocket#bind` to specify family and socktype when resolving address.
* The `shell` standard library can now be `require`-d.
* Fixed a bug where `for` could result in a `NullPointerException` when trying to assign the iteration variable.
* Existing global variables can now become aliases of other global variables (#1590).

Compatibility:

* ERB now uses StringScanner and not the fallback, like on MRI. As a result `strscan` is required by `require 'erb'` (#1615).
* Yield different number of arguments for `Hash#each` and `Hash#each_pair` based on the block arity like MRI (#1629).
* Add support for the `base` keyword argument to `Dir.{[], glob}`.

# 1.0 RC 14, 18 March 2019

Updated to Ruby 2.6.2.

Bug fixes:

* Implement `rb_io_wait_writable` (#1586).
* Fixed error when using arrows keys first within `irb` or `pry` (#1478, #1486).
* Coerce the right hand side for all `BigDecimal` operations (#1598).
* Combining multiple `**` arguments containing duplicate keys produced an incorrect hash. This has now been fixed (#1469).
* `IO#read_nonblock` now returns the passed buffer object, if one is supplied.
* Worked out autoloading issue (#1614).

New features:

* Implemented `String#delete_prefix`, `#delete_suffix`, and related methods.
* Implemented `Dir.children` and `Dir#children`.
* Implemented `Integer#sqrt`.

Changes:

* `-Xoptions` has been removed - use `--help:languages` instead.
* `-Xlog=` has been removed - use `--log.level=` instead.
* `-J` has been removed - use `--vm.` instead.
* `-J-cp lib.jar` and so on have removed - use `--vm.cp=lib.jar` or `--vm.classpath=lib.jar` instead.
* `--jvm.` and `--native.` have been deprecated, use `--vm.` instead to pass VM options.
* `-Xoption=value` has been removed - use `--option=value` instead.
* The `-X` option now works as in MRI.
* `--help:debug` is now `--help:internal`.
* `ripper` is still not implemented, but the module now exists and has some methods that are implemented as no-ops.

# 1.0 RC 13, 5 March 2019

Note that as TruffleRuby RC 13 is built on Ruby 2.4.4 it is still vulnerable to CVE-2018-16395. This will be fixed in the next release.

New features:

* Host interop with Java now works on SubstrateVM too.

Bug fixes:

* Fixed `Enumerator::Lazy` which wrongly rescued `StandardError` (#1557).
* Fixed several problems with `Numeric#step` related to default arguments, infinite sequences, and bad argument types (#1520).
* Fixed incorrect raising of `ArgumentError` with `Range#step` when at least one component of the `Range` is `Float::INFINITY` (#1503).
* Fixed the wrong encoding being associated with certain forms of heredoc strings (#1563).
* Call `#coerce` on right hand operator if `BigDecimal` is the left hand operator (#1533, @Quintasan).
* Fixed return type of division of `Integer.MIN_VALUE` and `Long.MIN_VALUE` by -1 (#1581).
* `Exception#cause` is now correctly set for internal exceptions (#1560).
* `rb_num2ull` is now implemented as well as being declared in the `ruby.h` header (#1573).
* `rb_sym_to_s` is now implemented (#1575).
* `R_TYPE_P` now returns the type number for a wider set of Ruby objects (#1574).
* `rb_fix2str` has now been implemented.
* `rb_protect` will now work even if `NilClass#==` has been redefined.
* `BigDecimal` has been moved out of the `Truffle` module to match MRI.
* `StringIO#puts` now correctly handles `to_s` methods which do not return strings (#1577).
* `Array#each` now behaves like MRI when the array is modified (#1580).
* Clarified that `$SAFE` can never be set to a non-zero value.
* Fix compatibility with RubyGems 3 (#1558).
* `Kernel#respond_to?` now returns false if a method is protected and the `include_all` argument is false (#1568).

Changes:

* `TRUFFLERUBY_CEXT_ENABLED` is no longer supported and C extensions are now always built, regardless of the value of this environment variable.
* Getting a substring of a string created by a C extension now uses less memory as only the requested portion will be copied to a managed string.
* `-Xoptions` has been deprecated and will be removed - use `--help:languages` instead.
* `-Xlog=` has been deprecated and will be removed - use `--log.level=` instead.
* `-J` has been deprecated and will be removed - use `--jvm.` instead.
* `-J-cp lib.jar` and so on have been deprecated and will be removed - use `--jvm.cp=lib.jar` or `--jvm.classpath=lib.jar` instead.
* `-J-cmd`, `--jvm.cmd`, `JAVA_HOME`, `JAVACMD`, and `JAVA_OPTS` do not work in any released configuration of TruffleRuby, so have been removed.
* `-Xoption=value` has been deprecated and will be removed - use `--option=value` instead.
* `TracePoint` now raises an `ArgumentError` for unsupported events.
* `TracePoint.trace` and `TracePoint#inspect` have been implemented.

Compatibility:

* Improved the exception when an `-S` file isn't found.
* Removed the message from exceptions raised by bare `raise` to better match MRI (#1487).
* `TracePoint` now handles the `:class` event.

Performance:

* Sped up `String` handling in native extensions, quite substantially in some cases, by reducing conversions between native and managed strings and allowing for mutable metadata in native strings.

# 1.0 RC 12, 4 February 2019

Bug fixes:

* Fixed a bug with `String#lines` and similar methods with multibyte characters (#1543).
* Fixed an issue with `String#{encode,encode!}` double-processing strings using XML conversion options and a new destination encoding (#1545).
* Fixed a bug where a raised cloned exception would be caught as the original exception (#1542).
* Fixed a bug with `StringScanner` and patterns starting with `^` (#1544).
* Fixed `Enumerable::Lazy#uniq` with infinite streams (#1516).

Compatibility:

* Change to a new system for handling Ruby objects in C extensions which greatly increases compatibility with MRI.
* Implemented `BigDecimal#to_r` (#1521).
* `Symbol#to_proc` now returns `-1` like on MRI (#1462).

# 1.0 RC 11, 15 January 2019

New features:

* macOS clocks `CLOCK_MONOTONIC_RAW`, `_MONOTONIC_RAW_APPROX`, `_UPTIME_RAW`, `_UPTIME_RAW_APPROX`, and `_PROCESS_CPUTIME_ID` have been implemented (#1480).
* TruffleRuby now automatically detects native access and threading permissions from the `Context` API, and can run code with no permissions given (`Context.create()`).

Bug fixes:

* FFI::Pointer now does the correct range checks for signed and unsigned values.
* Allow signal `0` to be used with `Process.kill` (#1474).
* `IO#dup` now properly sets the new `IO` instance to be close-on-exec.
* `IO#reopen` now properly resets the receiver to be close-on-exec.
* `StringIO#set_encoding` no longer raises an exception if the underlying `String` is frozen (#1473).
* Fix handling of `Symbol` encodings in `Marshal#dump` and `Marshal#load` (#1530).

Compatibility:

* Implemented `Dir.each_child`.
* Adding missing support for the `close_others` option to `exec` and `spawn`.
* Implemented the missing `MatchData#named_captures` method (#1512).

Changes:

* `Process::CLOCK_` constants have been given the same value as in standard Ruby.

Performance:

* Sped up accesses to native memory through FFI::Pointer.
* All core files now make use of frozen `String` literals, reducing the number of `String` allocations for core methods.
* New -Xclone.disable option to disable all manual cloning.

# 1.0 RC 10, 5 December 2018

New features:

* The `nkf` and `kconv` standard libraries were added (#1439).
* `Mutex` and `ConditionVariable` have a new fast path for acquiring locks that are unlocked.
* `Queue` and `SizedQueue`, `#close` and `#closed?`, have been implemented.
* `Kernel#clone(freeze)` has been implemented (#1454).
* `Warning.warn` has been implemented (#1470).
* `Thread.report_on_exception` has been implemented (#1476).
* The emulation symbols for `Process.clock_gettime` have been implemented.

Bug fixes:

* Added `rb_eEncodingError` for C extensions (#1437).
* Fixed race condition when creating threads (#1445).
* Handle `exception: false` for IO#write_nonblock (#1457, @ioquatix).
* Fixed `Socket#connect_nonblock` for the `EISCONN` case (#1465, @ioquatix).
* `File.expand_path` now raises an exception for a non-absolute user-home.
* `ArgumentError` messages now better match MRI (#1467).
* Added support for `:float_millisecond`, `:millisecond`, and `:second` time units to `Process.clock_gettime` (#1468).
* Fixed backtrace of re-raised exceptions (#1459).
* Updated an exception message in Psych related to loading a non-existing class so that it now matches MRI.
* Fixed a JRuby-style Java interop compatibility issue seen in `test-unit`.
* Fixed problem with calling `warn` if `$stderr` has been reassigned.
* Fixed definition of `RB_ENCODING_GET_INLINED` (#1440).

Changes:

* Timezone messages are now logged at `CONFIG` level, use `-Xlog=CONFIG` to debug if the timezone is incorrectly shown as `UTC`.

# 1.0 RC 9, 5 November 2018

Security:

* CVE-2018-16396, *tainted flags are not propagated in Array#pack and String#unpack with some directives* has been mitigated by adding additional taint operations.

New features:

* LLVM for Oracle Linux 7 can now be installed without building from source.

Bug fixes:

* Times can now be created with UTC offsets in `+/-HH:MM:SS` format.
* `Proc#to_s` now has `ASCII-8BIT` as its encoding instead of the incorrect `UTF-8`.
* `String#%` now has the correct encoding for `UTF-8` and `US-ASCII` format strings, instead of the incorrect `ASCII-8BIT`.
* Updated `BigDecimal#to_s` to use `e` instead of `E` for exponent notation.
* Fixed `BigDecimal#to_s` to allow `f` as a format flag to indicate conventional floating point notation. Previously only `F` was allowed.

Changes:

* The supported version of LLVM for Oracle Linux has been updated from 3.8 to 4.0.
* `mysql2` is now patched to avoid a bug in passing `NULL` to `rb_scan_args`, and now passes the majority of its test suite.
* The post-install script now automatically detects if recompiling the OpenSSL C extension is needed. The post-install script should always be run in TravisCI as well, see `doc/user/standalone-distribution.md`.
* Detect when the system libssl is incompatible more accurately and add instructions on how to recompile the extension.

# 1.0 RC 8, 19 October 2018

New features:

* `Java.synchronized(object) { }` and `TruffleRuby.synchronized(object) { }` methods have been added.
* Added a `TruffleRuby::AtomicReference` class.
* Ubuntu 18.04 LTS is now supported.
* macOS 10.14 (Mojave) is now supported.

Changes:

* Random seeds now use Java's `NativePRNGNonBlocking`.
* The supported version of Fedora is now 28, upgraded from 25.
* The FFI gem has been updated from 1.9.18 to 1.9.25.
* JCodings has been updated from 1.0.30 to 1.0.40.
* Joni has been updated from 2.1.16 to 2.1.25.

Performance:

* Performance of setting the last exception on a thread has now been improved.

# 1.0 RC 7, 3 October 2018

New features:

* Useful `inspect` strings have been added for more foreign objects.
* The C extension API now defines a preprocessor macro `TRUFFLERUBY`.
* Added the rbconfig/sizeof native extension for better MRI compatibility.
* Support for `pg` 1.1. The extension now compiles successfully, but may still have issues with some datatypes.

Bug fixes:

* `readline` can now be interrupted by the interrupt signal (Ctrl+C). This fixes Ctrl+C to work in IRB.
* Better compatibility with C extensions due to a new "managed struct" type.
* Fixed compilation warnings which produced confusing messages for end users (#1422).
* Improved compatibility with Truffle polyglot STDIO.
* Fixed version check preventing TruffleRuby from working with Bundler 2.0 and later (#1413).
* Fixed problem with `Kernel.public_send` not tracking its caller properly (#1425).
* `rb_thread_call_without_gvl()` no longer holds the C-extensions lock.
* Fixed `caller_locations` when called inside `method_added`.
* Fixed `mon_initialize` when called inside `initialize_copy` (#1428).
* `Mutex` correctly raises a `TypeError` when trying to serialize with `Marshal.dump`.

Performance:

* Reduced memory footprint for private/internal AST nodes.
* Increased the number of cases in which string equality checks will become compile-time constants.
* Major performance improvement for exceptional paths where the rescue body does not access the exception object (e.g., `x.size rescue 0`).

Changes:

* Many clean-ups to our internal patching mechanism used to make some native extensions run on TruffleRuby.
* Removed obsoleted patches for Bundler compatibility now that Bundler 1.16.5 has built-in support for TruffleRuby.
* Reimplemented exceptions and other APIs that can return a backtrace to use Truffle's lazy stacktraces API.

# 1.0 RC 6, 3 September 2018

New features:

* `Polyglot.export` can now be used with primitives, and will now convert strings to Java, and `.import` will convert them from Java.
* Implemented `--encoding`, `--external-encoding`, `--internal-encoding`.
* `rb_object_tainted` and similar C functions have been implemented.
* `rb_struct_define_under` has been implemented.
* `RbConfig::CONFIG['sysconfdir']` has been implemented.
* `Etc` has been implemented (#1403).
* The `-Xcexts=false` option disables C extensions.
* Instrumentation such as the CPUSampler reports methods in a clearer way like `Foo#bar`, `Gem::Specification.each_spec`, `block in Foo#bar` instead of just `bar`, `each_spec`, `block in bar` (which is what MRI displays in backtraces).
* TruffleRuby is now usable as a JSR 223 (`javax.script`) language.
* A migration guide from JRuby (`doc/user/jruby-migration.md`) is now included.
* `kind_of?` works as an alias for `is_a?` on foreign objects.
* Boxed foreign strings unbox on `to_s`, `to_str`, and `inspect`.

Bug fixes:

* Fix false-positive circular warning during autoload.
* Fix Truffle::AtomicReference for `concurrent-ruby`.
* Correctly look up `llvm-link` along `clang` and `opt` so it is no longer needed to add LLVM to `PATH` on macOS for Homebrew and MacPorts.
* Fix `alias` to work when in a refinement module (#1394).
* `Array#reject!` no longer truncates the array if the block raises an exception for an element.
* WeakRef now has the same inheritance and methods as MRI's version.
* Support `-Wl` linker argument for C extensions. Fixes compilation of`mysql2` and `pg`.
* Using `Module#const_get` with a scoped argument will now correctly autoload the constant if needed.
* Loaded files are read as raw bytes, rather than as a UTF-8 string and then converted back into bytes.
* Return 'DEFAULT' for `Signal.trap(:INT) {}`. Avoids a backtrace when quitting a Sinatra server with Ctrl+C.
* Support `Signal.trap('PIPE', 'SYSTEM_DEFAULT')`, used by the gem `rouge` (#1411).
* Fix arity checks and handling of arity `-2` for `rb_define_method()`.
* Setting `$SAFE` to a negative value now raises a `SecurityError`.
* The offset of `DATA` is now correct in the presence of heredocs.
* Fix double-loading of the `json` gem, which led to duplicate constant definition warnings.
* Fix definition of `RB_NIL_P` to be early enough. Fixes compilation of `msgpack`.
* Fix compilation of megamorphic interop calls.
* `Kernel#singleton_methods` now correctly ignores prepended modules of non-singleton classes. Fixes loading `sass` when `activesupport` is loaded.
* Object identity numbers should never be negative.

Performance:

* Optimize keyword rest arguments (`def foo(**kwrest)`).
* Optimize rejected (non-Symbol keys) keyword arguments.
* Source `SecureRandom.random_bytes` from `/dev/urandom` rather than OpenSSL.
* C extension bitcode is no longer encoded as Base64 to pass it to Sulong.
* Faster `String#==` using vectorization.

Changes:

* Clarified that all sources that come in from the Polyglot API `eval` method will be treated as UTF-8, and cannot be re-interpreted as another encoding using a magic comment.
* The `-Xembedded` option can now be set set on the launcher command line.
* The `-Xplatform.native=false` option can now load the core library, by enabling `-Xpolyglot.stdio`.
* `$SAFE` and `Thread#safe_level` now cannot be set to `1` - raising an error rather than warning as before. `-Xsafe` allows it to be set, but there are still no checks.
* Foreign objects are now printed as `#<Foreign:system-identity-hash-code>`, except for foreign arrays which are now printed as `#<Foreign [elements...]>`.
* Foreign objects `to_s` now calls `inspect` rather than Java's `toString`.
* The embedded configuration (`-Xembedded`) now warns about features which may not work well embedded, such as signals.
* The `-Xsync.stdio` option has been removed - use standard Ruby `STDOUT.sync = true` in your program instead.

# 1.0 RC 5, 3 August 2018

New features:

* It is no longer needed to add LLVM (`/usr/local/opt/llvm@4/bin`) to `PATH` on macOS.
* Improve error message when LLVM, `clang` or `opt` is missing.
* Automatically find LLVM and libssl with MacPorts on macOS (#1386).
* `--log.ruby.level=` can be used to set the log level from any launcher.
* Add documentation about installing with Ruby managers/installers and how to run TruffleRuby in CI such as TravisCI (#1062, #1070).
* `String#unpack1` has been implemented.

Bug fixes:

* Allow any name for constants with `rb_const_get()`/`rb_const_set()` (#1380).
* Fix `defined?` with an autoload constant to not raise but return `nil` if the autoload fails (#1377).
* Binary Ruby Strings can now only be converted to Java Strings if they only contain US-ASCII characters. Otherwise, they would produce garbled Java Strings (#1376).
* `#autoload` now correctly calls `main.require(path)` dynamically.
* Hide internal file from user-level backtraces (#1375).
* Show caller information in warnings from the core library (#1375).
* `#require` and `#require_relative` should keep symlinks in `$"` and `__FILE__` (#1383).
* Random seeds now always come directly from `/dev/urandom` for MRI compatibility.
* SIGINFO, SIGEMT and SIGPWR are now defined (#1382).
* Optional and operator assignment expressions now return the value assigned, not the value returned by an assignment method (#1391).
* `WeakRef.new` will now return the correct type of object, even if `WeakRef` is subclassed (#1391).
* Resolving constants in prepended modules failed, this has now been fixed (#1391).
* Send and `Symbol#to_proc` now take account of refinements at their call sites (#1391).
* Better warning when the timezone cannot be found on WSL (#1393).
* Allow special encoding names in `String#force_encoding` and raise an exception on bad encoding names (#1397).
* Fix `Socket.getifaddrs` which would wrongly return an empty array (#1375).
* `Binding` now remembers the file and line at which it was created for `#eval`. This is notably used by `pry`'s `binding.pry`.
* Resolve symlinks in `GEM_HOME` and `GEM_PATH` to avoid related problems (#1383).
* Refactor and fix `#autoload` so other threads see the constant defined while the autoload is in progress (#1332).
* Strings backed by `NativeRope`s now make a copy of the rope when `dup`ed.
* `String#unpack` now taints return strings if the format was tainted, and now does not taint the return array if the format was tainted.
* Lots of fixes to `Array#pack` and `String#unpack` tainting, and a better implementation of `P` and `p`.
* Array literals could evaluate an element twice under some circumstances. This has now been fixed.

Performance:

* Optimize required and optional keyword arguments.
* `rb_enc_to_index` is now faster by eliminating an expensive look-up.

Changes:

* `-Xlog=` now needs log level names to be upper case.
* `-Dtruffleruby.log` and `TRUFFLERUBY_LOG` have been removed - use `-Dpolyglot.log.ruby.level`.
* The log format, handlers, etc are now managed by the Truffle logging system.
* The custom log levels `PERFORMANCE` and `PATCH` have been removed.

# 1.0 RC 4, 18 July 2018

*TruffleRuby was not updated in RC 4*

# 1.0 RC 3, 2 July 2018

New features:

* `is_a?` can be called on foreign objects.

Bug fixes:

* It is no longer needed to have `ruby` in `$PATH` to run the post-install hook.
* `Qnil`/`Qtrue`/`Qfalse`/`Qundef` can now be used as initial value for global variables in C extensions.
* Fixed error message when the runtime libssl has no SSLv2 support (on Ubuntu 16.04 for instance).
* `RbConfig::CONFIG['extra_bindirs']` is now a String as other RbConfig values.
* `SIGPIPE` is correctly caught on SubstrateVM, and the corresponding write() raises `Errno::EPIPE` when the read end of a pipe or socket is closed.
* Use the magic encoding comment for determining the source encoding when using eval().
* Fixed a couple bugs where the encoding was not preserved correctly.

Performance:

* Faster stat()-related calls, by returning the relevant field directly and avoiding extra allocations.
* `rb_str_new()`/`rb_str_new_cstr()` are much faster by avoiding extra copying and allocations.
* `String#{sub,sub!}` are faster in the common case of an empty replacement string.
* Eliminated many unnecessary memory copy operations when reading from `IO` with a delimiter (e.g., `IO#each`), leading to overall improved `IO` reading for common use cases such as iterating through lines in a `File`.
* Use the byte[] of the given Ruby String when calling eval() directly for parsing.

# 1.0 RC 2, 6 June 2018

New features:

* We are now compatible with Ruby 2.4.4.
* `object.class` on a Java `Class` object will give you an object on which you can call instance methods, rather than static methods which is what you get by default.
* The log level can now also be set with `-Dtruffleruby.log=info` or `TRUFFLERUBY_LOG=info`.
* `-Xbacktraces.raise` will print Ruby backtraces whenever an exception is raised.
* `Java.import name` imports Java classes as top-level constants.
* Coercion of foreign numbers to Ruby numbers now works.
* `to_s` works on all foreign objects and calls the Java `toString`.
* `to_str` will try to `UNBOX` and then re-try `to_str`, in order to provoke the unboxing of foreign strings.

Changes:

* The version string now mentions if you're running GraalVM Community Edition (`GraalVM CE`) or GraalVM Enterprise Edition (`GraalVM EE`).
* The inline JavaScript functionality `-Xinline_js` has been removed.
* Line numbers `< 0`, in the various eval methods, are now warned about, because we don't support these at all. Line numbers `> 1` are warned about (at the fine level) but they are shimmed by adding blank lines in front to get to the correct offset. Line numbers starting at `0` are also warned about at the fine level and set to `1` instead.
* The `erb` standard library has been patched to stop using a -1 line number.
* `-Xbacktraces.interleave_java` now includes all the trailing Java frames.
* Objects with a `[]` method, except for `Hash`, now do not return anything for `KEYS`, to avoid the impression that you could `READ` them. `KEYINFO` also returns nothing for these objects, except for `Array` where it returns information on indices.
* `String` now returns `false` for `HAS_KEYS`.
* The supported additional functionality module has been renamed from `Truffle` to `TruffleRuby`. Anything not documented in `doc/user/truffleruby-additions.md` should not be used.
* Imprecise wrong gem directory detection was replaced. TruffleRuby newly marks its gem directories with a marker file, and warns if you try to use TruffleRuby with a gem directory which is lacking the marker.

Bug fixes:

* TruffleRuby on SubstrateVM now correctly determines the system timezone.
* `Kernel#require_relative` now coerces the feature argument to a path and canonicalizes it before requiring, and it now uses the current directory as the directory for a synthetic file name from `#instance_eval`.

# 1.0 RC 1, 17 April 2018

New features:

* The Ruby version has been updated to version 2.3.7.

Security:

* CVE-2018-6914, CVE-2018-8779, CVE-2018-8780, CVE-2018-8777, CVE-2017-17742 and CVE-2018-8778 have been mitigated.

Changes:

* `RubyTruffleError` has been removed and uses replaced with standard exceptions.
* C++ libraries like `libc++` are now not needed if you don't run C++ extensions. `libc++abi` is now never needed. Documentation updated to make it more clear what the minimum requirements for pure Ruby, C extensions, and C++ extensions separately.
* C extensions are now built by default - `TRUFFLERUBY_CEXT_ENABLED` is assumed `true` unless set to `false`.
* The `KEYS` interop message now returns an array of Java strings, rather than Ruby strings. `KEYS` on an array no longer returns indices.
* `HAS_SIZE` now only returns `true` for `Array`.
* A method call on a foreign object that looks like an operator (the method name does not begin with a letter) will call `IS_BOXED` on the object and based on that will possibly `UNBOX` and convert to Ruby.
* Now using the native version of Psych.
* The supported version of LLVM on Oracle Linux has been dropped to 3.8.
* The supported version of Fedora has been dropped to 25, and the supported version of LLVM to 3.8, due to LLVM incompatibilities. The instructions for installing `libssl` have changed to match.

# 0.33, April 2018

New features:

* The Ruby version has been updated to version 2.3.6.
* Context pre-initialization with TruffleRuby `--native`, which significantly improves startup time and loads the `did_you_mean` gem ahead of time.
* The default VM is changed to SubstrateVM, where the startup is significantly better. Use `--jvm` option for full JVM VM.
* The `Truffle::Interop` module has been replaced with a new `Polyglot` module which is designed to use more idiomatic Ruby syntax rather than explicit methods. A [new document](doc/user/polyglot.md) describes polyglot programming at a higher level.
* The `REMOVABLE`, `MODIFIABLE` and `INSERTABLE` Truffle interop key info flags have been implemented.
* `equal?` on foreign objects will check if the underlying objects are equal if both are Java interop objects.
* `delete` on foreign objects will send `REMOVE`, `size` will send `GET_SIZE`, and `keys` will send `KEYS`. `respond_to?(:size)` will send `HAS_SIZE`, `respond_to?(:keys)` will send `HAS_KEYS`.
* Added a new Java-interop API similar to the one in the Nashorn JavaScript implementation, as also implemented by Graal.js. The `Java.type` method returns a Java class object on which you can use normal interop methods. Needs the `--jvm` flag to be used.
* Supported and tested versions of LLVM for different platforms have been more precisely [documented](doc/user/installing-llvm.md).

Changes:

* Interop semantics of `INVOKE`, `READ`, `WRITE`, `KEYS` and `KEY_INFO` have changed significantly, so that `INVOKE` maps to Ruby method calls, `READ` calls `[]` or returns (bound) `Method` objects, and `WRITE` calls `[]=`.

Performance:

* `Dir.glob` is much faster and more memory efficient in cases that can reduce to direct filename lookups.
* `SecureRandom` now defers loading OpenSSL until it's needed, reducing time to load `SecureRandom`.
* `Array#dup` and `Array#shift` have been made constant-time operations by sharing the array storage and keeping a starting index.

Bug fixes:

* Interop key-info works with non-string-like names.

Internal changes:

* Changes to the lexer and translator to reduce regular expression calls.
* Some JRuby sources have been updated to 9.1.13.0.

# 0.32, March 2018

New features:

* A new embedded configuration is used when TruffleRuby is used from another language or application. This disables features like signals which may conflict with the embedding application, and threads which may conflict with other languages, and enables features such as the use of polyglot IO streams.

Performance:

* Conversion of ASCII-only Ruby strings to Java strings is now faster.
* Several operations on multi-byte character strings are now faster.
* Native I/O reads are about 22% faster.

Bug fixes:

* The launcher accepts `--native` and similar options in  the `TRUFFLERUBYOPT` environment variable.

Internal changes:

* The launcher is now part of the TruffleRuby repository, rather than part of the GraalVM repository.
* `ArrayBuilderNode` now uses `ArrayStrategies` and `ArrayMirrors` to remove direct knowledge of array storage.
* `RStringPtr` and `RStringPtrEnd` now report as pointers for interop purposes, fixing several issues with `char *` usage in C extensions.<|MERGE_RESOLUTION|>--- conflicted
+++ resolved
@@ -19,11 +19,8 @@
 * Default `close_others` in `Process.exec` to false like Ruby 2.6 (#1798, @XrXr).
 * Don't clone methods when setting method to the same visibility (#1794, @XrXr).
 * BigDecimal() deal with large rationals precisely (#1797, @XrXr).
-<<<<<<< HEAD
 * Make it possible to call `instance_exec` with `rb_block_call` (#1802, @XrXr).
-=======
 * Struct.new: check for duplicate members (#1803, @XrXr).
->>>>>>> 466c7c00
 
 Compatibility:
 
