--- conflicted
+++ resolved
@@ -52,16 +52,13 @@
 * Fixed `Digest::SHA2.hexdigest` error with long messages (#1922).
 * Fixed `Date.parse` to dup the coerced string to not modify original (#1946).
 * Update `Comparable` error messages for special constant values (#1941).
-<<<<<<< HEAD
 * Fixed `File.ftype` parameter conversion (#1961).
 * Fixed `Digest::Instance#file` to not modify string literal (#1964).
 * Make sure that string interpolation returns a `String`, and not a subclass (#1950).
 * `alias_method` and `instance_methods` should now work correctly inside a refinement (#1942).
 * Fixed `Regexp.union` parameter conversion (#1963).
 * `IO#read(n)` no longer buffers more than needed, which could cause hanging if detecting readability via a native call such as `select(2)` (#1951).
-=======
 * Fixed `Random::DEFAULT.seed` to be different on boot (#1965, @kipply)
->>>>>>> 3e90a654
 
 Compatibility:
 
