--- conflicted
+++ resolved
@@ -17,11 +17,8 @@
 * Fix `Dir.mkdir` and convert permissions argument to `Integer` (#2781, @andrykonchin).
 * Fix `String#dump` and use `\u{xxxx}` notation (with curly brackets) for characters that don't fit in `\uxxxx` (#2794, @andrykonchin).
 * Fix `Marshal.dump` when big Integer (that cannot be expressed with 4 bytes) is serialized (#2790, @andrykonchin).
-<<<<<<< HEAD
 * Fix `Array#pack` and accept `Numeric` values when `Float` is expected (#2815, @andrykonchin).
-=======
 * Fix `\P{}` matching in regular expressions (#2798, @andrykonchin).
->>>>>>> 30b1906d
 
 Compatibility:
 
