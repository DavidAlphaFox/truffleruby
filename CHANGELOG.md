--- conflicted
+++ resolved
@@ -8,12 +8,9 @@
 
 * Fix `Module#include` so a module included into a reopened nested module is added into an ancestors chain (#3570, @andrykonchin).
 * Fix `Kernel#eval` to ignore shebang with non-Ruby interpreter (#3623, @andrykonchin).
-<<<<<<< HEAD
 * Fix `Env#delete` and return value returned by a block if variable doesn't exist (@andrykonchin).
 * Fix `Env#update` and accept multiple hashes (@andrykonchin).
-=======
 * Add `MAJOR`, `MINOR`, `TEENY`, `PATCHLEVEL`, `RUBY_API_VERSION`, and `RUBY_PROGRAM_VERSION` to `RbConfig::CONFIG` (#3396, @rwstauner).
->>>>>>> 7367c2c4
 
 Performance:
 
