# 24.0.0

New features:

* C/C++ extensions are now compiled using the system toolchain and executed natively instead of using GraalVM LLVM (Sulong). This leads to faster startup, no warmup, better compatibility, smaller distribution and faster installation for C/C++ extensions (#3118, @eregon).
* Full suport for the Ruby 3.2 and Ruby 3.3 syntax by adopting the [Prism](https://github.com/ruby/prism) parser (#3117, #3038, #3039, @andrykonchin, @eregon).
* Pattern matching is now fully supported, with the exception of Find pattern (`in [*, a, *]`) (#3332, #2683, @eregon, @razetime).

Bug fixes:

* Fix `rb_enc_left_char_head()` so it is not always `ArgumentError` (#3267, @eregon).
* Fix `IO.copy_stream` with a `Tempfile` destination (#3280, @eregon).
* Fix `Regexp.union` negotiating the wrong result encoding (#3287, @nirvdrum, @simonlevasseur).
* Fix `Proc#parameters` and return all the numbered parameters lower than the used explicitly ones (@andrykonchin).
* Fix some C API functions which were failing when called with Ruby values represented as Java primitives (#3352, @eregon).
* Fix `IO.select([io], nil, [io])` on macOS, it was hanging due to a bug in macOS `poll(2)` (#3346, @eregon, @andrykonchin).
* Run context cleanup such as showing the output of tools when `SignalException` and `Interrupt` escape (@eregon).
* Handle a new variable inside the `case` target expression correctly (#3377, @eregon).
* The arguments of `Thread.new(*args, &block)` need to be marked as shared between multiple threads (#3179, @eregon).
* Fix `Range#bsearch` and raise `TypeError` when range boundaries are non-numeric and block not passed (@andrykonchin).
* Fix using the `--cpusampler` profiler when there are custom unblock functions for `rb_thread_call_without_gvl()` (#3013, @eregon).
* Fix recursive raising `FrozenError` exception when redefined `#inspect` modifies an object (#3388, @andrykonchin).
* Fix `Integer#div` returning the wrong object type when the divisor is a `Rational` (@simonlevasseur, @nirvdrum).

Compatibility:

* Add `Exception#detailed_message` method (#3257, @andrykonchin).
* Fix `rb_enc_vsprintf` and force String encoding instead of converting it (@andrykonchin).
* Add `rb_gc_mark_movable` function (@andrykonchin).
* Promote `File#path` and `File#to_path` to `IO#path` and `IO#to_path` and make IO#new accept an optional `path:` keyword argument (#3039, @moste00)
* Display "unhandled exception" as the message for `RuntimeError` instances with an empty message (#3255, @nirvdrum).
* Set `RbConfig::CONFIG['configure_args']` for openssl and libyaml (#3170, #3303, @eregon).
* Support `Socket.sockaddr_in(port, Socket::INADDR_ANY)` (#3361, @mtortonesi).
* Implement the `Data` class from Ruby 3.2 (#3039, @moste00, @eregon).
* Make `Coverage.start` and `Coverage.result` accept parameters (#3149, @mtortonesi, @andrykonchin).
* Implement `rb_check_funcall()` (@eregon).
* Implement `MatchData#{byteoffset,deconstruct,deconstruct_keys}` from Ruby 3.2 (#3039, @rwstauner).
* Add `Integer#ceildiv` method (#3039, @simonlevasseur, @nirvdrum).
* Implement `Class#attached_object` method (#3039, @andrykonchin).
* Fix `ENV#{clone,dup}` and raise `TypeError` (#3039, @andrykonchin).
* Fix `Coverage.supported?` and raise `TypeError` if argument is not Symbol (#3039, @andrykonchin).
* Accept options argument to `Regexp.{new,compile}` of String and warn for unknown types (#3039, @rwstauner).
* Implement `Time#deconstruct_keys` from Ruby 3.2 (#3039, @rwstauner).
<<<<<<< HEAD
* Do not autosplat a proc that accepts a single positional argument and keywords (#3039, @andrykonchin).
* Support passing anonymous * and ** parameters as method call arguments (#3039, @andrykonchin).
=======
* Handle either positional or keywords arguments by default in `Struct.new` (#3039, @rwstauner).
>>>>>>> 2353ee19

Performance:

* Change the `Hash` representation from traditional buckets to a "compact hash table" for improved locality, performance and memory footprint (#3172, @moste00).
* Optimize calls with `ruby2_keywords` forwarding by deciding it per call site instead of per callee thanks to [my fix in CRuby 3.2](https://bugs.ruby-lang.org/issues/18625) (@eregon).
* Optimize feature loading when require is called with an absolute path to a .rb file (@rwstauner).

Changes:


Memory Footprint:


# 23.1.0

New features:

* Updated to Ruby 3.2.2 (#3039, @eregon, @andrykonchin).
* TruffleRuby Native on Oracle GraalVM on Linux now uses the G1 garbage collector which is much faster (@eregon).

Bug fixes:

* Fix `Dir.glob` returning blank string entry with leading `**/` in glob and `base:` argument (@rwstauner).
* Fix class lookup after an object's class has been replaced by `IO#reopen` (@itarato, @nirvdrum, @eregon).
* Fix `Marshal.load` and raise `ArgumentError` when dump is broken and is too short (#3108, @andrykonchin).
* Fix `super` method lookup for unbounded attached methods (#3131, @itarato).
* Fix `Module#define_method(name, Method)` to respect `module_function` visibility (#3181, @andrykonchin).
* Fix stack overflow with `Kernel.require` and `zeitwerk` (#3224, @eregon).
* Reimplement `IO.select` with `poll(2)` to support file descriptors >= 1024 (#3201, @eregon).

Compatibility:

* Fix `Hash#shift` when Hash is empty but has initial default value or initial default proc (#3039, @itarato).
* Make `Array#shuffle` produce the same results as CRuby (@rwstauner).
* Add `Process.argv0` method (@andrykonchin).
* Add support for array pattern matching. This is opt-in via `--pattern-matching` since pattern matching is not fully supported yet (#2683, @razetime).
* Fix `Array#[]` with `ArithmeticSequence` argument when step is negative (#3039, @itarato).
* Fix `Range#size` and return `nil` for beginningless Range when end isn't Numeric (#3039, @rwstauner).
* Alias `String#-@` to `String#dedup` (#3039, @itarato).
* Fix `Pathname#relative_path_from` to convert string arguments to Pathname objects (@rwstauner).
* Add `String#bytesplice` (#3039, @itarato).
* Add `String#byteindex` and `String#byterindex` (#3039, @itarato).
* Add implementations of `rb_proc_call_with_block`, `rb_proc_call_kw`, `rb_proc_call_with_block_kw` and `rb_funcall_with_block_kw` (#3068, @andrykonchin).
* Add optional `timeout` argument to `Thread::Queue#pop` (#3039, @itarato).
* Add optional `timeout` argument to `Thread::SizedsQueue#pop` (#3039, @itarato).
* Handle `long long` and aliases in `Fiddle` (#3128, @eregon).
* Add `Module#refinements` (#3039, @itarato).
* Add `Refinement#refined_class` (#3039, @itarato).
* Add `rb_hash_new_capa` function (#3039, @itarato).
* Fix `Encoding::Converter#primitive_convert` and raise `FrozenError` when a destination buffer argument is frozen (@andrykonchin).
* Add `Module#undefined_instance_methods` (#3039, @itarato).
* Add `Thread.each_caller_location` (#3039, @itarato).
* Add `timeout` argument to `Thread::SizedQueue#push` (#3039, @itarato).
* Add `rb_syserr_new` function (@rwstauner).
* Add `Enumerator#product` (#3039, @itarato).
* Add `Module#const_added` (#3039, @itarato).
* Show the pointer size information (if available) in `FFI::Pointer#inspect` (@nirvdrum).
* Implement performance warnings (`Warning[:performance]`) like in CRuby 3.3 (@eregon).
* The output of `Marshal.dump` is now compatible with CRuby for `Rational` and `Complex` instances (#3228, @eregon).

Performance:

* Improve `Truffle::FeatureLoader.loaded_feature_path` by removing expensive string ops from a loop. Speeds up feature lookup time (#3010, @itarato).
* Improve `String#-@` performance by reducing unnecessary data copying and supporting substring lookups (@nirvdrum)
* Specialize `Array#<<` and related methods appending elements per call site to have a single array storage strategy in the inline cache for most cases (@eregon).

Changes:

* `gu install $LANGUAGE` is replaced by `truffleruby-polyglot-get $LANGUAGE`, available in the TruffleRuby JVM standalone (@eregon).
* The TruffleRuby `ScriptEngine` implementation is removed in favor of the generic [ScriptEngine](https://github.com/oracle/graal/blob/master/docs/reference-manual/embedding/embed-languages.md#compatibility-with-jsr-223-scriptengine) in GraalVM docs (@eregon).

Memory Footprint:

* Replaced `RubyLibrary` with `FreezeNode` and `IsFrozenNode` (@horakivo).
* Address many truffle-sharing warnings (@horakivo).
* Address many truffle-inlining warnings (@horakivo).


# 23.0.0

New features:

* Updated to Ruby 3.1.3 (#2733, @andrykonchin, @eregon).
* `foreign_object.is_a?(foreign_meta_object)` is now supported (@eregon).
* Foreign big integers are now supported and work with all `Numeric` operators (@eregon).

Bug fixes:

* Ensure every parse node has a source section and fix the source section for `ensure` (#2758, @eregon).
* Fix `spawn(..., fd => fd)` on macOS, it did not work due to a macOS bug (@eregon).
* Fix `rb_gc_register_address()`/`rb_global_variable()` to read the latest value (#2721, #2734, #2720, @eregon).
* Synchronize concurrent writes to the same StringIO (@eregon).
* Fix `StringIO#write(str)` when `str` is of an incompatible encoding and position < buffer size (#2770, @eregon).
* Fix `rb_thread_fd_select()` to correctly initialize fdset copies and handle the timeout (@eregon).
* Fix `TracePoint#inspect` when it's called outside of a callback (@andrykonchin).
* Fix `Signal.trap` when signal argument is not supported (#2774, @andrykonchin).
* Fix `Dir.mkdir` and convert permissions argument to `Integer` (#2781, @andrykonchin).
* Fix `String#dump` and use `\u{xxxx}` notation (with curly brackets) for characters that don't fit in `\uxxxx` (#2794, @andrykonchin).
* Fix `Marshal.dump` when big Integer (that cannot be expressed with 4 bytes) is serialized (#2790, @andrykonchin).
* Fix `Array#pack` and accept `Numeric` values when `Float` is expected (#2815, @andrykonchin).
* Fix `\P{}` matching in regular expressions (#2798, @andrykonchin).
* Fix constants lookup when `BasicObject#instance_eval` method is called with a String (#2810, @andrykonchin).
* Don't trigger the `method_added` event when changing a method's visibility or calling `module_function` (@paracycle, @nirvdrum).
* Fix `rb_time_timespec_new` function to not call `Time.at` method directly (@andrykonchin).
* Fix `StringIO#write` to transcode strings with encodings that don't match the `StringIO`'s `external_encoding` (#2839, @flavorjones).
* Fix processing of proc rest arguments located at the beginning if there are no actual arguments (#2921, @andrykonchin).
* Fix `Monitor#exit` to raise `ThreadError` when monitor not owned by the current thread (#2922, @andrykonchin).
* Fix `MatchData#[]` to support negative `length` argument (#2929, @andrykonchin).
* Fix `IO` line reading calls when using a multi-byte delimiter (`IO#{each,gets,readline,readlines,etc.}`) (#2961, @vinistock, @nirvdrum).
* Fix the exception type raised when type coercion raises a `NoMethodError` (#2903, @paracycle, @nirvdrum).
* Fix `Method` and `Proc` `#parameters` method to return `_` parameter name without synthetic suffix when there are multiple `_` parameters (@paracycle).
* Fixed errors in IRB when attempting to navigate beyond bounds in singleline mode (@rwstauner).

Compatibility:

* Fix `MatchData#[]` when passed unbounded Range (#2755, @andrykonchin).
* Updated `rb_define_class`, `rb_define_class_under`, and `rb_define_class_id_under` to allow class names that aren't valid in Ruby (#2739, @nirvdrum).
* Fixed `rb_gv_get` so that it no longer implicitly creates global variables (#2748, @nirvdrum).
* Added implementations of `rb_gvar_val_getter` and `rb_define_virtual_variable` (#2750, @nirvdrum).
* Implement `rb_warning_category_enabled_p` to support the `syntax_tree` gem (#2764, @andrykonchin).
* Fix desctructuring of a single block argument that implements `#to_ary` dynamically (#2719, @andrykonchin).
* Fix `Kernel#Complex` and raise exception when an argument is formatted incorrectly (#2765, @andrykonchin).
* Add `#public?`, `#private?` and `#protected?` methods for `Method` and `UnboundMethod` classes (@andrykonchin).
* Add optional argument to `Thread::Queue.new` (@andrykonchin).
* Support a module as the second argument of `Kernel#load` (@andrykonchin).
* Improve argument validation in `Struct#valies_at` - raise `IndexError` or `RangeError` when arguments are out of range (#2773, @andrykonchin).
* Fix `MatchData#values_at` and handling indices that are out of range (#2783, @andrykonchin).
* Add support for `%-z` (UTC for unknown local time offset, RFC 3339) to `Time#strftime` (@andrykonchin).
* Add support for `UTC` and `A`-`Z` utc offset values, as well as `+/-HH`, `+/-HHMM`, `+/-HHMMSS` (without `:`) (@andrykonchin).
* Treat time with `UTC`, `Z` and `-00:00` utc offset as UTC time (@andrykonchin).
* Raise `FrozenError` when `Time#localtime`, `Time#utc` and `Time#gmtime` is called on a frozen time object (@andrykonchin).
* Validate a microseconds argument used to create a time object (@andrykonchin).
* Support accessing `dmark` and `dfree` fields for `RData` (#2771, @eregon).
* Implement `rb_enc_nth()` (#2771, @eregon).
* Support `offset` keyword argument for `String#unpack` and `String#unpack1` (@andrykonchin).
* Fix `Process.detach` and cast `pid` argument to `Integer` (#2782, @andrykonchin).
* `rb_to_id()` should create a static `ID`, used by RMagick (@eregon).
* Resolve the current user home even when `$HOME` is not set (#2784, @eregon).
* Fix `IO#lineno=` and convert argument to `Integer` more strictly (#2786, @andrykonchin).
* Fix argument implicit convertion in `IO#pos=` and `IO#seek` methods (#2787, @andrykonchin).
* Warn about unknown directive passed to `Array#pack` in verbose mode (#2791, @andrykonchin).
* Added constants `IO::SEEK_DATE` and `IO::SEEK_HOLE` (#2792, @andrykonchin).
* Fix `StringIO.new` to accept keyword arguments (#2793, @andrykonchin).
* `Process#spawn` should call `#to_io` on non-IO file descriptor objects (#2809, @jcouball).
* Add constants `IO::SEEK_DATE` and `IO::SEEK_HOLE` (#2792, @andrykonchin).
* Add `Class#subclasses` method (#2733, @andrykonchin).
* Implement `Coverage.running?` method (@andrykonchin).
* Fix arguments implicit type conversion for `Enumerable#zip` and `Array#zip` (#2788, @andrykonchin).
* Fix `Array#unshift` to not depend on `Array#[]=` and allow overriding `#[]=` in a subclass (#2772, @andrykonchin).
* Fix syntactic check for `void value expression` (#2821, @eregon).
* Fix `Range#step` with no block and non-`Numeric` values (#2824, @eregon).
* Fix execution order of `END` blocks and `at_exit` callbacks (#2818, @andrykonchin).
* Fix `String#casecmp?` for empty strings of different encodings (#2826, @eregon).
* Implement `Enumerable#compact` and `Enumerator::Lazy#compact` (#2733, @andrykonchin).
* Implement `Array#intersect?` (#2831, @nirvdrum).
* Record the source location in the constant for the `module`/`class` keywords (#2833, @eregon).
* Fix `File.open` and support `flags` option (#2820, @andrykonchin).
* Support writing to `RData.dfree` for native extensions (#2830, #2732, #2165, @eregon).
* Fix `IO#write` and support multiple arguments with different encodings (#2829, @andrykonchin).
* Fix `Array` methods `reject`, `reject!`, `inject`, `map`, `select`, `each_index` and handle a case when array is modified by a passed block like CRuby does (#2822, andrykonchin, @eregon).
* Fix `EncodingError` exception message when Symbol has invalid encoding (#2850, @andrykonchin).
* Raise `EncodingError` at parse time when Hash literal contains a Symbol key with invalid encoding (#2848, @andrykonchin).
* Fix `Array` methods `reject`, `reject!`, `inject`, `map`, `select`, `each_index` and handle a case when array is modified by a passed block like CRuby does (#2822, @andrykonchin, @eregon).
* Fix `Array` methods `select!` and `keep_if` and handle a case when exception is raised in a passed block properly (@andrykonchin).
* Fix `Enumerable` methods `each_cons` and `each_slice` to return receiver (#2733, @horakivo).
* `Module` methods `#private`, `#public`, `#protected`, `#module_function` now returns their arguments like in CRuby 3.1 (#2733, @horakivo).
* `Kernel#exit!`, killing Fibers and internal errors do not run code in `ensure` clauses anymore, the same as CRuby (@eregon).
* Implement `UnboundMethod#original_name` (@paracycle, @nirvdrum).
* Implement `Thread#native_thread_id` method (#2733, @horakivo).
* Modify `Struct#{inspect,to_s}` to match MRI when the struct is nested inside of an anonymous class or module (@st0012, @nirvdrum).
* `Fiber.current` and `Fiber#transfer` are available without `require 'fiber'` like in CRuby 3.1 (#2733, @eregon).
* Add `freeze` keyword argument to `Marshal.load` (#2733, @andrykonchin).
* Add `Integer.try_convert` (#2733, @moste00, @eregon).
* Support optional `:in` keyword argument for `Time.now` and `Time.new` (#2733, @andrykonchin).
* Add optional `Hash` argument to `Enumerable#tally` (#2733, @andrykonchin).
* Update `$LOAD_PATH.resolve_feature_path` to return `nil` instead of raising `LoadError` when feature isn't found (#2733, @andrykonchin).
* Add `objspace/trace` file (#2733, @andrykonchin).
* Add `Process._fork` (#2733, @horakivo).
* Update to JCodings 1.0.58 and Joni 2.1.44 (@eregon).
* Add `MatchData#match` and `MatchData#match_length` (#2733, @horakivo).
* Add `StructClass#keyword_init?` method (#2377, @moste00).
* Support optional `level` argument for `File.dirname` method (#2733, @moste00).
* Add `Thread::Backtrace.limit` method (#2733, @andrykonchin).
* Deprecate `rb_gc_force_recycle` and make it a no-op function (#2733, @moste00).
* Add `Refinement#import_methods` method and add deprecation warning for `Refinement#include` and `Refinement#prepend` (#2733, @horakivo).
* Upgrading `UNICODE` version to 13.0.0 and `EMOJI` version to 13.1 (#2733, @horakivo).
* Add `rb_io_maybe_wait_readable`, `rb_io_maybe_wait_writable` and `rb_io_maybe_wait` functions (#2733, @andrykonchin).
* `StringIO#set_encoding` should coerce the argument to an Encoding (#2954, @eregon).
* Implement changes of Ruby 3.0 to `IO#wait` (#2953, @larskanis).
* Implement `rb_io_descriptor()` (@eregon).

Performance:

* Marking of native structures wrapped in objects is now done on C call exit to reduce memory overhead (@aardvark179).
* Splitting (copying) of call targets has been optimized by implementing `cloneUninitialized()` (@andrykonchin, @eregon).
* `Process.pid` is now cached per process like `$$` (#2882, @horakivo).
* Use the system `libyaml` for `psych` to improve warmup when parsing YAML (#2089, @eregon).
* Fixed repeated deoptimizations for methods building an `Array` which is growing over multiple calls at a given call site (@eregon).

Changes:

* Remove `Truffle::Interop.deproxy` as it is unsafe and not useful (@eregon).
* Removed `Truffle::Interop.unbox_without_conversion` (should not be needed by user code) (@eregon).

# 22.3.0

New features:

* Foreign strings now have all methods of Ruby `String`. They are treated as `#frozen?` UTF-8 Ruby Strings (@eregon).
* Add `Java.add_to_classpath` method to add jar paths at runtime (#2693, @bjfish).
* Add support for Ruby 3.1's Hash shorthand/punning syntax (@nirvdrum).
* Add support for Ruby 3.1's anonymous block forwarding syntax (@nirvdrum).
* Added the following keyword arguments to `Polyglot::InnerContext.new`: `languages, language_options, inherit_all_access, code_sharing` (@eregon).

Bug fixes:

* Fix `StringIO` to set position correctly after reading multi-byte characters (#2207, @aardvark179).
* Update `Process` methods to use `module_function` (@bjfish).
* Fix `File::Stat`'s `#executable?` and `#executable_real?` predicates that unconditionally returned `true` for a superuser (#2690, @andrykonchin).
* The `strip` option `--keep-section=.llvmbc` is not supported on macOS (#2697, @eregon).
* Disallow the marshaling of polyglot exceptions since we can't properly reconstruct them (@nirvdrum).
* Fix `String#split` missing a value in its return array when called with a pattern of `" "` and a _limit_ value > 0 on a string with trailing whitespace where the limit hasn't been met (@nirvdrum).
* Fix `Kernel#sleep` and `Mutex#sleep` for durations smaller than 1 millisecond (#2716, @eregon).
* Fix `IO#{wait,wait_readable,wait_writable}` with a timeout > INT_MAX seconds (@eregon).
* Use the compatible encoding for `String#{sub,gsub,index,rindex}` (#2749, @eregon).
* Fix `Warning#warn` called with category specified is no longer throwing exception (#20446, @horakivo).

Compatibility:

* Fix `Array#fill` to raise `TypeError` instead of `ArgumentError` when the length argument is not numeric (#2652, @andrykonchin).
* Warn when a global variable is not initialized (#2595, @andrykonchin).
* Fix escaping of `/` by `Regexp#source` (#2569, @andrykonchin).
* Range literals of integers are now created at parse time like in CRuby (#2622, @aardvark179).
* Fix `IO.pipe` - allow overriding `IO.new` that is used to create new pipes (#2692, @andykonchin).
* Fix exception message when there are missing or extra keyword arguments - it contains all the missing/extra keywords now (#1522, @andrykonchin).
* Always terminate native strings with enough `\0` bytes (#2704, @eregon).
* Support `#dup` and `#clone` on foreign strings (@eregon).
* Fix `Regexp.new` to coerce non-String arguments (#2705, @andrykonchin).
* Fix `Kernel#sprintf` formatting for `%c` when used non-ASCII encoding (#2369, @andrykonchin).
* Fix `Kernel#sprintf` argument casting for `%c` (@andrykonchin).
* Implement the `rb_enc_strlen` function for use by native extensions (@nirvdrum).
* Match tag values used by `rb_protect` and `rb_jump_tag` for the `tk` gem (#2556, @aardvark179).
* Implement `rb_eval_cmd_kw` to support the `tk` gem (#2556, @aardvark179).
* Fix `rb_class2name` to call `inspect` on anonymous classes like in CRuby (#2701, @aardvark179).
* Implement `rb_ivar_foreach` to iterate over instance and class variables like in CRuby (#2701, @aardvark179).
* Fix the absolute path of the main script after chdir (#2709, @eregon).
* Fix exception for `Fiddle::Handle.new` with a missing library (#2714, @eregon).
* Fix arguments implicit type conversion for `BasicObject#instance_eval`, `Module#class_eval`, `Module#module_eval`, `Module#define_method` (@andrykonchin).
* Raise `ArgumentError` unconditionally when `Proc.new` is called without a block argument (@andrykonchin).
* Fix `UnboundMethod#hash` to not depend on a module it was retrieved from (#2728, @andrykonchin).

Performance:

* Replace a call of `-"string"` with frozen string literal at parse time (@andrykonchin).
* Report polymorphism inside `Hash#[]` to recover performance (@aardvark179).
* Improved interpreter performance by optimizing for better host inlining (@eregon).
* Use `poll` instead of `select` for simple IO waiting to reduce overheads (#1584, @aardvark179).

Changes:

* No more conversion between Java Strings and Ruby Strings at the interop boundary (@eregon).
* Removed `Truffle::Interop.{import_without_conversion,export_without_conversion}` (use `Polyglot.{import,export}` instead).
* Removed `Truffle::Interop.members_without_conversion` (use `Truffle::Interop.members` instead).
* Refactored internals of `rb_sprintf` to simplify handling of `VALUE`s in common cases (@aardvark179).
* Refactored sharing of array objects between threads using new `SharedArrayStorage` (@aardvark179).

Security:

* The native access permission is now properly checked before any native pointer (e.g. `Truffle::FFI::Pointer`) is created (@eregon).

# 22.2.0

New features:

* Add support for `darwin-aarch64` (macOS M1) (#2181, @lewurm, @chrisseaton, @eregon).
* Add support for OpenSSL 3.0.0 by updating the openssl gem (@aardvark179, @eregon).

Bug fixes:

* Fix `rb_id2name` to ensure the native string will have the same lifetime as the id (#2630, @aardvark179).
* Fix `MatchData#[]` exception when passing a length argument larger than the number of match values (#2636, @nirvdrum).
* Fix `MatchData#[]` exception when supplying a large negative index along with a length argument (@nirvdrum).
* Fix capacity computation for huge `Hash` (#2635, @eregon).
* Fix aliased methods to return the correct owner when method is from a superclass (@bjfish).
* Fix `String#[Regexp, Integer]` when the capture group exists but is not matched (@eregon).
* Fix `File.open` mode string parsing when binary option is the third character (@bjfish).
* Fix `rb_scan_args_kw` macro to avoid shadowing variables (#2649, @aardvark179).
* Fix `String#unpack("Z")` to not advance after the null byte, like CRuby (#2659, @aardvark179).
* Fix `Float#round` to avoid losing precision during the rounding process (@aardvark179).
* Fix `String#insert` to not call a subclassed string method (@bjfish).
* Fix `rb_obj_call_init` to pass any block argument to the `initialize` method (#2675, @aardvark179).
* Fix issue with feature loading not detecting a previously loaded feature (#2677, @bjfish).
* Fix `/#{...}/o` to evaluate only once per context when splitting happens (@eregon).
* Fix `Kernel#sprintf` formatting of floats to be like CRuby (@aardvark179).
* Fix `Process.egid=` to accept `String`s (#2615, @ngtban).
* Fix optional assignment to only evaluate index arguments once (#2658, @aardvark179).

Compatibility:

* Updated to Ruby 3.0.3. The 3 CVEs did not affect TruffleRuby, this is to bring the stdlib and gem updates (@eregon).
* Fix `Marshal.dump` to raise an error when an object has singleton methods (@bjfish).
* `Exception#full_message` now defaults the order to `:top` like CRuby 3+ (@eregon).
* Fix `Process.wait2` to return `nil` when the `WNOHANG` flag is given and the child process is still running (@bjfish).
* Disable most `nokogiri` C extension patches when system libraries are not being used (#2693, @aardvark179).
* Implement `rb_gc_mark_maybe` and `rb_global_variable` to ensure `VALUE` stay live in C extensions (@aardvark179).
* Implement `rb_imemo_tmpbuf` allocation for `ripper` (@aardvark179).
* Implement `inherit` argument for `Module#class_variables` (#2653, @bjfish).
* Fix `Float#/` when dividing by `Rational` (@bjfish).
* `Process.euid=` should accept String (#2615, @ngtban).
* Fix `instance_variable_get` and `instance_variable_set` for immutable objects (@bjfish).
* `Thread#raise(exc, message)` now calls `exc.exception` in the target thread like CRuby (@eregon).
* Define `Process::{CLOCK_BOOTTIME,CLOCK_BOOTTIME_ALARM,CLOCK_REALTIME_ALARM}` (#1480, @eregon).
* Improve support of `:chomp` keyword argument in `IO` and `StringIO` methods (#2650, @andrykonchin). 
* Implement specializations for immutable ruby objects for ObjectSpace methods (@bjfish).
* Use `$PAGER` for `--help` and `--help*`, similar to CRuby (#2542, @Strech).
* Ensure all headers are warnings-free (#2662, @eregon).
* All `IO` instances should have `T_FILE` as their `rb_type()`, not only `File` instances (#2662, @eregon).
* Make `rb_fd_select` retry on `EINTR` (#1584, @aardvark179).

Performance:

* Reimplement `Float#to_s` for better performance (#1584, @aardvark179).
* Improve reference processing by making C object free functions and other finalizers more lightweight (@aardvark179).
* Improve performance of `RSTRING_PTR` for interned strings (@aardvark179).
* Cache constant argument formats used with `rb_scan_args_kw` (@aardvark179).

Changes:

* `-Werror=implicit-function-declaration` is now used for compiling C extensions to fail more clearly and earlier if a function is missing, like CRuby 3.2 (#2618, @eregon).
* Disable thread pool for Fibers as it causes correctness issues (#2551, @eregon).

# 22.1.0

New features:

* Foreign exceptions are now fully integrated and have most methods of `Exception` (@eregon).
* Foreign exceptions can now be rescued with `rescue Polyglot::ForeignException` or `rescue foreign_meta_object` (#2544, @eregon).

Bug fixes:

* Guard against unterminated ranges in file matching patterns (#2556, @aardvark179).
* Fixed `rb_proc_new` to return a proc that will pass all required arguments to C (#2556, @aardvark179).
* Fixed `String#split` to return empty array when splitting all whitespace on whitespace (#2565, @bjfish).
* Raise `RangeError` for `Time.at(bignum)` (#2580, @eregon).
* Fix `Integer#{<<,>>}` with RHS bignum and long (@eregon).
* Fix a resource leak from allocators defined in C extensions (@aardvark179).
* `SIGINT`/`Interrupt`/`Ctrl+C` now shows the backtrace and exits as signaled, like CRuby (@eregon).
* Update patch feature finding to prefer the longest matching load path (#2605, @bjfish).
* Fix `Hash#{to_s,inspect}` for keys whose `#inspect` return a frozen String (#2613, @eregon).
* Fix `Array#pack` with `x*` to not output null characters (#2614, @bjfish).
* Fix `Random#rand` not returning random floats when given float ranges (#2612, @bjfish).
* Fix `Array#sample` for `[]` when called without `n` and a `Random` is given (#2612, @bjfish).
* Fix `Module#const_get` to raise a `NameError` when nested modules do not exist (#2610, @bjfish).
* Ensure native `VALUE`s returned from C are unwrapped before the objects can be collected (@aardvark179).
* Fix `Enumerator::Lazy#with_index` to start with new index for multiple enumerations (@bjfish).
* Fix `rb_id2name` to ensure the native string will have the same lifetime as the id (#2630, @aardvark179).
* Fix `Integer#fdiv` and `Rational#to_f` for large `Integer` values (#2631, @bjfish).
* Remove the `RB_NEWOBJ/NEWOBJ` and `OBJSETUP` macros since we cannot support them in TruffleRuby and native extensions may use `#ifdef` to detect features (#2869, @nirvdrum).
* Fix memory leak in `--native` mode for native extension handles and native pointers (@eregon).

Compatibility:

* Implement full Ruby 3 keyword arguments semantics (#2453, @eregon, @chrisseaton).
* Implement `ruby_native_thread_p` for compatibility (#2556, @aardvark179).
* Add `rb_argv0` for the `tk` gem (#2556, @aardvark179).
* Implement more correct conversion of array elements by `Array#pack`(#2503, #2504, @aardvark179).
* Implement `Pathname#{empty?, glob}` (#2559, @bjfish).
* Fixed `Rational('')` to raise error like MRI (#2566, @aardvark179).
* Freeze instances of `Range` but not subclasses, like CRuby (#2570, @MattAlp).
* When writing to STDOUT redirected to a closed pipe, no broken pipe error message will be shown now (#2532, @gogainda).
* Use `#to_a` for converting `list` in `rescue *list` (#2572, @eregon).
* Implement 'rb_str_buf_append' (@bjfish).
* Add patch for `digest` so that TruffleRuby implementation is not overridden (@bjfish).
* Handle encoding conversion errors when reading directory entries (@aardvark179).
* Follow symlinks when processing `*/` directory glob patterns (#2589, @aardvark179).
* Set `@gem_prelude_index` variable on the default load paths (#2586 , @bjfish).
* Do not call `IO#flush` dynamically from `IO#close` (#2594, @gogainda).
* Implement `rb_str_new_static` for C extensions that use it (@aardvark179).
* Rewrote `ArrayEachIteratorNode` and re-introduced `each` specs for MRI parity when mutating arrays whilst iterating, rather than crashing (#2587, @MattAlp).
* Update `String#rindex` to only accept `Regexp` or objects convertable to `String` as the first parameter (#2608, @bjfish).
* Update `String#<<` to require one argument (#2609, @bjfish).
* Update `String#split` to raise `TypeError` when false is given (#2606, @bjfish).
* Update `String#lstrip!` to remove leading null characters (#2607, @bjfish).
* Update `File.utime` to return the number of file names in the arguments (#2616, @bjfish).
* Update `Dir.foreach` to accept an `encoding` parameter (#2627, @bjfish).
* Update `IO.readlines` to ignore negative limit parameters (#2625 , @bjfish).
* Update `Math.sqrt` to raise a `Math::DomainError` for negative numbers (#2621, @bjfish).
* Update `Enumerable#inject` to raise an `ArgumentError` if no block or symbol are given (#2626, @bjfish).

Performance:

* Increase dispatch limit for string library to handle mutable, immutable and non-strings (@aardvark179).
* Switch to `Arrays.mismatch()` in string comparison for better performance (@aardvark179).
* Removed extra array allocations for method calls in the interpreter to improve warmup performance (@aardvark179).
* Optimize `Dir[]` by sorting entries as they are found and grouping syscalls (#2092, @aardvark179).
* Reduce memory footprint by tracking `VALUE`s created during C extension init separately (@aardvark179).
* Rewrote `ArrayEachIteratorNode` to optimize performance for a constant-sized array and reduce specializations to 1 general case (#2587, @MattAlp).
* Reduce conversion of `VALUE`s to native handle during common operations in C extensions (@aardvark179).
* Improved performance of regex boolean matches (e.g., `Regexp#match?`) by avoiding match data allocation in TRegex (#2588, @nirvdrum).
* Remove overhead when getting using `RDATA_PTR` (@aardvark179).
* Additional copy operations have been reduced when performing IO (#2536, @aardvark179).

Changes:

* Foreign exceptions are no longer translated to `RuntimeError` but instead remain as foreign exceptions, see the [documentation](doc/user/polyglot.md) for how to rescue them (@eregon).

# 22.0.0

New features:

* Updated to Ruby 3.0.2 (#2453, @eregon).

Bug fixes:

* Fix `File.utime` to use nanoseconds (#2448, @bjfish).
* Capture the intercepted feature path during patching to reuse during patch require (#2441, @bjfish).
* Update `Module#constants` to filter invalid constant identifiers (#2452, @bjfish).
* Fixed `-0.0 <=> 0.0` and `-0.0 <=> 0` to return `0` like on CRuby (#1391, @eregon).
* Fixed `Range#step` to return correct class with begin-less range (@ccocchi, #2516).
* Fixed exception creation when an `Errno` is sub-classed (@bjfish, #2521).
* Fixed `String#[]=` to use the negotiated encoding (@bjfish, #2545).

Compatibility:

* Implement `rb_sprintf` in our format compiler to provide consistent formatting across C standard libraries (@eregon).
* Update `defined?` to return frozen strings (#2450, @bjfish).
* Use compensated summation for `{Array,Enumerable}#sum` when floating point values are included (@eregon).
* `Module#attr_*` methods now return an array of method names (#2498, @gogainda).
* Fixed `Socket#(local|remote)_address` to retrieve family and type from the file descriptor (#2444, @larskanis).
* Add `Thread.ignore_deadlock` accessor (#2453, @bjfish).
* Allow `Hash#transform_keys` to take a hash argument (@ccocchi, #2464).
* Add `Enumerable#grep{_v}` optimization for `Regexp` (#2453, @bjfish).
* Update `IO#write` to accept multiple arguments (#2501, @bjfish).
* Do not warn when uninitialized instance variable is accessed (#2502, @andrykonchin).
* Remove `TRUE`, `FALSE`, and `NIL` constants like CRuby 3.0 (#2505, @andrykonchin).
* `Symbol#to_proc` now returns a lambda like in Ruby 3 (#2508, @andrykonchin).
* `Kernel#lambda` now warns if called without a literal block (#2500, @andrykonchin).
* Implement Hash#except (#2463, @wildmaples).
* Remove special `$SAFE` global and related C API methods (#2453, @bjfish).
* Assigning to a numbered parameter raises `SyntaxError` (#2506, @andrykonchin).
* Implement `--backtrace-limit` option (#2453, @bjfish).
* Update `String` methods to return `String` instances when called on a subclass (#2453, @bjfish).
* Update `String#encode` to support the `:fallback` option (#1391, @aardvark179).
* `Module#alias_method` now returns the defined alias as a symbol(#2499, @gogainda).
* Implement `Symbol#name` (#2453, @bjfish).
* Update `Module#{public, protected, private, public_class_method, private_class_method}` and top-level `private` and `public` methods to accept single array argument with a list of method names (#2453, @bjfish).
* Constants deprecated by `Module#deprecate_constant` only warn if `Warning[:deprecated]` is `true` (@eregon).
* All Array methods now return Array instances and not subclasses (#2510, @Strech).
* Integer#zero? overrides Numeric#zero? for optimization (#2453, @bjfish).
* Default `Kernel#eval` source file and line to `(eval):1` like CRuby 3 (#2453, @aardvark179).
* Add `GC.auto_compact` accessors for compatibility (#2453, @bjfish).
* Update accessing a class variable from the top-level scope to be a `RuntimeError` (#2453, @bjfish).
* Update interpolated strings to not be frozen (#2453, @bjfish).
* Add `WERRORFLAG` to `RbConfig` (#2519, @bjfish).
* Update `MatchData` methods to return `String` instances when called on a subclass (#2453, @bjfish).
* Implement `Proc#{==,eql?}` (#2453, @bjfish).
* Implement all `StringScanner` methods (#2520, @eregon).
* Handle `Kernel#clone(freeze: true)` (#2512, @andrykonchin).
* Relax `Fiber#transfer` limitations (#2453, @bjfish).
* Implement `Fiber#blocking?` like CRuby 3 (#2453, @aardvark179).
* Sort by default for `Dir.{glob,[]}` and add `sort:` keyword argument (#2523, @Strech).
* Implement `rb_str_locktmp` and `rb_str_unlocktmp` (#2524, @bjfish).
* Update `Kernel#instance_variables` to return insertion order (@bjfish).
* Fixed `rb_path2class()` to not error for a module (#2511, @eregon).
* Update `Kernel#print` to print `$_` when no arguments are given (#2531, @bjfish).
* Add category kwarg to Kernel.warn and Warning.warn (#2533, @Strech).
* Implement `GC.{measure_total_time, total_time}` and update `GC.stat` to update provided hash (#2535, @bjfish).
* Implement `Array#slice` with `ArithmeticSequence` (#2526, @ccocchi).
* Update `Hash#each` to consistently yield a 2-element array (#2453, @bjfish).
* Remove `Hash#{__store__, index}` methods for compatibility (#2546, @bjfish).
* Implement more correct conversion of array elements by `Array#pack` (#2503, #2504, @aardvark179).
* Update `String#split` to raise a `RangeError` when `limit` is larger than `int` (@bjfish).

Performance:

* Regexp objects are now interned in a similar way to symbols (@aardvark179).
* Improve performance of regexps using POSIX bracket expressions (e.g., `[[:lower:]]`) matching against ASCII-only strings (#2447, @nirvdrum).
* `String#sub`, `sub!`, `gsub`, and `gsub!` have been refactored for better performance (@aardvark179).
* Don't allocate a `MatchData` object when `Regexp#match?` or `String#match?` is used (#2509, @nirvdrum).
* Add `ENV.except` (#2507, @Strech).
* Fully inline the `Integer#+` and `Integer#-` logic for interpreter speed (#2518, @smarr).
* Remove unnecessary work in negotiating the encoding to use in a Regexp match (#2522, @nirvdrum).
* Add new fast paths for encoding negotiation between strings with different encodings, but which match common default cases (#2522, @nirvdrum).
* Reduce footprint by removing unnecessary nodes for accessing the `FrameOnStackMarker` (#2530, @smarr).

Changes:

* TruffleRuby now requires Java 11+ and no longer supports Java 8 (@eregon).

# 21.3.0

New features:

* [TRegex](https://github.com/oracle/graal/tree/master/regex) is now used by default, which provides large speedups for matching regular expressions.
* Add `Polyglot.languages` to expose the list of available languages.
* Add `Polyglot::InnerContext` to eval code in any available language in an inner isolated context (#2169).
* Foreign objects now have a dynamically-generated class based on their interop traits like `ForeignArray` and are better integrated with Ruby objects (#2149).
* Foreign arrays now have all methods of Ruby `Enumerable` and many methods of `Array` (#2149).
* Foreign hashes now have all methods of Ruby `Enumerable` and many methods of `Hash` (#2149).
* Foreign iterables (`InteropLibrary#hasIterator`) now have all methods of Ruby `Enumerable` (#2149).
* Foreign objects now implement `#instance_variables` (readable non-invocable members) and `#methods` (invocable members + Ruby methods).

Bug fixes:

* Fix `Marshal.load` of multiple `Symbols` with an explicit encoding (#1624).
* Fix `rb_str_modify_expand` to preserve existing bytes (#2392).
* Fix `String#scrub` when replacement is frozen (#2398, @LillianZ).
* Fix `Dir.mkdir` error handling for `Pathname` paths (#2397).
* `BasicSocket#*_nonblock(exception: false)` now only return `:wait_readable/:wait_writable` for `EAGAIN`/`EWOULDBLOCK` like MRI (#2400).
* Fix issue with `strspn` used in the `date` C extension compiled as a macro on older glibc and then missing the `__strspn_c1` symbol on newer glibc (#2406).
* Fix constant lookup when loading the same file multiple times (#2408).
* Fix handling of `break`, `next` and `redo` in `define_method(name, &block)` methods (#2418).
* Fix handling of incompatible types in `Float#<=>` (#2432, @chrisseaton).
* Fix issue with escaping curly braces for `Dir.glob` (#2425).
* Fix `base64` decoding issue with missing output (#2435).
* Fix `StringIO#ungetbyte` to treat a byte as a byte, not a code point (#2436). 
* Fix `defined?(yield)` when used inside a block (#2446).
* Fix a couple issues related to native memory allocation and release.

Compatibility:

* Implement `Process::Status.wait` (#2378).
* Update `rb_str_modify` and `rb_str_modify_expand` to raise a `FrozenError` when given a frozen string (#2392).
* Implement `rb_fiber_*` functions (#2402).
* Implement `rb_str_vcatf`.
* Add support for tracing allocations from C functions (#2403, @chrisseaton).
* Implement `rb_str_catf`.
* Search the executable in the passed env `PATH` for subprocesses (#2419).
* Accept a string as the pattern argument to `StringScanner#scan` and `StringScanner#check` (#2423).

Performance:

* Moved most of `MonitorMixin` to primitives to deal with interrupts more efficiently (#2375).
* Improved the performance of `rb_enc_from_index` by adding cached lookups (#2379, @nirvdrum).
* Improved the performance of many `MatchData` operations (#2384, @nirvdrum).
* Significantly improved performance of TRegex calls by allowing Truffle splitting (#2389, @nirvdrum).
* Improved `String#gsub` performance by adding a fast path for the `string_byte_index` primitive (#2380, @nirvdrum).
* Improved `String#index` performance by adding a fast path for the `string_character_index` primitive (#2383, @LillianZ).
* Optimized conversion of strings to integers if the string contained a numeric value (#2401, @nirvdrum).
* Use Truffle's `ContextThreadLocal` to speedup access to thread-local data.
* Provide a new fast path for `rb_backref*` and `rb_lastline*`functions from C extensions.

Changes:

* `foreign_object.class` on foreign objects is no longer special and uses `Kernel#class` (it used to return the `java.lang.Class` object for a Java type or `getMetaObject()`, but that is too incompatible with Ruby code).
* `Java.import name` imports a Java class in the enclosing module instead of always as a top-level constant.
* `foreign_object.keys` no longer returns members, use `foreign_object.instance_variables` or `foreign_object.methods` instead.
* `foreign_object.respond_to?(:class)` is now always true (before it was only for Java classes), since the method is always defined.

Security:

* Updated to Ruby 2.7.4 to fix CVE-2021-31810, CVE-2021-32066 and CVE-2021-31799.

# 21.2.0

New features:

* New `TruffleRuby::ConcurrentMap` data structure for use in [`concurrent-ruby`](https://github.com/ruby-concurrency/concurrent-ruby) (#2339, @wildmaples).

Bug fixes:

* Fix of different values of self in different scopes.
* `Truffle::POSIX.select` was being redefined repeatedly (#2332).
* Fix the `--backtraces-raise` and `--backtraces-rescue` options in JVM mode (#2335).
* Fix `File.{atime, mtime, ctime}` to include nanoseconds (#2337).
* Fix `Array#[a, b] = "frozen string literal".freeze` (#2355).
* `rb_funcall()` now releases the C-extension lock (similar to MRI).

Compatibility:

* Updated to Ruby 2.7.3. The `resolv` stdlib was not updated (`resolv` in 2.7.3 has [bugs](https://bugs.ruby-lang.org/issues/17748)).
* Make interpolated strings frozen for compatibility with Ruby 2.7 (#2304, @kirs).
* `require 'socket'` now also requires `'io/wait'` like CRuby (#2326).
* Support precision when formatting strings (#2281, @kirs).
* Make rpartition compatible with Ruby 2.7 (#2320, @gogainda).
* Include the type name in exception messages from `rb_check_type` (#2307).
* Fix `Hash#rehash` to remove duplicate keys after modifications (#2266, @MattAlp).
* Only fail `rb_check_type` for typed data, not wrapped untyped structs (#2331).
* Decide the visibility in `Module#define_method` based on `self` and the default definee (#2334).
* Configure `mandir` value in `RbConfig::CONFIG` and `RbConfig::MAKEFILE_CONFIG` (#2315).
* TruffleRuby now supports the Truffle polyglot Hash interop API.
* Implement `Fiber#raise` (#2338).
* Update `File.basename` to return new `String` instances (#2343).
* Allow `Fiber#raise` after `Fiber#transfer` like Ruby 3.0 (#2342).
* Fix `ObjectSpace._id2ref` for Symbols and frozen String literals (#2358).
* Implemented `Enumerator::Lazy#filter_map` (#2356).
* Fix LLVM toolchain issue on macOS 11.3 (#2352, [oracle/graal#3383](https://github.com/oracle/graal/issues/3383)).
* Implement `IO#set_encoding_by_bom` (#2372, pawandubey).
* Implemented `Enumerator::Lazy#with_index` (#2356).
* Implement `rb_backref_set`.
* Fix `Float#<=>` when comparing `Infinity` to other `#infinite?` values.
* Implement `date` library as a C extension to improve compatibility (#2344).

Performance:

* Make `#dig` iterative to make it faster and compile better for calls with 3+ arguments (#2301, @chrisseaton, @jantnovi).
* Make `Struct#dig` faster in interpreter by avoiding exceptions (#2306, @kirs).
* Reduce the number of AST nodes created for methods and blocks (#2261).
* Fiber-local variables are much faster now by using less synchronization.
* Improved the performance of the exceptional case of `String#chr` (#2318, @chrisseaton).
* Improved the performance of `IO#read_nonblock` when no data is available to be read.
* `TruffleSafepoint` is now used instead of custom logic, which no longer invalidates JITed code for guest safepoints (e.g., `Thread#{backtrace,raise,kill}`, `ObjectSpace`, etc).
* Significantly improved performance of `Time#strftime` for common formats (#2361, @wildmaples, @chrisseaton).
* Faster solution for lazy integer length (#2365, @lemire, @chrisseaton).
* Speedup `rb_funcallv*()` by directly unwrapping the C arguments array instead of going through a Ruby `Array` (#2089).
* Improved the performance of several `Truffle::RegexOperations` methods (#2374, @wildmapes, @nirvdrum).

Changes:

* `rb_iterate()` (deprecated since 1.9) no longer magically passes the block to `rb_funcall()`, use `rb_block_call()` instead.

Security:

* Updated to Ruby 2.7.3 to fix CVE-2021-28965 and CVE-2021-28966.

# 21.1.0

New features:

* Access to local variables of the interactive Binding via language bindings is now supported: `context.getBindings("ruby").putMember("my_var", 42);` (#2030).
* `VALUE`s in C extensions now expose the Ruby object when viewed in the debugger, as long as they have not been converted to native values.
* Signal handlers can now be run without triggering multi-threading.
* Fibers no longer trigger Truffle multi-threading.

Bug fixes:

* `Range#to_a` wasn't working for `long` ranges (#2198, @tomstuart and @LillianZ).
* Show the interleaved host and guest stacktrace for host exceptions (#2226).
* Fix the label of the first location reported by `Thread#backtrace_locations` (#2229).
* Fix `Thread.handle_interrupt` to defer non-pure interrupts until the end of the `handle_interrupt` block (#2219).
* Clear and restore errinfo on entry and normal return from methods in C extensions (#2227).
* Fix extra whitespace in squiggly heredoc with escaped newline (#2238, @wildmaples and @norswap).
* Fix handling of signals with `--single-threaded` (#2265).
* Fix `Enumerator::Lazy#{chunk_while, slice_before, slice_after, slice_when}` to return instances of `Enumerator::Lazy` (#2273).
* Fix `Truffle::Interop.source_location` to return unavailable source sections for modules instead of null (#2257).
* Fix usage of `Thread.handle_interrupt` in `MonitorMixin#mon_synchronize`.
* Fixed `TruffleRuby.synchronized` to handle guest safepoints (#2277).
* Fix control flow bug when assigning constants using ||= (#1489).
* Fix `Kernel#raise` argument handling for hashes (#2298).
* Set errinfo when `rb_protect` captures a Ruby exception (#2245).
* Fixed handling of multiple optional arguments and keywords when passed a positional `Hash` (#2302).

Compatibility:

* Prepend the GraalVM LLVM Toolchain to `PATH` when installing gems (#1974, #1088, #1343, #1400, #1947, #1931, #1588).
* Installing the `nokogiri` gem now defaults to use the vendored `libxml2` and `libxslt`, similar to CRuby, which means the corresponding system packages are no longer needed (#62).
* Implemented `$LOAD_PATH.resolve_feature_path`.
* Add `Pathname#/` alias to `Pathname#+` (#2178).
* Fixed issue with large `Integer`s in `Math.log` (#2184).
* Updated `Regexp.last_match` to support `Symbol` and `String` parameter (#2179).
* Added support for numbered block parameters (`_1` etc).
* Fixed `String#upto` issue with non-ascii strings (#2183).
* Implemented partial support for pattern matching (#2186).
* Make `File.extname` return `'.'` if the path ends with one (#2192, @tomstuart).
* Include fractional seconds in `Time#inspect` output (#2194, @tomstuart).
* Add support for `Integer#[Range]` and `Integer#[start, length]` (#2182, @gogainda).
* Allow private calls with `self` as an explicit receiver (#2196, @wildmaples).
* Fixed `:perm` parameter for `File.write`.
* Implemented `Time#floor` and `#ceil` (#2201, @wildmaples).
* Allow `Range#include?` and `#member?` with `Time` (#2202, @wildmaples).
* Implemented `Comparable#clamp(Range)` (#2200, @wildmaples).
* Added a `Array#minmax` to override `Enumerable#minmax` (#2199, @wildmaples).
* Implemented `chomp` parameter for `IO.{readlines, foreach}` (#2205).
* Implemented the Debug Inspector C API.
* Added beginless range support for `Range#{new, bsearch, count, each, equal_value, first, inspect, max, min, size, cover?, include?, ===}`.
* Added beginless range support for `Array#{[], []=, slice, slice!, to_a, fill, values_at}` (#2155, @LillianZ).
* Added beginless range support for `String#{byteslice, slice, slice!}` and `Symbol#slice` (#2211, @LillianZ).
* Added beginless range support for `Kernel#{caller, caller_locations}` and `Thread#backtrace_locations` (#2211, @LillianZ).
* Make rand work with exclusive range with Float (#1506, @gogainda).
* Fixed `String#dump`'s formatting of escaped unicode characters (#2217, @meganniu).
* Switched to the io-console C extension from C ruby for better performance and compatibility in `irb`.
* Coerce the message to a `String` for `BasicSocket#send` (#2209, @HoneyryderChuck).
* Support buffer argument for `UDPSocket#recvfrom_nonblock` (#2209, @HoneyryderChuck).
* Fixed `Integer#digits` implementation to handle more bases (#2224, #2225).
* Support the `inherit` parameter for `Module#{private, protected, public}_method_defined?`.
* Implement `Thread.pending_interrupt?` and `Thread#pending_interrupt?` (#2219).
* Implement `rb_lastline_set` (#2170).
* Implemented `Module#const_source_location` (#2212, @tomstuart and @wildmaples).
* Do not call `File.exist?` in `Dir.glob` as `File.exist?` is often mocked (#2236, @gogainda).
* Coerce the inherit argument to a boolean in `Module#const_defined?` and `Module#const_get` (#2240).
* Refinements take place at `Object#method` and `Module#instance_method` (#2004, @ssnickolay).
* Add support for `rb_scan_args_kw` in C API (#2244, @LillianZ).
* Update random implementation layout to be more compatible (#2234).
* Set `RbConfig::CONFIG['LIBPATHFLAG'/'RPATHFLAG']` like MRI to let `$LIBPATH` changes in `extconf.rb` work.
* Access to path and mode via `rb_io_t` from C has been changed to improve compatibility for io-console.
* Implemented the `Time.at` `in:` parameter.
* Implemented `Kernel#raise` `cause` parameter.
* Improved compatibility of `Signal.trap` and `Kernel#trap` (#2287, @chrisseaton).
* Implemented `GC.stat(:total_allocated_objects)` as `0` (#2292, @chrisseaton).
* `ObjectSpace::WeakMap` now supports immediate and frozen values as both keys and values (#2267).
* Call `divmod` when coercion to `Float` fails for `#sleep` (#2289, @LillianZ).

Performance:

* Multi-Tier compilation is now enabled by default, which improves warmup significantly.
* Improve the performance of checks for recursion (#2189, @LillianZ).
* Improve random number generation performance by avoiding synchronization (#2190, @ivoanjo).
* We now create a single call target per block by default instead of two.
* Some uses of class variables are now much better optimized (#2259, @chrisseaton).
* Several methods that need the caller frame are now always inlined in their caller, which speeds up the interpreter and reduces footprint.
* Pasting code in IRB should be reasonably fast, by updating to `irb` 1.3.3 and `reline` 0.2.3 (#2233).

Changes:

* Standalone builds of TruffleRuby are now based on JDK11 (they used JDK8 previously). There should be no user-visible changes. Similarly, JDK11 is now used by default in development instead of JDK8.
* The deprecated `Truffle::System.synchronized` has been removed.
* `Java.synchronized` has been removed, it did not work on host objects.

# 21.0.0

Release notes:

* The new IRB is quite slow when copy/pasting code into it. This is due to an inefficient `io/console` implementation which will be addressed in the next release. A workaround is to use `irb --readline`, which disables some IRB features but is much faster for copy/pasting code.

New features:

* Updated to Ruby 2.7.2 (#2004).

Bug fixes:

* Fix error message when the method name is not a Symbol or String for `Kernel#respond_to?` (#2132, @ssnickolay).
* Fixed setting of special variables in enumerators and enumerables (#1484).
* Fixed return value of `Enumerable#count` and `Enumerable#uniq` with multiple yielded arguments (#2145, @LillianZ).
* Fixed `String#unpack` for `w*` format (#2143).
* Fixed issue with ``Kernel#` `` when invalid UTF-8 given (#2118).
* Fixed issue with `Method#to_proc` and special variable storage (#2156).
* Add missing `offset` parameter for `FFI::Pointer#put_array_of_*` (#1525).
* Fixed issue with different `Struct`s having the same hash values (#2214).

Compatibility:

* Implement `String#undump` (#2131, @kustosz).
* `Errno` constants with the same `errno` number are now the same class.
* Implement `Enumerable#tally` and `Enumerable#filter_map` (#2144 and #2152, @LillianZ).
* Implement `Range#minmax`.
* Pass more `Enumerator::Lazy#uniq` and `Enumerator::Lazy#chunk` specs (#2146, @LillianZ).
* Implement `Enumerator#produce` (#2160, @zverok).
* Implement `Complex#<=>` (#2004, @ssnickolay).
* Add warning for `proc` without block (#2004, @ssnickolay).
* Implemented `FrozenError#receiver`.
* `Proc#<<` and `Proc#>>` raises TypeError if passed not callable object (#2004, @ssnickolay).
* Support time and date related messages for `Time` (#2166).
* Updated `Dir.{glob,[]}` to raise `ArgumentError` for nul-separated strings.
* `Kernel#lambda` with no block in a method called with a block raises an exception (#2004, @ssnickolay).
* Implemented `BigDecimal` as C extension to improve compatibility.
* Comment lines can be placed between fluent dot now (#2004, @ssnickolay).
* Implemented `rb_make_exception`.
* `**kwargs` now accept non-Symbol keys like Ruby 2.7.
* Updated the Unicode Emoji version (#2173, @wildmaples).
* Added `Enumerator::Yielder#to_proc`.
* Implemented `Enumerator::Lazy#eager`.
* Updated `Method#inspect` to include paremeter information.
* Update `Module#name` to return the same frozen string.
* Implemented `inherit` argument for `Module#autoload?`.

Performance:

* Refactor and implement more performant `MatchData#length` (#2147, @LillianZ).
* Refactor and implement more performant `Array#sample` (#2148, @LillianZ).
* `String#inspect` is now more efficient.

Changes:

* All `InteropLibrary` messages are now exposed consistently as methods on `Truffle::Interop` (#2139). Some methods were renamed to match the scheme described in the documentation.

# 20.3.0

Bug fixes:

* Handle foreign null object as falsy value (#1902, @ssnickolay).
* Fixed return value of `Enumerable#first` with multiple yielded arguments (#2056, @LillianZ).
* Improve reliability of the post install hook by disabling RubyGems (#2075).
* Fixed top level exception handler to print exception cause (#2013).
* Fixed issue when extending FFI from File (#2094).
* Fixed issue with `Kernel#freeze` not freezing singleton class (#2093).
* Fixed `String#encode` with options issue (#2091, #2095, @LillianZ).
* Fixed issue with `spawn` when `:close` redirect is used (#2097).
* Fixed `coverage` issue when `*eval` is used (#2078).
* Use expanded load paths for feature matching (#1501).
* Fixed handling of post arguments for `super()` (#2111).
* Fixed `SystemStackError` sometimes replaced by an internal Java `NoClassDefFoundError` on JVM (#1743).
* Fixed constant/identifier detection in lexer for non-ASCII encodings (#2079, #2102, @ivoanjo).
* Fixed parsing of `--jvm` as an application argument (#2108).
* Fix `rb_rescue2` to ignore the end marker `(VALUE)0` (#2127, #2130).
* Fix status and output when SystemExit is subclassed and raised (#2128).
* Fix `String#{chomp, chomp!}` issue with invalid encoded strings (#2133).

Compatibility:

* Run `at_exit` handlers even if parsing the main script fails (#2047).
* Load required libraries (`-r`) before parsing the main script (#2047).
* `String#split` supports block (#2052, @ssnickolay).
* Implemented `String#{grapheme_clusters, each_grapheme_cluster}`.
* Fix the caller location for `#method_added` (#2059).
* Fix issue with `Float#round` when `self` is `-0.0`.
* Fix `String#unpack` issue with `m0` format (#2065).
* Fix issue with `File.absolute_path` returning a path to current directory (#2062).
* Update `Range#cover?` to handle `Range` parameter.
* Fix `String#{casecmp, casecmp?}` parameter conversion.
* Fix `Regexp` issue which raised syntax error instead of `RegexpError` (#2066).
* Handle `Object#autoload` when autoload itself (#1616, @ssnickolay).
* Skip upgraded default gems while loading RubyGems (#2075).
* Verify that gem paths are correct before loading RubyGems (#2075).
* Implement `rb_ivar_count`.
* Implemented `rb_yield_values2`.
* Implemented `Digest::Base#{update, <<}` (#2100).
* Pass the final `super` specs (#2104, @chrisseaton).
* Fix arity for arguments with optional kwargs (#1669, @ssnickolay).
* Fix arity for `Proc` (#2098, @ssnickolay).
* Check bounds for `FFI::Pointer` accesses when the size of the memory behind is known.
* Implement negative line numbers for eval (#1482).
* Support refinements for `#to_s` called by string interpolation (#2110, @ssnickolay).
* Module#using raises error in method scope (#2112, @ssnickolay).
* `File#path` now returns a new mutable String on every call like MRI (#2115).
* Avoid infinite recursion when redefining `Warning#warn` and calling `Kernel#warn` (#2109).
* Convert objects with `#to_path` in `$LOAD_PATH` (#2119).
* Handle the functions being native for `rb_thread_call_without_gvl()` (#2090).
* Support refinements for Kernel#respond_to? (#2120, @ssnickolay).
* JCodings has been updated from 1.0.45 to 1.0.55.
* Joni has been updated from 2.1.30 to 2.1.40.

Performance:

* Calls with a literal block are no longer always split but instead the decision is made by the Truffle splitting heuristic.
* `Symbol#to_proc` is now AST-inlined in order to not rely on splitting and to avoid needing the caller frame to find refinements which apply.
* `Symbol#to_proc` is now globally cached per Symbol and refinements, to avoid creating many redundant `CallTargets`.
* Setting and access to the special variables `$~` and `$_` has been refactored to require less splitting.

Changes:

* Migrated from JLine 2 to JLine 3 for the `readline` standard library.

# 20.2.0

New features:

* Updated to Ruby 2.6.6.
* Use `InteropLibrary#toDisplayString()` to better display objects from other languages.
* Implement writing to the top scope for global variables (#2024).
* `foreign_object.to_s` now uses `InteropLibrary#toDisplayString()` (and still `asString()` if `isString()`).
* `foreign_object.inspect` has been improved to be more useful (include the language and meta object).
* `foreign_object.class` now calls `getMetaObject()` (except for Java classes, same as before).
* Add basic support for Linux AArch64.
* `foreign_object.name = value` will now call `Interoplibrary#writeMember("name", value)` instead of `invokeMember("name=", value)`.
* Always show the Ruby core library files in backtraces (#1414).
* The Java stacktrace is now shown when sending SIGQUIT to the process, also on TruffleRuby Native, see [Debugging](doc/user/debugging.md) for details (#2041).
* Calls to foreign objects with a block argument will now pass the block as the last argument.
* `foreign.name` will now use `invokeMember` if invocable and if not use `readMember`, see `doc/contrib/interop_implicit_api.md` for details.
* `foreign.to_f` and `foreign.to_i` will now attempt to convert to Ruby `Float` and `Integer` (#2038).
* `foreign.equal?(other)` now uses `InteropLibrary#isIdentical(other)` and `foreign.object_id/__id__` now uses `InteropLibrary#identityHashCode()`.

Bug fixes:

* Fix `#class_exec`, `#module_exec`, `#instance_eval`, and `instance_exec` to use activated refinements (#1988, @ssnickolay).
* Fixed missing method error for FFI calls with `blocking: true` when interrupted.
* Use upgraded default gems when installed (#1956).
* Fixed `NameError` when requiring an autoload path that does not define the autoload constant (#1905).
* Thread local IO buffers are now allocated using a stack to ensure safe operating if a signal handler uses one during an IO operation.
* Fixed `TracePoint` thread-safety by storing the state on the Ruby `Thread` (like MRI) instead of inside the `TracePoint` instance.
* Make `require 'rubygems/package'` succeed and define `Gem::Deprecate` correctly (#2014).
* Fix `MBCLEN_CHARFOUND_P` error.
* Fix `rb_enc_str_new` when `NULL` encoding is given with a constant string.
* Fixed `rb_enc_precise_mbclen` to handle more inputs.
* The output for `--engine.TraceCompilation` is now significantly easier to read, by having shorter method names and source names (oracle/graal#2052).
* Fix indentation for squiggly heredoc with single quotes (#1564).
* Only print members which are readable for foreign `#inspect` (#2027).
* Fixed the return value of the first call to `Kernel#srand` in a Thread (#2028).
* Fix missing flushing when printing an exception at top-level with a custom backtrace, which caused no output being shown (#1750, #1895).
* Use the mode of the given `IO` for `IO#reopen(IO)` which is important for the 3 standard IOs (#2034).
* Fix potential deadlock when running finalizers (#2041).
* Let `require 'rubygems/specification'` work before `require 'rubygems'`.

Compatibility:

* Implement `UnboundMethod#bind_call`.
* Implemented `ObjectSpace::WeakMap` (#1385, #1958).
* Implemented `strtod` and `ruby_strtod` (#2007).
* Fix detection of `#find_type` in FFI to ignore `MakeMakefile#find_type` from `mkmf` (#1896, #2010).
* Implemented `rb_uv_to_utf8` (#1998, @skateman).
* Implemented `rb_str_cat_cstr`.
* Implemented `rb_fstring`.
* Support `#refine` for Module (#2021, @ssnickolay).
* Implemented `rb_ident_hash_new`.
* Improved the compatibility of `Symbol.all_symbols` (#2022, @chrisseaton).
* Implemented `rb_enc_str_buf_cat`.
* Implemented `rb_int_positive_pow`.
* Implemented `rb_usascii_str_new_lit`.
* Define `#getch` and `#getpass` on `StringIO` when `io/console` is required.
* Implemented `rb_uv_to_utf8` (#1998).
* Single character IDs now behave more like those in MRI to improve C extension compatibility, so `rb_funcall(a, '+', b)` will now do the same thing as in MRI.
* Removed extra public methods on `String`.
* Implemented `rb_array_sort` and `rb_array_sort_bang`.
* Do not create a finalizers `Thread` if there are other public languages, which is helpful for polyglot cases (#2035).
* Implemented `rb_enc_isalnum` and `rb_enc_isspace`.
* `RUBY_REVISION` is now the full commit hash used to build TruffleRuby, similar to MRI 2.7+.
* Implemented `rb_enc_mbc_to_codepoint`.
* Changed the lookup methods to achieve Refinements specification (#2033, @ssnickolay).
* Implemented `Digest::Instance#new` (#2040).
* Implemented `ONIGENC_MBC_CASE_FOLD`.
* Fixed `Thread#raise` to call the exception class' constructor with no arguments when given no message (#2045).
* Fixed `refine + super` compatibility (#2039, #2048, @ssnickolay).
* Make the top-level exception handler more compatible with MRI (#2047).
* Implemented `rb_enc_codelen`.
* Implemented `Ripper` by using the C extension (#1585).

Changes:

* RubyGems gem commands updated to use the `--no-document` option by default.

Performance:

* Enable lazy translation from the parser AST to the Truffle AST for user code by default. This should improve application startup time (#1992).
* `instance variable ... not initialized` and similar warnings are now optimized to have no peak performance impact if they are not printed (depends on `$VERBOSE`).
* Implement integer modular exponentiation using `BigInteger#mod_pow` (#1999, @skateman).
* Fixed a performance issue when computing many substrings of a given non-leaf `String` with non-US-ASCII characters.
* Speedup native handle to Ruby object lookup for C extensions.

# 20.1.0

New features:

* Nightly builds of TruffleRuby are now available, see the README for details (#1483).
* `||=` will not compile the right-hand-side if it's only executed once, to match the idiomatic lazy-initialisation use-case ([blog post](https://engineering.shopify.com/blogs/engineering/optimizing-ruby-lazy-initialization-in-truffleruby-with-deoptimization), #1887, @kipply).
* Added `--metrics-profile-require` option to profile searching, parsing, translating and loading files.
* Added support for captured variables for the Truffle instruments (e.g. Chrome debugger).

Bug fixes:

* Fixed `Exception#dup` to copy the `Exception#backtrace` string array.
* Fixed `rb_warn` and `rb_warning` when used as statements (#1886, @chrisseaton).
* Fixed `NameError.new` and `NoMethodError.new` `:receiver` argument.
* Correctly handle large numbers of arguments to `rb_funcall` (#1882).
* Added arity check to `Module#{include, prepend}`.
* Fix `OpenSSL::Digest.{digest,hexdigest,base64digest}` to handle `algorithm, data` arguments (#1889, @bdewater).
* Fixed `SystemCallError.new` parameter conversion.
* Fixed `File#{chmod, umask}` argument conversion check.
* Added warning in `Hash.[]` for non-array elements.
* Fixed `File.lchmod` to raise `NotImplementedError` when not available.
* `RSTRING_PTR()` now always returns a native pointer, resolving two bugs `memcpy`ing to (#1822) and from (#1772) Ruby Strings.
* Fixed issue with duping during splat (#1883).
* Fixed `Dir#children` implementation.
* Fixed `SignalException.new` error when bad parameter given.
* Added deprecation warning to `Kernel#=~`.
* Fixed `puts` for a foreign objects, e.g. `puts Polyglot.eval('js', '[]')` (#1881).
* Fixed `Exception#full_message` implementation.
* Updated `Kernel.Complex()` to handle the `exception: false` parameter.
* Fixed `Kernel#dup` to return self for `Complex` and `Rational` objects.
* Updated `Kernel.Float()` to handle the `exception: false` parameter.
* Fixed `String#unpack` `M` format (#1901).
* Fixed error when `SystemCallError` message contained non-ASCII characters.
* Fixed `rb_rescue` to allow null rescue methods (#1909, @kipply).
* Fixed incorrect comparisons between bignums and doubles.
* Prevented some internal uses of `Kernel#caller_locations` to be overridden by user code (#1934).
* Fixed an issue caused by recursing inlining within `Regexp#quote` (#1927).
* Updated `Kernel.Float()` to return given string in error message (#1945).
* Parameters and arity of methods derived from `method_missing` should now match MRI (#1921).
* Fixed compile error in `RB_FLOAT_TYPE_P` macro (#1928).
* Fixed `Symbol#match` to call the block with the `MatchData` (#1933).
* Fixed `Digest::SHA2.hexdigest` error with long messages (#1922).
* Fixed `Date.parse` to dup the coerced string to not modify original (#1946).
* Update `Comparable` error messages for special constant values (#1941).
* Fixed `File.ftype` parameter conversion (#1961).
* Fixed `Digest::Instance#file` to not modify string literals (#1964).
* Make sure that string interpolation returns a `String`, and not a subclass (#1950).
* `alias_method` and `instance_methods` should now work correctly inside a refinement (#1942).
* Fixed `Regexp.union` parameter conversion (#1963).
* `IO#read(n)` no longer buffers more than needed, which could cause hanging if detecting readability via a native call such as `select(2)` (#1951).
* Fixed `Random::DEFAULT.seed` to be different on boot (#1965, @kipply).
* `rb_encoding->name` can now be read even if the `rb_encoding` is stored in native memory.
* Detect and cut off recursion when inspecting a foreign object, substituting an ellipsis instead.
* Fixed feature lookup order to check every `$LOAD_PATH` path entry for `.rb`, then every entry for native extension when `require` is called with no extension.
* Define the `_DARWIN_C_SOURCE` macro in extension makefiles (#1592).
* Change handling of var args in `rb_rescue2` to handle usage in C extensions (#1823).
* Fixed incorrect `Encoding::CompatibilityError` raised for some interpolated Regexps (#1967).
* Actually unset environment variables with a `nil` value for `Process.spawn` instead of setting them to an empty String.
* Core library methods part of the Native Image heap are no longer added in the compilation queue on the first call, but after they reach the thresholds like other methods.
* Fix `RbConfig::CONFIG['LIBRUBY_SO']` file extension.
* Fix `char`, `short`, `unsigned char`, `unsigned int`, and `unsigned short` types in `Fiddle` (#1971).
* Fix `IO#select` to reallocate its buffer if it is interrupted by a signal.
* Fix issue where interpolated string matched `#` within string as being a variable (#1495).
* Fix `File.join` to raise error on strings with null bytes.
* Fix initialization of Ruby Thread for foreign thread created in Java.
* Fix registration of default specs in RubyGems (#1987).

Compatibility:

* The C API type `VALUE` is now defined as `unsigned long` as on MRI. This enables `switch (VALUE)` and other expressions which rely on `VALUE` being an integer type (#1409, #1541, #1675, #1917, #1954).
* Implemented `Float#{floor, ceil}` with `ndigits` argument.
* Implemented `Thread#fetch`.
* Implemented `Float#truncate` with `ndigits` argument.
* Made `String#{byteslice, slice, slice!}` and `Symbol#slice` compatible with endless ranges.
* Implemented "instance variable not initialized" warning.
* Make `Kernel#{caller, caller_locations}` and `Thread#backtrace_locations` compatible with endless ranges.
* Implemented `Dir#each_child`.
* Implemented `Kernel.{chomp, chop}` and `Kernel#{chomp, chop}`.
* Implemented `-p` and `-a`, and `-l` CLI options.
* Convert the argument to `File.realpath` with `#to_path` (#1894).
* `StringIO#binmode` now sets the external encoding to BINARY like MRI (#1898).
* `StringIO#inspect` should not include the contents of the `StringIO` (#1898).
* Implemented `rb_fd_*` functions (#1623).
* Fixed uninitialized variable warnings in core and lib (#1897).
* Make `Thread#backtrace` support omit, length and range arguments.
* Implemented `Range#%`.
* Fixed the type of the `flags` field of `rb_data_type_t` (#1911).
* Implemented `rb_obj_is_proc` (#1908, @kipply, @XrXr).
* Implemented C API macro `RARRAY_ASET()`.
* Implemented `num2short` (#1910, @kipply).
* `RSTRING_END()` now always returns a native pointer.
* Removed `register` specifier for `rb_mem_clear()` (#1924).
* Implemented `Thread::Backtrace::Locations#base_label` (#1920).
* Implemented `rb_mProcess` (#1936).
* Implemented `rb_gc_latest_gc_info` (#1937).
* Implemented `RBASIC_CLASS` (#1935).
* Yield 2 arguments for `Hash#map` if the arity of the block is > 1 (#1944).
* Add all `Errno` constants to match MRI, needed by recent RubyGems.
* Silence `ruby_dep` warnings since that gem is unmaintained.
* Clarify error message for not implemented `Process.daemon` (#1962).
* Allow multiple assignments in conditionals (#1513).
* Update `NoMethodError#message` to match MRI (#1957).
* Make `StringIO` work with `--enable-frozen-string-literal` (#1969).
* Support `NULL` for the status of `rb_protect()`.
* Ensure `BigDecimal#inspect` does not call `BigDecimal#to_s` to avoid behaviour change on `to_s` override (#1960).
* Define all C-API `rb_{c,m,e}*` constants as C global variables (#1541).
* Raise `ArgumentError` for `Socket.unpack_sockaddr_un` if the socket family is incorrect.
* Implemented `RTYPEDDATA_*()` macros and `rb_str_tmp_new()` (#1975).
* Implemented `rb_set_end_proc` (#1959).
* Implemented `rb_to_symbol`.
* Implemented `rb_class_instance_methods`, `rb_class_public_instance_methods`, `rb_class_protected_instance_methods`, and `rb_class_private_instance_methods`.
* Implemented `rb_tracepoint_new`, `rb_tracepoint_disable`, `rb_tracepoint_enable`, and `rb_tracepoint_enabled_p` (#1450).
* Implemented `RbConfig::CONFIG['AR']` and `RbConfig::CONFIG['STRIP']` (#1973).
* Not yet implemented C API functions are now correctly detected as missing via `mkmf`'s `have_func` (#1980).
* Accept `RUBY_INTERNAL_EVENT_{NEWOBJ,FREEOBJ}` events but warn they are not triggered (#1978, #1983).
* `IO.copy_stream(in, STDOUT)` now writes to `STDOUT` without buffering like MRI.
* Implemented `RbConfig['vendordir']`.
* Implemented `Enumerator::ArithmeticSequence`.
* Support `(struct RBasic *)->flags` and `->klass` from `ruby.h` (#1891, #1884, #1978).

Changes:

* `TRUFFLERUBY_RESILIENT_GEM_HOME` has been removed. Unset `GEM_HOME` and `GEM_PATH` instead if you need to.
* The deprecated `Truffle::System.full_memory_barrier`, `Truffle::Primitive.logical_processors`, and `Truffle::AtomicReference` have been removed.
* The implicit interface for allowing Ruby objects to behave as polyglot arrays with `#size`, `#[]` methods has been removed and replaced with an explicit interface where each method starts with `polyglot_*`.
* Hash keys are no longer reported as polyglot members.
* All remaining implicit polyglot behaviour for `#[]` method was replaced with `polyglot_*` methods.
* Rename dynamic API to match InteropLibrary. All the methods keep the name as it is in InteropLibrary with the following changes: use snake_case, add `polyglot_` prefix, drop `get` and `is` prefix, append `?` on all predicates.
* Split `Truffle::Interop.write` into `.write_array_element` and `.write_member` methods.
* Rename `Truffle::Interop.size` to `.array_size`.
* Rename `Truffle::Interop.is_boolean?` to `.boolean?`.
* Split `Truffle::Interop.read` into `.read_member` and `.read_array_element`.
* Drop `is_` prefix in `Truffle::Interop.is_array_element_*` predicates.
* `Truffle::Interop.hash_keys_as_members` has been added to treat a Ruby Hash as a polyglot object with the Hash keys as members.

Performance:

* Optimized `RSTRING_PTR()` accesses by going to native directly, optimized various core methods, use Mode=latency and tune GC heap size for Bundler. This speeds up `bundle install` from 84s to 19s for a small Gemfile with 6 gems (#1398).
* Fixed memory footprint issue due to large compilation on Native Image, notably during `bundle install` (#1893).
* `ArrayBuilderNode` now uses a new Truffle library for manipulating array stores.
* Ruby objects passed to C extensions are now converted less often to native handles.
* Calling blocking system calls and running C code with unblocking actions has been refactored to remove some optimisation boundaries.
* `return` expressions are now rewritten as implicit return expressions where control flow allows this to be safely done as a tail optimisation. This can improve interpreter performance by up to 50% in some benchmarks, and can be applied to approximately 80% of return nodes seen in Rails and its dependencies (#1977).
* The old array strategy code has been removed and all remaining nodes converted to the new `ArrayStoreLibrary`.
* Updated `nil` to be a global immutable singleton (#1835).

# 20.0.0

New features:

* Enable and document `--coverage` option (#1840, @chrisseaton).
* Update the internal LLVM toolchain to LLVM 9 and reduce its download size.
* Updated to Ruby 2.6.5 (#1749).
* Automatically set `PKG_CONFIG_PATH` as needed for compiling OpenSSL on macOS (#1830).

Bug fixes:

* Fix `Tempfile#{size,length}` when the IO is not flushed (#1765, @rafaelfranca).
* Dump and load instance variables in subclasses of `Exception` (#1766, @rafaelfranca).
* Fix `Date._iso8601` and `Date._rfc3339` when the string is an invalid date (#1773, @rafaelfranca).
* Fail earlier for bad handle unwrapping (#1777, @chrisseaton).
* Match out of range `ArgumentError` message with MRI (#1774, @rafaelfranca).
* Raise `Encoding::CompatibilityError` with incompatible encodings on `Regexp` (#1775, @rafaelfranca).
* Fixed interactions between attributes and instance variables in `Struct` (#1776, @chrisseaton).
* Coercion fixes for `TCPServer.new` (#1780, @XrXr).
* Fix `Float#<=>` not calling `coerce` when `other` argument responds to it (#1783, @XrXr).
* Do not warn / crash when requiring a file that sets and trigger autoload on itself (#1779, @XrXr).
* Strip trailing whitespaces when creating a `BigDecimal` with a `String` (#1796, @XrXr).
* Default `close_others` in `Process.exec` to `false` like Ruby 2.6 (#1798, @XrXr).
* Don't clone methods when setting method to the same visibility (#1794, @XrXr).
* `BigDecimal()` deal with large rationals precisely (#1797, @XrXr).
* Make it possible to call `instance_exec` with `rb_block_call` (#1802, @XrXr).
* Check for duplicate members in `Struct.new` (#1803, @XrXr).
* `Process::Status#to_i` return raw `waitpid(2)` status (#1800, @XrXr).
* `Process#exec`: set close-on-exec to false for fd redirection (#1805, @XrXr, @rafaelfranca).
* Building C extensions should now work with frozen string literals (#1786).
* Keep the Truffle working directory in sync with the native working directory.
* Rename `to_native` to `polyglot_to_native` to match `polyglot_pointer?` and `polyglot_address` methods.
* Fixed missing partial evaluation boundary in `Array#{sort,sort!}` (#1727).
* Fixed the class of `self` and the wrapping `Module` for `Kernel#load(path, wrap=true)` (#1739).
* Fixed missing polyglot type declaration for `RSTRING_PTR` to help with native/managed interop.
* Fixed `Module#to_s` and `Module#inspect` to not return an extra `#<Class:` for singleton classes.
* Arrays backed by native storage now allocate the correct amount of memory (#1828).
* Fixed issue in `ConditionVariable#wait` that could lose a `ConditionVariable#signal`.
* Do not expose TruffleRuby-specific method `Array#swap` (#1816).
* Fixed `#inspect` on broken UTF-8 sequences (#1842, @chrisseaton).
* `Truffle::Interop.keys` should report methods of `String` and `Symbol` (#1817).
* `Kernel#sprintf` encoding validity has been fixed (#1852, @XrXr).
* Fixed `ArrayIndexOutOfBoundsException` in `File.fnmatch` (#1845).
* Make `String#concat` work with no or multiple arguments (#1519).
* Make `Array#concat` work with no or multiple arguments (#1519).
* Coerce `BigDecimal(arg)` using `to_str` (#1826).
* Fixed `NameError#dup`, `NoMethodError#dup`, and `SystemCallError#dup` to copy internal fields.
* Make `Enumerable#chunk` work without a block (#1518).
* Fixed issue with `SystemCallError.new` setting a backtrace too early.
* Fixed `BigDecimal#to_s` formatting issue (#1711).
* Run `END` keyword block only once at exit.
* Implement `Numeric#clone` to return `self`.
* Fixed `Symbol#to_proc` to create a `Proc` with `nil` `source_location` (#1663).
* Make `GC.start` work with keyword arguments.
* Fixed `Kernel#clone` for `nil`, `true`, `false`, `Integer`, and `Symbol`.
* Make top-level methods available in `Context#getBindings()` (#1838).
* Made `Kernel#caller_locations` accept a range argument, and return `nil` when appropriate.
* Made `rb_respond_to` work with primitives (#1869, @chrisseaton).
* Fixed issue with missing backtrace for `rescue $ERROR_INFO` (#1660).
* Fixed `Struct#hash` for `keyword_init: true` `Struct`.
* Fixed `String#{upcase!,downcase!,swapcase!}(:ascii)` for non-ASCII-compatible encodings like UTF-16.
* Fixed `String#capitalize!` for strings that weren't full ASCII.
* Fixed enumeration issue in `ENV.{select, filter}`.
* Fixed `Complex` and `Rational` should be frozen after initializing.
* Fixed `printf` should raise error when not enough arguments for positional argument.
* Removed "shadowing outer local variable" warning.
* Fixed parameter conversion to `String` in ENV methods.
* Fixed deprecation warning when `ENV.index` is called.
* Fixed issue with `ENV.each_key`.
* Fixed `ENV.replace` implementation.
* Fixed `ENV.udpate` implementation.
* Fixed argument handling in `Kernel.printf`.
* Fixed character length after conversion to binary from a non-US-ASCII String.
* Fixed issue with installing latest bundler (#1880).
* Fixed type conversion for `Numeric#step` `step` parameter.
* Fixed `Kernel#Integer` conversion.
* Fixed `IO.try_convert` parameter conversion.
* Fixed linking of always-inline C API functions with `-std=gnu90` (#1837, #1879).
* Avoid race conditions during `gem install` by using a single download thread.
* Do not use gems precompiled for MRI on TruffleRuby (#1837).
* Fixed printing foreign arrays that were also pointers (#1679).
* Fixed `nil#=~` to not warn.
* Fixed `Enumerable#collect` to give user block arity in the block passed to `Enumerable#each`.

Compatibility:

* Implemented `String#start_with?(Regexp)` (#1771, @zhublik).
* Various improvements to `SignalException` and signal handling (#1790, @XrXr).
* Implemented `rb_utf8_str_new`, `rb_utf8_str_new_cstr`, `rb_utf8_str_new_static` (#1788, @chrisseaton).
* Implemented the `unit` argument of `Time.at` (#1791, @XrXr).
* Implemented `keyword_init: true` for `Struct.new` (#1789, @XrXr).
* Implemented `MatchData#dup` (#1792, @XrXr).
* Implemented a native storage strategy for `Array` to allow better C extension compatibility.
* Implemented `rb_check_symbol_cstr` (#1814).
* Implemented `rb_hash_start` (#1841, @XrXr).
* JCodings has been updated from 1.0.42 to 1.0.45.
* Joni has been updated from 2.1.25 to 2.1.30.
* Implemented `Method#<<` and `Method#>>` (#1821).
* The `.bundle` file extension is now used for C extensions on macOS (#1819, #1837).
* Implemented `Comparable#clamp` (#1517).
* Implemented `rb_gc_register_mark_object` and `rb_enc_str_asciionly_p` (#1856, @chrisseaton).
* Implemented `rb_io_set_nonblock` (#1741).
* Include the major kernel version in `RUBY_PLATFORM` on macOS like MRI (#1860, @eightbitraptor).
* Implemented `Enumerator::Chain`, `Enumerator#+`, and `Enumerable#chain` (#1859, #1858).
* Implemented `Thread#backtrace_locations` and `Exception#backtrace_locations` (#1556).
* Implemented `rb_module_new`, `rb_define_class_id`, `rb_define_module_id`, (#1876, @XrXr, @chrisseaton).
* Implemented `-n` CLI option (#1532).
* Cache the `Symbol` of method names in call nodes only when needed (#1872).
* Implemented `rb_get_alloc_func` and related functions (#1874, @XrXr).
* Implemented `rb_module_new`, `rb_define_class_id`, `rb_define_module_id`, (#1876, @chrisseaton).
* Implemented `ENV.slice`.
* Support for the Darkfish theme for RDoc generation has been added back.
* Implemented `Kernel#system` `exception: true` option.
* Implemented `Random.bytes`.
* Implemented `Random.random_number`.
* Added the ability to parse endless ranges.
* Made `Range#{to_a, step, each, bsearch, step, last, max, min, to_s, ==}` compatible with endless ranges.
* Made `Array#{[], []=, values_at, fill, slice!}` compatible with endless ranges.
* Defined `Array#{min, max}` methods.

Performance:

* Use a smaller limit for identity-based inline caches to improve warmup by avoiding too many deoptimizations.
* `long[]` array storage now correctly declare that they accept `int` values, reducing deoptimisations and promotions to `Object[]` storage.
* Enable inline caching of `Symbol` conversion for `rb_iv_get` and `rb_iv_set`.
* `rb_type` information is now cached on classes as a hidden variable to improve performance.
* Change to using thread local buffers for socket calls to reduce allocations.
* Refactor `IO.select` to reduce copying and optimisation boundaries.
* Refactor various `String` and `Rope` nodes to avoid Truffle performance warnings.
* Reading caller frames should now work in more cases without deoptimisation.

# 19.3.0

New features:

* Compilation of C extensions is now done with an internal LLVM toolchain producing both native code and bitcode. This means more C extensions should compile out of the box and this should resolve most linker-related issues.
* It is no longer necessary to install LLVM for installing C extensions on TruffleRuby.
* It is no longer necessary to install libc++ and libc++abi for installing C++ extensions on TruffleRuby.
* On macOS, it is no longer necessary to install the system headers package (#1417).
* License updated to EPL 2.0/GPL 2.0/LGPL 2.1 like recent JRuby.

Bug fixes:

* `rb_undef_method` now works for private methods (#1731, @cky).
* Fixed several issues when requiring C extensions concurrently (#1565).
* `self.method ||= value` with a private method now works correctly (#1673).
* Fixed `RegexpError: invalid multibyte escape` for binary regexps with a non-binary String (#1433).
* Arrays now report their methods to other languages for interopability (#1768).
* Installing `sassc` now works due to using the LLVM toolchain (#1753).
* Renamed `Truffle::Interop.respond_to?` to avoid conflict with Ruby's `respond_to?` (#1491).
* Warn only if `$VERBOSE` is `true` when a magic comment is ignored (#1757, @nirvdrum).
* Make C extensions use the same libssl as the one used for the openssl C extension (#1770).

Compatibility:

* `GC.stat` can now take an optional argument (#1716, @kirs).
* `Kernel#load` with `wrap` has been implemented (#1739).
* Implemented `Kernel#spawn` with `:chdir` (#1492).
* Implemented `rb_str_drop_bytes`, notably used by OpenSSL (#1740, @cky).
* Include executables of default gems, needed for `rails new` in Rails 6.
* Use compilation flags similar to MRI for C extension compilation.
* Warn for `gem update --system` as it is not fully supported yet and is often not needed.
* Pass `-undefined dynamic_lookup` to the linker on macOS like MRI.

Performance:

* Core methods are no longer always cloned, which reduces memory footprint and should improve warmup.
* Inline cache calls to `rb_intern()` with a constant name in C extensions.
* Improve allocation speed of native handles for C extensions.
* Improve the performance of `NIL_P` and `INT2FIX` in C extensions.
* Various fixes to improve Rack performance.
* Optimize `String#gsub(String)` by not creating a `Regexp` and using `String#index` instead.
* Fixed "FrameWithoutBoxing should not be materialized" compilation issue in `TryNode`.

# 19.2.0, August 2019

New features:

* `Fiddle` has been implemented.

Bug fixes:

* Set `RbConfig::CONFIG['ruby_version']` to the same value as the TruffleRuby version. This fixes reusing C extensions between different versions of TruffleRuby with Bundler (#1715).
* Fixed `Symbol#match` returning `MatchData` (#1706, @zhublik).
* Allow `Time#strftime` to be called with binary format strings.
* Do not modify the argument passed to `IO#write` when the encoding does not match (#1714).
* Use the class where the method was defined to check if an `UnboundMethod` can be used for `#define_method` (#1710).
* Fixed setting `$~` for `Enumerable` and `Enumerator::Lazy`'s `#grep` and `#grep_v`.
* Improved errors when interacting with single-threaded languages (#1709).

Compatibility:

* Added `Kernel#then` (#1703, @zhublik).
* `FFI::Struct#[]=` is now supported for inline character arrays.
* `blocking: true` is now supported for `FFI::Library#attach_function`.
* Implemented `Proc#>>` and `#<<` (#1688).
* `Thread.report_on_exception` is now `true` by default like MRI 2.5+.
* `BigDecimal` compatibility has been generally improved in several ways.

Changes:

* An interop read message sent to a `Proc` will no longer call the `Proc`.

Performance:

* Several `String` methods have been made faster by the usage of vector instructions
  when searching for a single-byte character in a String.
* Methods needing the caller frame are now better optimized.

# 19.1.0, June 2019

*Ruby is an experimental language in the GraalVM 19.1.0 release*

Bug fixes:

* Sharing for thread-safety of objects is now triggered later as intended, e.g., when a second `Thread` is started.
* Fixed `Array#to_h` so it doesn't set a default value (#1698).
* Removed extra `public` methods on `IO` (#1702).
* Fixed `Process.kill(signal, Process.pid)` when the signal is trapped as `:IGNORE` (#1702).
* Fixed `Addrinfo.new(String)` to reliably find the address family (#1702).
* Fixed argument checks in `BasicSocket#setsockopt` (#1460).
* Fixed `ObjectSpace.trace_object_allocations` (#1456).
* Fixed `BigDecimal#{clone,dup}` so it now just returns the receiver, per Ruby 2.5+ semantics (#1680).
* Fixed creating `BigDecimal` instances from non-finite `Float` values (#1685).
* Fixed `BigDecimal#inspect` output for non-finite values (e.g, NaN or -Infinity) (#1683).
* Fixed `BigDecimal#hash` to return the same value for two `BigDecimal` objects that are equal (#1656).
* Added missing `BigDecimal` constant definitions (#1684).
* Implemented `rb_eval_string_protect`.
* Fixed `rb_get_kwargs` to correctly handle optional and rest arguments.
* Calling `Kernel#raise` with a raised exception will no longer set the cause of the exception to itself (#1682).
* Return a `FFI::Function` correctly for functions returning a callback.
* Convert to intuitive Ruby exceptions when INVOKE fails (#1690).
* Implemented `FFI::Pointer#clear` (#1687).
* Procs will now yield to the block in their declaration context even when called with a block argument (#1657).
* Fixed problems with calling POSIX methods if `Symbol#[]` is redefined (#1665).
* Fixed sharing of `Array` and `Hash` elements for thread-safety of objects (#1601).
* Fixed concurrent modifications of `Gem::Specification::LOAD_CACHE` (#1601).
* Fix `TCPServer#accept` to set `#do_not_reverse_lookup` correctly on the created `TCPSocket`.

Compatibility:

* Exceptions from `coerce` are no longer rescued, like MRI.
* Implemented `Integer#{allbits?,anybits?,nobits?}`.
* `Integer#{ceil,floor,truncate}` now accept a precision and `Integer#round` accepts a rounding mode.
* Added missing `Enumerable#filter` and `Enumerator::Lazy#filter` aliases to the respective `select` method (#1610).
* Implemented more `Ripper` methods as no-ops (#1694, @Mogztter).
* Implemented `rb_enc_sprintf` (#1702).
* Implemented `ENV#{filter,filter!}` aliases for `select` and `select!`.
* Non-blocking `StringIO` and `Socket` APIs now support `exception: false` like MRI (#1702).
* Increased compatibility of `BigDecimal`.
* `String#-@` now performs string deduplication (#1608).
* `Hash#merge` now preserves the key order from the original hash for merged values (#1650).
* Coerce values given to `FFI::Pointer` methods.
* `FrozenError` is now defined and is used for `can't modify frozen` object exceptions.
* `StringIO` is now available by default like in MRI, because it is required by RubyGems.

Changes:

* Interactive sources (like the GraalVM polyglot shell) now all share the same binding (#1695).
* Hash code calculation has been improved to reduce hash collisions for `Hash` and other cases.

Performance:

* `eval(code, binding)` for a fixed `code` containing blocks is now much faster. This improves the performance of rendering `ERB` templates containing loops.
* `rb_str_cat` is faster due to the C string now being concatenated without first being converted to a Ruby string or having its encoding checked. As a side effect the behaviour of `rb_str_cat` should now more closely match that of MRI.

# 19.0.0, May 2019

*Ruby is an experimental language in the GraalVM 19.0.0 release*

Bug fixes:

* The debugger now sees global variables as the global scope.
* Temporary variables are no longer visible in the debugger.
* Setting breakpoints on some lines has been fixed.
* The OpenSSL C extension is now always recompiled, fixing various bugs when using the extension (e.g., when using Bundler in TravisCI) (#1676, #1627, #1632).
* Initialize `$0` when not run from the 'ruby' launcher, which is needed to `require` gems (#1653).

Compatibility:

* `do...end` blocks can now have `rescue/else/ensure` clauses like MRI (#1618).

Changes:

* `TruffleRuby.sulong?` has been replaced by `TruffleRuby.cexts?`, and `TruffleRuby.graal?` has been replaced by `TruffleRuby.jit?`. The old methods will continue to work for now, but will produce warnings, and will be removed at a future release.

# 1.0 RC 16, 19 April 2019

Bug fixes:

* Fixed `Hash#merge` with no arguments to return a new copy of the receiver (#1645).
* Fixed yield with a splat and keyword arguments (#1613).
* Fixed `rb_scan_args` to correctly handle kwargs in combination with optional args.
* Many fixes for `FFI::Pointer` to be more compatible with the `ffi` gem.

New features:

* Rounding modes have been implemented or improved for `Float`, `Rational`, `BigDecimal` (#1509).
* Support Homebrew installed in other prefixes than `/usr/local` (#1583).
* Added a pure-Ruby implementation of FFI which passes almost all Ruby FFI specs (#1529, #1524).

Changes:

* Support for the Darkfish theme for RDoc generation has been removed.

Compatibility:

* The `KeyError` raised from `ENV#fetch` and `Hash#fetch` now matches MRI's message formatting (#1633).
* Add the missing `key` and `receiver` values to `KeyError` raised from `ENV#fetch`.
* `String#unicode_normalize` has been moved to the core library like in MRI.
* `StringScanner` will now match a regexp beginning with `^` even when not scanning from the start of the string.
* `Module#define_method` is now public like in MRI.
* `Kernel#warn` now supports the `uplevel:` keyword argument.

# 1.0 RC 15, 5 April 2019

Bug fixes:

* Improved compatibility with MRI's `Float#to_s` formatting (#1626).
* Fixed `String#inspect` when the string uses a non-UTF-8 ASCII-compatible encoding and has non-ASCII characters.
* Fixed `puts` for strings with non-ASCII-compatible encodings.
* `rb_protect` now returns `Qnil` when an error occurs.
* Fixed a race condition when using the interpolate-once (`/o`) modifier in regular expressions.
* Calling `StringIO#close` multiple times no longer raises an exception (#1640).
* Fixed a bug in include file resolution when compiling C extensions.

New features:

* `Process.clock_getres` has been implemented.

Changes:

* `debug`, `profile`, `profiler`, which were already marked as unsupported, have been removed.
* Our experimental JRuby-compatible Java interop has been removed - use `Polyglot` and `Java` instead.
* The Trufle handle patches applied to `psych` C extension have now been removed.
* The `rb_tr_handle_*` functions have been removed as they are no longer used in any C extension patches.
* Underscores and dots in options have become hyphens, so `--exceptions.print_uncaught_java` is now `--exceptions-print-uncaught-java`, for example.
* The `rb_tr_handle_*` functions have been removed as they are no longer used in any C extension patches.

Bug fixes:

* `autoload :C, "path"; require "path"` now correctly triggers the autoload.
* Fixed `UDPSocket#bind` to specify family and socktype when resolving address.
* The `shell` standard library can now be `require`-d.
* Fixed a bug where `for` could result in a `NullPointerException` when trying to assign the iteration variable.
* Existing global variables can now become aliases of other global variables (#1590).

Compatibility:

* ERB now uses StringScanner and not the fallback, like on MRI. As a result `strscan` is required by `require 'erb'` (#1615).
* Yield different number of arguments for `Hash#each` and `Hash#each_pair` based on the block arity like MRI (#1629).
* Add support for the `base` keyword argument to `Dir.{[], glob}`.

# 1.0 RC 14, 18 March 2019

Updated to Ruby 2.6.2.

Bug fixes:

* Implement `rb_io_wait_writable` (#1586).
* Fixed error when using arrows keys first within `irb` or `pry` (#1478, #1486).
* Coerce the right hand side for all `BigDecimal` operations (#1598).
* Combining multiple `**` arguments containing duplicate keys produced an incorrect hash. This has now been fixed (#1469).
* `IO#read_nonblock` now returns the passed buffer object, if one is supplied.
* Worked out autoloading issue (#1614).

New features:

* Implemented `String#delete_prefix`, `#delete_suffix`, and related methods.
* Implemented `Dir.children` and `Dir#children`.
* Implemented `Integer#sqrt`.

Changes:

* `-Xoptions` has been removed - use `--help:languages` instead.
* `-Xlog=` has been removed - use `--log.level=` instead.
* `-J` has been removed - use `--vm.` instead.
* `-J-cp lib.jar` and so on have removed - use `--vm.cp=lib.jar` or `--vm.classpath=lib.jar` instead.
* `--jvm.` and `--native.` have been deprecated, use `--vm.` instead to pass VM options.
* `-Xoption=value` has been removed - use `--option=value` instead.
* The `-X` option now works as in MRI.
* `--help:debug` is now `--help:internal`.
* `ripper` is still not implemented, but the module now exists and has some methods that are implemented as no-ops.

# 1.0 RC 13, 5 March 2019

Note that as TruffleRuby RC 13 is built on Ruby 2.4.4 it is still vulnerable to CVE-2018-16395. This will be fixed in the next release.

New features:

* Host interop with Java now works on SubstrateVM too.

Bug fixes:

* Fixed `Enumerator::Lazy` which wrongly rescued `StandardError` (#1557).
* Fixed several problems with `Numeric#step` related to default arguments, infinite sequences, and bad argument types (#1520).
* Fixed incorrect raising of `ArgumentError` with `Range#step` when at least one component of the `Range` is `Float::INFINITY` (#1503).
* Fixed the wrong encoding being associated with certain forms of heredoc strings (#1563).
* Call `#coerce` on right hand operator if `BigDecimal` is the left hand operator (#1533, @Quintasan).
* Fixed return type of division of `Integer.MIN_VALUE` and `Long.MIN_VALUE` by -1 (#1581).
* `Exception#cause` is now correctly set for internal exceptions (#1560).
* `rb_num2ull` is now implemented as well as being declared in the `ruby.h` header (#1573).
* `rb_sym_to_s` is now implemented (#1575).
* `R_TYPE_P` now returns the type number for a wider set of Ruby objects (#1574).
* `rb_fix2str` has now been implemented.
* `rb_protect` will now work even if `NilClass#==` has been redefined.
* `BigDecimal` has been moved out of the `Truffle` module to match MRI.
* `StringIO#puts` now correctly handles `to_s` methods which do not return strings (#1577).
* `Array#each` now behaves like MRI when the array is modified (#1580).
* Clarified that `$SAFE` can never be set to a non-zero value.
* Fix compatibility with RubyGems 3 (#1558).
* `Kernel#respond_to?` now returns false if a method is protected and the `include_all` argument is false (#1568).

Changes:

* `TRUFFLERUBY_CEXT_ENABLED` is no longer supported and C extensions are now always built, regardless of the value of this environment variable.
* Getting a substring of a string created by a C extension now uses less memory as only the requested portion will be copied to a managed string.
* `-Xoptions` has been deprecated and will be removed - use `--help:languages` instead.
* `-Xlog=` has been deprecated and will be removed - use `--log.level=` instead.
* `-J` has been deprecated and will be removed - use `--jvm.` instead.
* `-J-cp lib.jar` and so on have been deprecated and will be removed - use `--jvm.cp=lib.jar` or `--jvm.classpath=lib.jar` instead.
* `-J-cmd`, `--jvm.cmd`, `JAVA_HOME`, `JAVACMD`, and `JAVA_OPTS` do not work in any released configuration of TruffleRuby, so have been removed.
* `-Xoption=value` has been deprecated and will be removed - use `--option=value` instead.
* `TracePoint` now raises an `ArgumentError` for unsupported events.
* `TracePoint.trace` and `TracePoint#inspect` have been implemented.

Compatibility:

* Improved the exception when an `-S` file isn't found.
* Removed the message from exceptions raised by bare `raise` to better match MRI (#1487).
* `TracePoint` now handles the `:class` event.

Performance:

* Sped up `String` handling in native extensions, quite substantially in some cases, by reducing conversions between native and managed strings and allowing for mutable metadata in native strings.

# 1.0 RC 12, 4 February 2019

Bug fixes:

* Fixed a bug with `String#lines` and similar methods with multibyte characters (#1543).
* Fixed an issue with `String#{encode,encode!}` double-processing strings using XML conversion options and a new destination encoding (#1545).
* Fixed a bug where a raised cloned exception would be caught as the original exception (#1542).
* Fixed a bug with `StringScanner` and patterns starting with `^` (#1544).
* Fixed `Enumerable::Lazy#uniq` with infinite streams (#1516).

Compatibility:

* Change to a new system for handling Ruby objects in C extensions which greatly increases compatibility with MRI.
* Implemented `BigDecimal#to_r` (#1521).
* `Symbol#to_proc` now returns `-1` like on MRI (#1462).

# 1.0 RC 11, 15 January 2019

New features:

* macOS clocks `CLOCK_MONOTONIC_RAW`, `_MONOTONIC_RAW_APPROX`, `_UPTIME_RAW`, `_UPTIME_RAW_APPROX`, and `_PROCESS_CPUTIME_ID` have been implemented (#1480).
* TruffleRuby now automatically detects native access and threading permissions from the `Context` API, and can run code with no permissions given (`Context.create()`).

Bug fixes:

* FFI::Pointer now does the correct range checks for signed and unsigned values.
* Allow signal `0` to be used with `Process.kill` (#1474).
* `IO#dup` now properly sets the new `IO` instance to be close-on-exec.
* `IO#reopen` now properly resets the receiver to be close-on-exec.
* `StringIO#set_encoding` no longer raises an exception if the underlying `String` is frozen (#1473).
* Fix handling of `Symbol` encodings in `Marshal#dump` and `Marshal#load` (#1530).

Compatibility:

* Implemented `Dir.each_child`.
* Adding missing support for the `close_others` option to `exec` and `spawn`.
* Implemented the missing `MatchData#named_captures` method (#1512).

Changes:

* `Process::CLOCK_` constants have been given the same value as in standard Ruby.

Performance:

* Sped up accesses to native memory through FFI::Pointer.
* All core files now make use of frozen `String` literals, reducing the number of `String` allocations for core methods.
* New -Xclone.disable option to disable all manual cloning.

# 1.0 RC 10, 5 December 2018

New features:

* The `nkf` and `kconv` standard libraries were added (#1439).
* `Mutex` and `ConditionVariable` have a new fast path for acquiring locks that are unlocked.
* `Queue` and `SizedQueue`, `#close` and `#closed?`, have been implemented.
* `Kernel#clone(freeze)` has been implemented (#1454).
* `Warning.warn` has been implemented (#1470).
* `Thread.report_on_exception` has been implemented (#1476).
* The emulation symbols for `Process.clock_gettime` have been implemented.

Bug fixes:

* Added `rb_eEncodingError` for C extensions (#1437).
* Fixed race condition when creating threads (#1445).
* Handle `exception: false` for IO#write_nonblock (#1457, @ioquatix).
* Fixed `Socket#connect_nonblock` for the `EISCONN` case (#1465, @ioquatix).
* `File.expand_path` now raises an exception for a non-absolute user-home.
* `ArgumentError` messages now better match MRI (#1467).
* Added support for `:float_millisecond`, `:millisecond`, and `:second` time units to `Process.clock_gettime` (#1468).
* Fixed backtrace of re-raised exceptions (#1459).
* Updated an exception message in Psych related to loading a non-existing class so that it now matches MRI.
* Fixed a JRuby-style Java interop compatibility issue seen in `test-unit`.
* Fixed problem with calling `warn` if `$stderr` has been reassigned.
* Fixed definition of `RB_ENCODING_GET_INLINED` (#1440).

Changes:

* Timezone messages are now logged at `CONFIG` level, use `-Xlog=CONFIG` to debug if the timezone is incorrectly shown as `UTC`.

# 1.0 RC 9, 5 November 2018

Security:

* CVE-2018-16396, *tainted flags are not propagated in Array#pack and String#unpack with some directives* has been mitigated by adding additional taint operations.

New features:

* LLVM for Oracle Linux 7 can now be installed without building from source.

Bug fixes:

* Times can now be created with UTC offsets in `+/-HH:MM:SS` format.
* `Proc#to_s` now has `ASCII-8BIT` as its encoding instead of the incorrect `UTF-8`.
* `String#%` now has the correct encoding for `UTF-8` and `US-ASCII` format strings, instead of the incorrect `ASCII-8BIT`.
* Updated `BigDecimal#to_s` to use `e` instead of `E` for exponent notation.
* Fixed `BigDecimal#to_s` to allow `f` as a format flag to indicate conventional floating point notation. Previously only `F` was allowed.

Changes:

* The supported version of LLVM for Oracle Linux has been updated from 3.8 to 4.0.
* `mysql2` is now patched to avoid a bug in passing `NULL` to `rb_scan_args`, and now passes the majority of its test suite.
* The post-install script now automatically detects if recompiling the OpenSSL C extension is needed. The post-install script should always be run in TravisCI as well.
* Detect when the system libssl is incompatible more accurately and add instructions on how to recompile the extension.

# 1.0 RC 8, 19 October 2018

New features:

* `Java.synchronized(object) { }` and `TruffleRuby.synchronized(object) { }` methods have been added.
* Added a `TruffleRuby::AtomicReference` class.
* Ubuntu 18.04 LTS is now supported.
* macOS 10.14 (Mojave) is now supported.

Changes:

* Random seeds now use Java's `NativePRNGNonBlocking`.
* The supported version of Fedora is now 28, upgraded from 25.
* The FFI gem has been updated from 1.9.18 to 1.9.25.
* JCodings has been updated from 1.0.30 to 1.0.40.
* Joni has been updated from 2.1.16 to 2.1.25.

Performance:

* Performance of setting the last exception on a thread has now been improved.

# 1.0 RC 7, 3 October 2018

New features:

* Useful `inspect` strings have been added for more foreign objects.
* The C extension API now defines a preprocessor macro `TRUFFLERUBY`.
* Added the rbconfig/sizeof native extension for better MRI compatibility.
* Support for `pg` 1.1. The extension now compiles successfully, but may still have issues with some datatypes.

Bug fixes:

* `readline` can now be interrupted by the interrupt signal (Ctrl+C). This fixes Ctrl+C to work in IRB.
* Better compatibility with C extensions due to a new "managed struct" type.
* Fixed compilation warnings which produced confusing messages for end users (#1422).
* Improved compatibility with Truffle polyglot STDIO.
* Fixed version check preventing TruffleRuby from working with Bundler 2.0 and later (#1413).
* Fixed problem with `Kernel.public_send` not tracking its caller properly (#1425).
* `rb_thread_call_without_gvl()` no longer holds the C-extensions lock.
* Fixed `caller_locations` when called inside `method_added`.
* Fixed `mon_initialize` when called inside `initialize_copy` (#1428).
* `Mutex` correctly raises a `TypeError` when trying to serialize with `Marshal.dump`.

Performance:

* Reduced memory footprint for private/internal AST nodes.
* Increased the number of cases in which string equality checks will become compile-time constants.
* Major performance improvement for exceptional paths where the rescue body does not access the exception object (e.g., `x.size rescue 0`).

Changes:

* Many clean-ups to our internal patching mechanism used to make some native extensions run on TruffleRuby.
* Removed obsoleted patches for Bundler compatibility now that Bundler 1.16.5 has built-in support for TruffleRuby.
* Reimplemented exceptions and other APIs that can return a backtrace to use Truffle's lazy stacktraces API.

# 1.0 RC 6, 3 September 2018

New features:

* `Polyglot.export` can now be used with primitives, and will now convert strings to Java, and `.import` will convert them from Java.
* Implemented `--encoding`, `--external-encoding`, `--internal-encoding`.
* `rb_object_tainted` and similar C functions have been implemented.
* `rb_struct_define_under` has been implemented.
* `RbConfig::CONFIG['sysconfdir']` has been implemented.
* `Etc` has been implemented (#1403).
* The `-Xcexts=false` option disables C extensions.
* Instrumentation such as the CPUSampler reports methods in a clearer way like `Foo#bar`, `Gem::Specification.each_spec`, `block in Foo#bar` instead of just `bar`, `each_spec`, `block in bar` (which is what MRI displays in backtraces).
* TruffleRuby is now usable as a JSR 223 (`javax.script`) language.
* A migration guide from JRuby (`doc/user/jruby-migration.md`) is now included.
* `kind_of?` works as an alias for `is_a?` on foreign objects.
* Boxed foreign strings unbox on `to_s`, `to_str`, and `inspect`.

Bug fixes:

* Fix false-positive circular warning during autoload.
* Fix Truffle::AtomicReference for `concurrent-ruby`.
* Correctly look up `llvm-link` along `clang` and `opt` so it is no longer needed to add LLVM to `PATH` on macOS for Homebrew and MacPorts.
* Fix `alias` to work when in a refinement module (#1394).
* `Array#reject!` no longer truncates the array if the block raises an exception for an element.
* WeakRef now has the same inheritance and methods as MRI's version.
* Support `-Wl` linker argument for C extensions. Fixes compilation of`mysql2` and `pg`.
* Using `Module#const_get` with a scoped argument will now correctly autoload the constant if needed.
* Loaded files are read as raw bytes, rather than as a UTF-8 string and then converted back into bytes.
* Return 'DEFAULT' for `Signal.trap(:INT) {}`. Avoids a backtrace when quitting a Sinatra server with Ctrl+C.
* Support `Signal.trap('PIPE', 'SYSTEM_DEFAULT')`, used by the gem `rouge` (#1411).
* Fix arity checks and handling of arity `-2` for `rb_define_method()`.
* Setting `$SAFE` to a negative value now raises a `SecurityError`.
* The offset of `DATA` is now correct in the presence of heredocs.
* Fix double-loading of the `json` gem, which led to duplicate constant definition warnings.
* Fix definition of `RB_NIL_P` to be early enough. Fixes compilation of `msgpack`.
* Fix compilation of megamorphic interop calls.
* `Kernel#singleton_methods` now correctly ignores prepended modules of non-singleton classes. Fixes loading `sass` when `activesupport` is loaded.
* Object identity numbers should never be negative.

Performance:

* Optimize keyword rest arguments (`def foo(**kwrest)`).
* Optimize rejected (non-Symbol keys) keyword arguments.
* Source `SecureRandom.random_bytes` from `/dev/urandom` rather than OpenSSL.
* C extension bitcode is no longer encoded as Base64 to pass it to Sulong.
* Faster `String#==` using vectorization.

Changes:

* Clarified that all sources that come in from the Polyglot API `eval` method will be treated as UTF-8, and cannot be re-interpreted as another encoding using a magic comment.
* The `-Xembedded` option can now be set set on the launcher command line.
* The `-Xplatform.native=false` option can now load the core library, by enabling `-Xpolyglot.stdio`.
* `$SAFE` and `Thread#safe_level` now cannot be set to `1` - raising an error rather than warning as before. `-Xsafe` allows it to be set, but there are still no checks.
* Foreign objects are now printed as `#<Foreign:system-identity-hash-code>`, except for foreign arrays which are now printed as `#<Foreign [elements...]>`.
* Foreign objects `to_s` now calls `inspect` rather than Java's `toString`.
* The embedded configuration (`-Xembedded`) now warns about features which may not work well embedded, such as signals.
* The `-Xsync.stdio` option has been removed - use standard Ruby `STDOUT.sync = true` in your program instead.

# 1.0 RC 5, 3 August 2018

New features:

* It is no longer needed to add LLVM (`/usr/local/opt/llvm@4/bin`) to `PATH` on macOS.
* Improve error message when LLVM, `clang` or `opt` is missing.
* Automatically find LLVM and libssl with MacPorts on macOS (#1386).
* `--log.ruby.level=` can be used to set the log level from any launcher.
* Add documentation about installing with Ruby managers/installers and how to run TruffleRuby in CI such as TravisCI (#1062, #1070).
* `String#unpack1` has been implemented.

Bug fixes:

* Allow any name for constants with `rb_const_get()`/`rb_const_set()` (#1380).
* Fix `defined?` with an autoload constant to not raise but return `nil` if the autoload fails (#1377).
* Binary Ruby Strings can now only be converted to Java Strings if they only contain US-ASCII characters. Otherwise, they would produce garbled Java Strings (#1376).
* `#autoload` now correctly calls `main.require(path)` dynamically.
* Hide internal file from user-level backtraces (#1375).
* Show caller information in warnings from the core library (#1375).
* `#require` and `#require_relative` should keep symlinks in `$"` and `__FILE__` (#1383).
* Random seeds now always come directly from `/dev/urandom` for MRI compatibility.
* SIGINFO, SIGEMT and SIGPWR are now defined (#1382).
* Optional and operator assignment expressions now return the value assigned, not the value returned by an assignment method (#1391).
* `WeakRef.new` will now return the correct type of object, even if `WeakRef` is subclassed (#1391).
* Resolving constants in prepended modules failed, this has now been fixed (#1391).
* Send and `Symbol#to_proc` now take account of refinements at their call sites (#1391).
* Better warning when the timezone cannot be found on WSL (#1393).
* Allow special encoding names in `String#force_encoding` and raise an exception on bad encoding names (#1397).
* Fix `Socket.getifaddrs` which would wrongly return an empty array (#1375).
* `Binding` now remembers the file and line at which it was created for `#eval`. This is notably used by `pry`'s `binding.pry`.
* Resolve symlinks in `GEM_HOME` and `GEM_PATH` to avoid related problems (#1383).
* Refactor and fix `#autoload` so other threads see the constant defined while the autoload is in progress (#1332).
* Strings backed by `NativeRope`s now make a copy of the rope when `dup`ed.
* `String#unpack` now taints return strings if the format was tainted, and now does not taint the return array if the format was tainted.
* Lots of fixes to `Array#pack` and `String#unpack` tainting, and a better implementation of `P` and `p`.
* Array literals could evaluate an element twice under some circumstances. This has now been fixed.

Performance:

* Optimize required and optional keyword arguments.
* `rb_enc_to_index` is now faster by eliminating an expensive look-up.

Changes:

* `-Xlog=` now needs log level names to be upper case.
* `-Dtruffleruby.log` and `TRUFFLERUBY_LOG` have been removed - use `-Dpolyglot.log.ruby.level`.
* The log format, handlers, etc are now managed by the Truffle logging system.
* The custom log levels `PERFORMANCE` and `PATCH` have been removed.

# 1.0 RC 4, 18 July 2018

*TruffleRuby was not updated in RC 4*

# 1.0 RC 3, 2 July 2018

New features:

* `is_a?` can be called on foreign objects.

Bug fixes:

* It is no longer needed to have `ruby` in `$PATH` to run the post-install hook.
* `Qnil`/`Qtrue`/`Qfalse`/`Qundef` can now be used as initial value for global variables in C extensions.
* Fixed error message when the runtime libssl has no SSLv2 support (on Ubuntu 16.04 for instance).
* `RbConfig::CONFIG['extra_bindirs']` is now a String as other RbConfig values.
* `SIGPIPE` is correctly caught on SubstrateVM, and the corresponding write() raises `Errno::EPIPE` when the read end of a pipe or socket is closed.
* Use the magic encoding comment for determining the source encoding when using eval().
* Fixed a couple bugs where the encoding was not preserved correctly.

Performance:

* Faster stat()-related calls, by returning the relevant field directly and avoiding extra allocations.
* `rb_str_new()`/`rb_str_new_cstr()` are much faster by avoiding extra copying and allocations.
* `String#{sub,sub!}` are faster in the common case of an empty replacement string.
* Eliminated many unnecessary memory copy operations when reading from `IO` with a delimiter (e.g., `IO#each`), leading to overall improved `IO` reading for common use cases such as iterating through lines in a `File`.
* Use the byte[] of the given Ruby String when calling eval() directly for parsing.

# 1.0 RC 2, 6 June 2018

New features:

* We are now compatible with Ruby 2.4.4.
* `object.class` on a Java `Class` object will give you an object on which you can call instance methods, rather than static methods which is what you get by default.
* The log level can now also be set with `-Dtruffleruby.log=info` or `TRUFFLERUBY_LOG=info`.
* `-Xbacktraces.raise` will print Ruby backtraces whenever an exception is raised.
* `Java.import name` imports Java classes as top-level constants.
* Coercion of foreign numbers to Ruby numbers now works.
* `to_s` works on all foreign objects and calls the Java `toString`.
* `to_str` will try to `UNBOX` and then re-try `to_str`, in order to provoke the unboxing of foreign strings.

Changes:

* The version string now mentions if you're running GraalVM Community Edition (`GraalVM CE`) or GraalVM Enterprise Edition (`GraalVM EE`).
* The inline JavaScript functionality `-Xinline_js` has been removed.
* Line numbers `< 0`, in the various eval methods, are now warned about, because we don't support these at all. Line numbers `> 1` are warned about (at the fine level) but they are shimmed by adding blank lines in front to get to the correct offset. Line numbers starting at `0` are also warned about at the fine level and set to `1` instead.
* The `erb` standard library has been patched to stop using a -1 line number.
* `-Xbacktraces.interleave_java` now includes all the trailing Java frames.
* Objects with a `[]` method, except for `Hash`, now do not return anything for `KEYS`, to avoid the impression that you could `READ` them. `KEYINFO` also returns nothing for these objects, except for `Array` where it returns information on indices.
* `String` now returns `false` for `HAS_KEYS`.
* The supported additional functionality module has been renamed from `Truffle` to `TruffleRuby`. Anything not documented in `doc/user/truffleruby-additions.md` should not be used.
* Imprecise wrong gem directory detection was replaced. TruffleRuby newly marks its gem directories with a marker file, and warns if you try to use TruffleRuby with a gem directory which is lacking the marker.

Bug fixes:

* TruffleRuby on SubstrateVM now correctly determines the system timezone.
* `Kernel#require_relative` now coerces the feature argument to a path and canonicalizes it before requiring, and it now uses the current directory as the directory for a synthetic file name from `#instance_eval`.

# 1.0 RC 1, 17 April 2018

New features:

* The Ruby version has been updated to version 2.3.7.

Security:

* CVE-2018-6914, CVE-2018-8779, CVE-2018-8780, CVE-2018-8777, CVE-2017-17742 and CVE-2018-8778 have been mitigated.

Changes:

* `RubyTruffleError` has been removed and uses replaced with standard exceptions.
* C++ libraries like `libc++` are now not needed if you don't run C++ extensions. `libc++abi` is now never needed. Documentation updated to make it more clear what the minimum requirements for pure Ruby, C extensions, and C++ extensions separately.
* C extensions are now built by default - `TRUFFLERUBY_CEXT_ENABLED` is assumed `true` unless set to `false`.
* The `KEYS` interop message now returns an array of Java strings, rather than Ruby strings. `KEYS` on an array no longer returns indices.
* `HAS_SIZE` now only returns `true` for `Array`.
* A method call on a foreign object that looks like an operator (the method name does not begin with a letter) will call `IS_BOXED` on the object and based on that will possibly `UNBOX` and convert to Ruby.
* Now using the native version of Psych.
* The supported version of LLVM on Oracle Linux has been dropped to 3.8.
* The supported version of Fedora has been dropped to 25, and the supported version of LLVM to 3.8, due to LLVM incompatibilities. The instructions for installing `libssl` have changed to match.

# 0.33, April 2018

New features:

* The Ruby version has been updated to version 2.3.6.
* Context pre-initialization with TruffleRuby `--native`, which significantly improves startup time and loads the `did_you_mean` gem ahead of time.
* The default VM is changed to SubstrateVM, where the startup is significantly better. Use `--jvm` option for full JVM VM.
* The `Truffle::Interop` module has been replaced with a new `Polyglot` module which is designed to use more idiomatic Ruby syntax rather than explicit methods. A [new document](doc/user/polyglot.md) describes polyglot programming at a higher level.
* The `REMOVABLE`, `MODIFIABLE` and `INSERTABLE` Truffle interop key info flags have been implemented.
* `equal?` on foreign objects will check if the underlying objects are equal if both are Java interop objects.
* `delete` on foreign objects will send `REMOVE`, `size` will send `GET_SIZE`, and `keys` will send `KEYS`. `respond_to?(:size)` will send `HAS_SIZE`, `respond_to?(:keys)` will send `HAS_KEYS`.
* Added a new Java-interop API similar to the one in the Nashorn JavaScript implementation, as also implemented by Graal.js. The `Java.type` method returns a Java class object on which you can use normal interop methods. Needs the `--jvm` flag to be used.
* Supported and tested versions of LLVM for different platforms have been more precisely [documented](doc/user/installing-llvm.md).

Changes:

* Interop semantics of `INVOKE`, `READ`, `WRITE`, `KEYS` and `KEY_INFO` have changed significantly, so that `INVOKE` maps to Ruby method calls, `READ` calls `[]` or returns (bound) `Method` objects, and `WRITE` calls `[]=`.

Performance:

* `Dir.glob` is much faster and more memory efficient in cases that can reduce to direct filename lookups.
* `SecureRandom` now defers loading OpenSSL until it's needed, reducing time to load `SecureRandom`.
* `Array#dup` and `Array#shift` have been made constant-time operations by sharing the array storage and keeping a starting index.

Bug fixes:

* Interop key-info works with non-string-like names.

Internal changes:

* Changes to the lexer and translator to reduce regular expression calls.
* Some JRuby sources have been updated to 9.1.13.0.

# 0.32, March 2018

New features:

* A new embedded configuration is used when TruffleRuby is used from another language or application. This disables features like signals which may conflict with the embedding application, and threads which may conflict with other languages, and enables features such as the use of polyglot IO streams.

Performance:

* Conversion of ASCII-only Ruby strings to Java strings is now faster.
* Several operations on multi-byte character strings are now faster.
* Native I/O reads are about 22% faster.

Bug fixes:

* The launcher accepts `--native` and similar options in the `TRUFFLERUBYOPT` environment variable.

Internal changes:

* The launcher is now part of the TruffleRuby repository, rather than part of the GraalVM repository.
* `ArrayBuilderNode` now uses `ArrayStrategies` and `ArrayMirrors` to remove direct knowledge of array storage.
* `RStringPtr` and `RStringPtrEnd` now report as pointers for interop purposes, fixing several issues with `char *` usage in C extensions.<|MERGE_RESOLUTION|>--- conflicted
+++ resolved
@@ -41,12 +41,9 @@
 * Fix `Coverage.supported?` and raise `TypeError` if argument is not Symbol (#3039, @andrykonchin).
 * Accept options argument to `Regexp.{new,compile}` of String and warn for unknown types (#3039, @rwstauner).
 * Implement `Time#deconstruct_keys` from Ruby 3.2 (#3039, @rwstauner).
-<<<<<<< HEAD
 * Do not autosplat a proc that accepts a single positional argument and keywords (#3039, @andrykonchin).
 * Support passing anonymous * and ** parameters as method call arguments (#3039, @andrykonchin).
-=======
 * Handle either positional or keywords arguments by default in `Struct.new` (#3039, @rwstauner).
->>>>>>> 2353ee19
 
 Performance:
 
