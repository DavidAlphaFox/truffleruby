--- conflicted
+++ resolved
@@ -55,11 +55,8 @@
 * Implement `rb_str_locktmp` and `rb_str_unlocktmp` (#2524, @bjfish).
 * Update `Kernel#instance_variables` to return insertion order (@bjfish).
 * Fixed `rb_path2class()` to not error for a module (#2511, @eregon).
-<<<<<<< HEAD
 * Update `Kernel#print` to print `$_` when no arguments are given (#2531, @bjfish).
-=======
 * Add category kwarg to Kernel.warn and Warning.warn (#2533, @Strech).
->>>>>>> defbb27b
 
 Performance:
 
