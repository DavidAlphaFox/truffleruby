# 22.1.0

New features:


Bug fixes:

* Guard against unterminated ranges in file matching patterns (#2556, @aardvark179).
* Fixed `rb_proc_new` to return a proc that will pass all required arguments to C (#2556, @aardvark179).
* Fixed `String#split` to return empty array when splitting all whitespace on whitespace (#2565, @bjfish).

Compatibility:

* Implement `ruby_native_thread_p` for compatibility (#2556, @aardvark179).
* Add `rb_argv0` for the `tk` gem. (#2556, @aardvark179).
* Implement more correct conversion of array elements by `Array#pack`(#2503, #2504, @aardvark179).
* Implement `Pathname#{empty?, glob}` (#2559, @bjfish)
<<<<<<< HEAD
* Fixed `Rational('')` to raise error like MRI (#2566, @aardvark179).
=======
* Freeze instances of `Range` but not subclasses, like CRuby (#2570, @MattAlp).
>>>>>>> f94152a8

Performance:

* Increase dispatch limit for string library to handle mutable, immutable and non-strings (@aardvark179)
* Switch to `Arrays.mismatch()` in string comparison for better performance (@aardvark179).

Changes:


# 22.0.0

New features:

* Updated to Ruby 3.0.2 (#2453, @eregon).

Bug fixes:

* Fix `File.utime` to use nanoseconds (#2448, @bjfish).
* Capture the intercepted feature path during patching to reuse during patch require (#2441, @bjfish).
* Update `Module#constants` to filter invalid constant identifiers (#2452, @bjfish).
* Fixed `-0.0 <=> 0.0` and `-0.0 <=> 0` to return `0` like on CRuby (#1391, @eregon).
* Fixed `Range#step` to return correct class with begin-less range (@ccocchi, #2516).
* Fixed exception creation when an `Errno` is sub-classed (@bjfish, #2521).
* Fixed `String#[]=` to use the negotiated encoding (@bjfish, #2545).

Compatibility:

* Implement `rb_sprintf` in our format compiler to provide consistent formatting across C standard libraries (@eregon).
* Update `defined?` to return frozen strings (#2450, @bjfish).
* Use compensated summation for `{Array,Enumerable}#sum` when floating point values are included (@eregon).
* `Module#attr_*` methods now return an array of method names (#2498, @gogainda).
* Fixed `Socket#(local|remote)_address` to retrieve family and type from the file descriptor (#2444, @larskanis).
* Add `Thread.ignore_deadlock` accessor (#2453, @bjfish).
* Allow `Hash#transform_keys` to take a hash argument (@ccocchi, #2464).
* Add `Enumerable#grep{_v}` optimization for `Regexp` (#2453, @bjfish).
* Update `IO#write` to accept multiple arguments (#2501, @bjfish).
* Do not warn when uninitialized instance variable is accessed (#2502, @andrykonchin).
* Remove `TRUE`, `FALSE`, and `NIL` constants like CRuby 3.0 (#2505, @andrykonchin).
* `Symbol#to_proc` now returns a lambda like in Ruby 3 (#2508, @andrykonchin).
* `Kernel#lambda` now warns if called without a literal block (#2500, @andrykonchin).
* Implement Hash#except (#2463, @wildmaples).
* Remove special `$SAFE` global and related C API methods (#2453, @bjfish).
* Assigning to a numbered parameter raises `SyntaxError` (#2506, @andrykonchin).
* Implement `--backtrace-limit` option (#2453, @bjfish).
* Update `String` methods to return `String` instances when called on a subclass (#2453, @bjfish).
* Update `String#encode` to support the `:fallback` option (#1391, @aardvark179).
* `Module#alias_method` now returns the defined alias as a symbol(#2499, @gogainda).
* Implement `Symbol#name` (#2453, @bjfish).
* Update `Module#{public, protected, private, public_class_method, private_class_method}` and top-level `private` and `public` methods to accept single array argument with a list of method names (#2453, @bjfish).
* Constants deprecated by `Module#deprecate_constant` only warn if `Warning[:deprecated]` is `true` (@eregon).
* All Array methods now return Array instances and not subclasses (#2510, @Strech).
* Integer#zero? overrides Numeric#zero? for optimization (#2453, @bjfish).
* Default `Kernel#eval` source file and line to `(eval):1` like CRuby 3 (#2453, @aardvark179).
* Add `GC.auto_compact` accessors for compatibility (#2453, @bjfish).
* Update accessing a class variable from the top-level scope to be a `RuntimeError` (#2453, @bjfish).
* Update interpolated strings to not be frozen (#2453, @bjfish).
* Add `WERRORFLAG` to `RbConfig` (#2519, @bjfish).
* Update `MatchData` methods to return `String` instances when called on a subclass (#2453, @bjfish).
* Implement `Proc#{==,eql?}` (#2453, @bjfish).
* Implement all `StringScanner` methods (#2520, @eregon).
* Handle `Kernel#clone(freeze: true)` (#2512, @andrykonchin).
* Relax `Fiber#transfer` limitations (#2453, @bjfish).
* Implement `Fiber#blocking?` like CRuby 3 (#2453, @aardvark179).
* Sort by default for `Dir.{glob,[]}` and add `sort:` keyword argument (#2523, @Strech).
* Implement `rb_str_locktmp` and `rb_str_unlocktmp` (#2524, @bjfish).
* Update `Kernel#instance_variables` to return insertion order (@bjfish).
* Fixed `rb_path2class()` to not error for a module (#2511, @eregon).
* Update `Kernel#print` to print `$_` when no arguments are given (#2531, @bjfish).
* Add category kwarg to Kernel.warn and Warning.warn (#2533, @Strech).
* Implement `GC.{measure_total_time, total_time}` and update `GC.stat` to update provided hash (#2535, @bjfish).
* Implement `Array#slice` with `ArithmeticSequence` (#2526, @ccocchi).
* Update `Hash#each` to consistently yield a 2-element array (#2453, @bjfish).
* Remove `Hash#{__store__, index}` methods for compatibility (#2546, @bjfish).
* Implement more correct conversion of array elements by `Array#pack` (#2503, #2504, @aardvark179).
* Update `String#split` to raise a `RangeError` when `limit` is larger than `int` (@bjfish).

Performance:

* Regexp objects are now interned in a similar way to symbols (@aardvark179).
* Improve performance of regexps using POSIX bracket expressions (e.g., `[[:lower:]]`) matching against ASCII-only strings (#2447, @nirvdrum).
* `String#sub`, `sub!`, `gsub`, and `gsub!` have been refactored for better performance (@aardvark179).
* Don't allocate a `MatchData` object when `Regexp#match?` or `String#match?` is used (#2509, @nirvdrum).
* Add `ENV.except` (#2507, @Strech).
* Fully inline the `Integer#+` and `Integer#-` logic for interpreter speed (#2518, @smarr).
* Remove unnecessary work in negotiating the encoding to use in a Regexp match (#2522, @nirvdrum).
* Add new fast paths for encoding negotiation between strings with different encodings, but which match common default cases (#2522, @nirvdrum).
* Reduce footprint by removing unnecessary nodes for accessing the `FrameOnStackMarker` (#2530, @smarr).

Changes:

* TruffleRuby now requires Java 11+ and no longer supports Java 8 (@eregon).

# 21.3.0

New features:

* [TRegex](https://github.com/oracle/graal/tree/master/regex) is now used by default, which provides large speedups for matching regular expressions.
* Add `Polyglot.languages` to expose the list of available languages.
* Add `Polyglot::InnerContext` to eval code in any available language in an inner isolated context (#2169).
* Foreign objects now have a dynamically-generated class based on their interop traits like `ForeignArray` and are better integrated with Ruby objects (#2149).
* Foreign arrays now have all methods of Ruby `Enumerable` and many methods of `Array` (#2149).
* Foreign hashes now have all methods of Ruby `Enumerable` and many methods of `Hash` (#2149).
* Foreign iterables (`InteropLibrary#hasIterator`) now have all methods of Ruby `Enumerable` (#2149).
* Foreign objects now implement `#instance_variables` (readable non-invocable members) and `#methods` (invocable members + Ruby methods).

Bug fixes:

* Fix `Marshal.load` of multiple `Symbols` with an explicit encoding (#1624).
* Fix `rb_str_modify_expand` to preserve existing bytes (#2392).
* Fix `String#scrub` when replacement is frozen (#2398, @LillianZ).
* Fix `Dir.mkdir` error handling for `Pathname` paths (#2397).
* `BasicSocket#*_nonblock(exception: false)` now only return `:wait_readable/:wait_writable` for `EAGAIN`/`EWOULDBLOCK` like MRI (#2400).
* Fix issue with `strspn` used in the `date` C extension compiled as a macro on older glibc and then missing the `__strspn_c1` symbol on newer glibc (#2406).
* Fix constant lookup when loading the same file multiple times (#2408).
* Fix handling of `break`, `next` and `redo` in `define_method(name, &block)` methods (#2418).
* Fix handling of incompatible types in `Float#<=>` (#2432, @chrisseaton).
* Fix issue with escaping curly braces for `Dir.glob` (#2425).
* Fix `base64` decoding issue with missing output (#2435).
* Fix `StringIO#ungetbyte` to treat a byte as a byte, not a code point (#2436). 
* Fix `defined?(yield)` when used inside a block (#2446).
* Fix a couple issues related to native memory allocation and release.

Compatibility:

* Implement `Process::Status.wait` (#2378).
* Update `rb_str_modify` and `rb_str_modify_expand` to raise a `FrozenError` when given a frozen string (#2392).
* Implement `rb_fiber_*` functions (#2402).
* Implement `rb_str_vcatf`.
* Add support for tracing allocations from C functions (#2403, @chrisseaton).
* Implement `rb_str_catf`.
* Search the executable in the passed env `PATH` for subprocesses (#2419).
* Accept a string as the pattern argument to `StringScanner#scan` and `StringScanner#check` (#2423).

Performance:

* Moved most of `MonitorMixin` to primitives to deal with interrupts more efficiently (#2375).
* Improved the performance of `rb_enc_from_index` by adding cached lookups (#2379, @nirvdrum).
* Improved the performance of many `MatchData` operations (#2384, @nirvdrum).
* Significantly improved performance of TRegex calls by allowing Truffle splitting (#2389, @nirvdrum).
* Improved `String#gsub` performance by adding a fast path for the `string_byte_index` primitive (#2380, @nirvdrum).
* Improved `String#index` performance by adding a fast path for the `string_character_index` primitive (#2383, @LillianZ).
* Optimized conversion of strings to integers if the string contained a numeric value (#2401, @nirvdrum).
* Use Truffle's `ContextThreadLocal` to speedup access to thread-local data.
* Provide a new fast path for `rb_backref*` and `rb_lastline*`functions from C extensions.

Changes:

* `foreign_object.class` on foreign objects is no longer special and uses `Kernel#class` (it used to return the `java.lang.Class` object for a Java type or `getMetaObject()`, but that is too incompatible with Ruby code).
* `Java.import name` imports a Java class in the enclosing module instead of always as a top-level constant.
* `foreign_object.keys` no longer returns members, use `foreign_object.instance_variables` or `foreign_object.methods` instead.
* `foreign_object.respond_to?(:class)` is now always true (before it was only for Java classes), since the method is always defined.

Security:

* Updated to Ruby 2.7.4 to fix CVE-2021-31810, CVE-2021-32066 and CVE-2021-31799.

# 21.2.0

New features:

* New `TruffleRuby::ConcurrentMap` data structure for use in [`concurrent-ruby`](https://github.com/ruby-concurrency/concurrent-ruby) (#2339, @wildmaples).

Bug fixes:

* Fix of different values of self in different scopes.
* `Truffle::POSIX.select` was being redefined repeatedly (#2332).
* Fix the `--backtraces-raise` and `--backtraces-rescue` options in JVM mode (#2335).
* Fix `File.{atime, mtime, ctime}` to include nanoseconds (#2337).
* Fix `Array#[a, b] = "frozen string literal".freeze` (#2355).
* `rb_funcall()` now releases the C-extension lock (similar to MRI).

Compatibility:

* Updated to Ruby 2.7.3. The `resolv` stdlib was not updated (`resolv` in 2.7.3 has [bugs](https://bugs.ruby-lang.org/issues/17748)).
* Make interpolated strings frozen for compatibility with Ruby 2.7 (#2304, @kirs).
* `require 'socket'` now also requires `'io/wait'` like CRuby (#2326).
* Support precision when formatting strings (#2281, @kirs).
* Make rpartition compatible with Ruby 2.7 (#2320, @gogainda).
* Include the type name in exception messages from `rb_check_type` (#2307).
* Fix `Hash#rehash` to remove duplicate keys after modifications (#2266, @MattAlp)
* Only fail `rb_check_type` for typed data, not wrapped untyped structs (#2331).
* Decide the visibility in `Module#define_method` based on `self` and the default definee (#2334).
* Configure `mandir` value in `RbConfig::CONFIG` and `RbConfig::MAKEFILE_CONFIG` (#2315).
* TruffleRuby now supports the Truffle polyglot Hash interop API.
* Implement `Fiber#raise` (#2338).
* Update `File.basename` to return new `String` instances (#2343).
* Allow `Fiber#raise` after `Fiber#transfer` like Ruby 3.0 (#2342).
* Fix `ObjectSpace._id2ref` for Symbols and frozen String literals (#2358).
* Implemented `Enumerator::Lazy#filter_map` (#2356).
* Fix LLVM toolchain issue on macOS 11.3 (#2352, [oracle/graal#3383](https://github.com/oracle/graal/issues/3383)).
* Implement `IO#set_encoding_by_bom` (#2372, pawandubey).
* Implemented `Enumerator::Lazy#with_index` (#2356).
* Implement `rb_backref_set`.
* Fix `Float#<=>` when comparing `Infinity` to other `#infinite?` values.
* Implement `date` library as a C extension to improve compatibility (#2344).

Performance:

* Make `#dig` iterative to make it faster and compile better for calls with 3+ arguments (#2301, @chrisseaton, @jantnovi).
* Make `Struct#dig` faster in interpreter by avoiding exceptions (#2306, @kirs).
* Reduce the number of AST nodes created for methods and blocks (#2261).
* Fiber-local variables are much faster now by using less synchronization.
* Improved the performance of the exceptional case of `String#chr` (#2318, @chrisseaton).
* Improved the performance of `IO#read_nonblock` when no data is available to be read.
* `TruffleSafepoint` is now used instead of custom logic, which no longer invalidates JITed code for guest safepoints (e.g., `Thread#{backtrace,raise,kill}`, `ObjectSpace`, etc)
* Significantly improved performance of `Time#strftime` for common formats (#2361, @wildmaples, @chrisseaton).
* Faster solution for lazy integer length (#2365, @lemire, @chrisseaton).
* Speedup `rb_funcallv*()` by directly unwrapping the C arguments array instead of going through a Ruby `Array` (#2089).
* Improved the performance of several `Truffle::RegexOperations` methods (#2374, @wildmapes, @nirvdrum).

Changes:

* `rb_iterate()` (deprecated since 1.9) no longer magically passes the block to `rb_funcall()`, use `rb_block_call()` instead.

Security:

* Updated to Ruby 2.7.3 to fix CVE-2021-28965 and CVE-2021-28966.

# 21.1.0

New features:

* Access to local variables of the interactive Binding via language bindings is now supported: `context.getBindings("ruby").putMember("my_var", 42);` (#2030).
* `VALUE`s in C extensions now expose the Ruby object when viewed in the debugger, as long as they have not been converted to native values.
* Signal handlers can now be run without triggering multi-threading.
* Fibers no longer trigger Truffle multi-threading.

Bug fixes:

* `Range#to_a` wasn't working for `long` ranges (#2198, @tomstuart and @LillianZ).
* Show the interleaved host and guest stacktrace for host exceptions (#2226).
* Fix the label of the first location reported by `Thread#backtrace_locations` (#2229).
* Fix `Thread.handle_interrupt` to defer non-pure interrupts until the end of the `handle_interrupt` block (#2219).
* Clear and restore errinfo on entry and normal return from methods in C extensions (#2227).
* Fix extra whitespace in squiggly heredoc with escaped newline (#2238, @wildmaples and @norswap).
* Fix handling of signals with `--single-threaded` (#2265).
* Fix `Enumerator::Lazy#{chunk_while, slice_before, slice_after, slice_when}` to return instances of `Enumerator::Lazy` (#2273).
* Fix `Truffle::Interop.source_location` to return unavailable source sections for modules instead of null (#2257).
* Fix usage of `Thread.handle_interrupt` in `MonitorMixin#mon_synchronize`.
* Fixed `TruffleRuby.synchronized` to handle guest safepoints (#2277).
* Fix control flow bug when assigning constants using ||= (#1489).
* Fix `Kernel#raise` argument handling for hashes (#2298).
* Set errinfo when `rb_protect` captures a Ruby exception (#2245).
* Fixed handling of multiple optional arguments and keywords when passed a positional `Hash` (#2302).

Compatibility:

* Prepend the GraalVM LLVM Toolchain to `PATH` when installing gems (#1974, #1088, #1343, #1400, #1947, #1931, #1588).
* Installing the `nokogiri` gem now defaults to use the vendored `libxml2` and `libxslt`, similar to CRuby, which means the corresponding system packages are no longer needed (#62).
* Implemented `$LOAD_PATH.resolve_feature_path`.
* Add `Pathname#/` alias to `Pathname#+` (#2178).
* Fixed issue with large `Integer`s in `Math.log` (#2184).
* Updated `Regexp.last_match` to support `Symbol` and `String` parameter (#2179).
* Added support for numbered block parameters (`_1` etc).
* Fixed `String#upto` issue with non-ascii strings (#2183).
* Implemented partial support for pattern matching (#2186).
* Make `File.extname` return `'.'` if the path ends with one (#2192, @tomstuart).
* Include fractional seconds in `Time#inspect` output (#2194, @tomstuart).
* Add support for `Integer#[Range]` and `Integer#[start, length]` (#2182, @gogainda).
* Allow private calls with `self` as an explicit receiver (#2196, @wildmaples).
* Fixed `:perm` parameter for `File.write`.
* Implemented `Time#floor` and `#ceil` (#2201, @wildmaples).
* Allow `Range#include?` and `#member?` with `Time` (#2202, @wildmaples).
* Implemented `Comparable#clamp(Range)` (#2200, @wildmaples).
* Added a `Array#minmax` to override `Enumerable#minmax` (#2199, @wildmaples).
* Implemented `chomp` parameter for `IO.{readlines, foreach}` (#2205).
* Implemented the Debug Inspector C API.
* Added beginless range support for `Range#{new, bsearch, count, each, equal_value, first, inspect, max, min, size, cover?, include?, ===}`.
* Added beginless range support for `Array#{[], []=, slice, slice!, to_a, fill, values_at}` (#2155, @LillianZ).
* Added beginless range support for `String#{byteslice, slice, slice!}` and `Symbol#slice` (#2211, @LillianZ).
* Added beginless range support for `Kernel#{caller, caller_locations}` and `Thread#backtrace_locations` (#2211, @LillianZ).
* Make rand work with exclusive range with Float (#1506, @gogainda)
* Fixed `String#dump`'s formatting of escaped unicode characters (#2217, @meganniu).
* Switched to the io-console C extension from C ruby for better performance and compatibility in `irb`.
* Coerce the message to a `String` for `BasicSocket#send` (#2209, @HoneyryderChuck).
* Support buffer argument for `UDPSocket#recvfrom_nonblock` (#2209, @HoneyryderChuck).
* Fixed `Integer#digits` implementation to handle more bases (#2224, #2225).
* Support the `inherit` parameter for `Module#{private, protected, public}_method_defined?`.
* Implement `Thread.pending_interrupt?` and `Thread#pending_interrupt?` (#2219).
* Implement `rb_lastline_set` (#2170).
* Implemented `Module#const_source_location` (#2212, @tomstuart and @wildmaples).
* Do not call `File.exist?` in `Dir.glob` as `File.exist?` is often mocked (#2236, @gogainda).
* Coerce the inherit argument to a boolean in `Module#const_defined?` and `Module#const_get` (#2240).
* Refinements take place at `Object#method` and `Module#instance_method` (#2004, @ssnickolay).
* Add support for `rb_scan_args_kw` in C API (#2244, @LillianZ).
* Update random implementation layout to be more compatible (#2234).
* Set `RbConfig::CONFIG['LIBPATHFLAG'/'RPATHFLAG']` like MRI to let `$LIBPATH` changes in `extconf.rb` work.
* Access to path and mode via `rb_io_t` from C has been changed to improve compatibility for io-console.
* Implemented the `Time.at` `in:` parameter.
* Implemented `Kernel#raise` `cause` parameter.
* Improved compatibility of `Signal.trap` and `Kernel#trap` (#2287, @chrisseaton).
* Implemented `GC.stat(:total_allocated_objects)` as `0` (#2292, @chrisseaton).
* `ObjectSpace::WeakMap` now supports immediate and frozen values as both keys and values (#2267).
* Call `divmod` when coercion to `Float` fails for `#sleep` (#2289, @LillianZ).

Performance:

* Multi-Tier compilation is now enabled by default, which improves warmup significantly.
* Improve the performance of checks for recursion (#2189, @LillianZ).
* Improve random number generation performance by avoiding synchronization (#2190, @ivoanjo).
* We now create a single call target per block by default instead of two.
* Some uses of class variables are now much better optimized (#2259, @chrisseaton).
* Several methods that need the caller frame are now always inlined in their caller, which speeds up the interpreter and reduces footprint.
* Pasting code in IRB should be reasonably fast, by updating to `irb` 1.3.3 and `reline` 0.2.3 (#2233).

Changes:

* Standalone builds of TruffleRuby are now based on JDK11 (they used JDK8 previously). There should be no user-visible changes. Similarly, JDK11 is now used by default in development instead of JDK8.
* The deprecated `Truffle::System.synchronized` has been removed.
* `Java.synchronized` has been removed, it did not work on host objects.

# 21.0.0

Release notes:

* The new IRB is quite slow when copy/pasting code into it. This is due to an inefficient `io/console` implementation which will be addressed in the next release. A workaround is to use `irb --readline`, which disables some IRB features but is much faster for copy/pasting code.

New features:

* Updated to Ruby 2.7.2 (#2004).

Bug fixes:

* Fix error message when the method name is not a Symbol or String for `Kernel#respond_to?` (#2132, @ssnickolay)
* Fixed setting of special variables in enumerators and enumerables (#1484).
* Fixed return value of `Enumerable#count` and `Enumerable#uniq` with multiple yielded arguments (#2145, @LillianZ).
* Fixed `String#unpack` for `w*` format (#2143).
* Fixed issue with ``Kernel#` `` when invalid UTF-8 given (#2118).
* Fixed issue with `Method#to_proc` and special variable storage (#2156).
* Add missing `offset` parameter for `FFI::Pointer#put_array_of_*` (#1525).
* Fixed issue with different `Struct`s having the same hash values (#2214).

Compatibility:

* Implement `String#undump` (#2131, @kustosz)
* `Errno` constants with the same `errno` number are now the same class.
* Implement `Enumerable#tally` and `Enumerable#filter_map` (#2144 and #2152, @LillianZ).
* Implement `Range#minmax`.
* Pass more `Enumerator::Lazy#uniq` and `Enumerator::Lazy#chunk` specs (#2146, @LillianZ).
* Implement `Enumerator#produce` (#2160, @zverok)
* Implement `Complex#<=>` (#2004, @ssnickolay).
* Add warning for `proc` without block (#2004, @ssnickolay).
* Implemented `FrozenError#receiver`.
* `Proc#<<` and `Proc#>>` raises TypeError if passed not callable object (#2004, @ssnickolay).
* Support time and date related messages for `Time` (#2166).
* Updated `Dir.{glob,[]}` to raise `ArgumentError` for nul-separated strings.
* `Kernel#lambda` with no block in a method called with a block raises an exception (#2004, @ssnickolay).
* Implemented `BigDecimal` as C extension to improve compatibility.
* Comment lines can be placed between fluent dot now (#2004, @ssnickolay).
* Implemented `rb_make_exception`.
* `**kwargs` now accept non-Symbol keys like Ruby 2.7.
* Updated the Unicode Emoji version (#2173, @wildmaples).
* Added `Enumerator::Yielder#to_proc`.
* Implemented `Enumerator::Lazy#eager`.
* Updated `Method#inspect` to include paremeter information.
* Update `Module#name` to return the same frozen string.
* Implemented `inherit` argument for `Module#autoload?`.

Performance:

* Refactor and implement more performant `MatchData#length` (#2147, @LillianZ).
* Refactor and implement more performant `Array#sample` (#2148, @LillianZ).
* `String#inspect` is now more efficient.

Changes:

* All `InteropLibrary` messages are now exposed consistently as methods on `Truffle::Interop` (#2139). Some methods were renamed to match the scheme described in the documentation.

# 20.3.0

Bug fixes:

* Handle foreign null object as falsy value (#1902, @ssnickolay)
* Fixed return value of `Enumerable#first` with multiple yielded arguments (#2056, @LillianZ).
* Improve reliability of the post install hook by disabling RubyGems (#2075).
* Fixed top level exception handler to print exception cause (#2013).
* Fixed issue when extending FFI from File (#2094).
* Fixed issue with `Kernel#freeze` not freezing singleton class (#2093).
* Fixed `String#encode` with options issue (#2091, #2095, @LillianZ)
* Fixed issue with `spawn` when `:close` redirect is used (#2097).
* Fixed `coverage` issue when `*eval` is used (#2078).
* Use expanded load paths for feature matching (#1501).
* Fixed handling of post arguments for `super()` (#2111).
* Fixed `SystemStackError` sometimes replaced by an internal Java `NoClassDefFoundError` on JVM (#1743).
* Fixed constant/identifier detection in lexer for non-ASCII encodings (#2079, #2102, @ivoanjo).
* Fixed parsing of `--jvm` as an application argument (#2108).
* Fix `rb_rescue2` to ignore the end marker `(VALUE)0` (#2127, #2130).
* Fix status and output when SystemExit is subclassed and raised (#2128)
* Fix `String#{chomp, chomp!}` issue with invalid encoded strings (#2133).

Compatibility:

* Run `at_exit` handlers even if parsing the main script fails (#2047).
* Load required libraries (`-r`) before parsing the main script (#2047).
* `String#split` supports block (#2052, @ssnickolay)
* Implemented `String#{grapheme_clusters, each_grapheme_cluster}`.
* Fix the caller location for `#method_added` (#2059).
* Fix issue with `Float#round` when `self` is `-0.0`.
* Fix `String#unpack` issue with `m0` format (#2065).
* Fix issue with `File.absolute_path` returning a path to current directory (#2062).
* Update `Range#cover?` to handle `Range` parameter.
* Fix `String#{casecmp, casecmp?}` parameter conversion.
* Fix `Regexp` issue which raised syntax error instead of `RegexpError` (#2066).
* Handle `Object#autoload` when autoload itself (#1616, @ssnickolay)
* Skip upgraded default gems while loading RubyGems (#2075).
* Verify that gem paths are correct before loading RubyGems (#2075).
* Implement `rb_ivar_count`.
* Implemented `rb_yield_values2`.
* Implemented `Digest::Base#{update, <<}` (#2100).
* Pass the final `super` specs (#2104, @chrisseaton).
* Fix arity for arguments with optional kwargs (#1669, @ssnickolay)
* Fix arity for `Proc` (#2098, @ssnickolay)
* Check bounds for `FFI::Pointer` accesses when the size of the memory behind is known.
* Implement negative line numbers for eval (#1482).
* Support refinements for `#to_s` called by string interpolation (#2110, @ssnickolay)
* Module#using raises error in method scope (#2112, @ssnickolay)
* `File#path` now returns a new mutable String on every call like MRI (#2115).
* Avoid infinite recursion when redefining `Warning#warn` and calling `Kernel#warn` (#2109).
* Convert objects with `#to_path` in `$LOAD_PATH` (#2119).
* Handle the functions being native for `rb_thread_call_without_gvl()` (#2090).
* Support refinements for Kernel#respond_to? (#2120, @ssnickolay)
* JCodings has been updated from 1.0.45 to 1.0.55.
* Joni has been updated from 2.1.30 to 2.1.40.

Performance:

* Calls with a literal block are no longer always split but instead the decision is made by the Truffle splitting heuristic.
* `Symbol#to_proc` is now AST-inlined in order to not rely on splitting and to avoid needing the caller frame to find refinements which apply.
* `Symbol#to_proc` is now globally cached per Symbol and refinements, to avoid creating many redundant `CallTargets`.
* Setting and access to the special variables `$~` and `$_` has been refactored to require less splitting.

Changes:

* Migrated from JLine 2 to JLine 3 for the `readline` standard library.

# 20.2.0

New features:

* Updated to Ruby 2.6.6.
* Use `InteropLibrary#toDisplayString()` to better display objects from other languages.
* Implement writing to the top scope for global variables (#2024).
* `foreign_object.to_s` now uses `InteropLibrary#toDisplayString()` (and still `asString()` if `isString()`).
* `foreign_object.inspect` has been improved to be more useful (include the language and meta object).
* `foreign_object.class` now calls `getMetaObject()` (except for Java classes, same as before).
* Add basic support for Linux ARM64.
* `foreign_object.name = value` will now call `Interoplibrary#writeMember("name", value)` instead of `invokeMember("name=", value)`.
* Always show the Ruby core library files in backtraces (#1414).
* The Java stacktrace is now shown when sending SIGQUIT to the process, also on TruffleRuby Native, see [Debugging](doc/user/debugging.md) for details (#2041).
* Calls to foreign objects with a block argument will now pass the block as the last argument.
* `foreign.name` will now use `invokeMember` if invocable and if not use `readMember`, see `doc/contrib/interop_implicit_api.md` for details.
* `foreign.to_f` and `foreign.to_i` will now attempt to convert to Ruby `Float` and `Integer` (#2038).
* `foreign.equal?(other)` now uses `InteropLibrary#isIdentical(other)` and `foreign.object_id/__id__` now uses `InteropLibrary#identityHashCode()`.

Bug fixes:

* Fix `#class_exec`, `#module_exec`, `#instance_eval`, and `instance_exec` to use activated refinements (#1988, @ssnickolay).
* Fixed missing method error for FFI calls with `blocking: true` when interrupted.
* Use upgraded default gems when installed (#1956).
* Fixed `NameError` when requiring an autoload path that does not define the autoload constant (#1905).
* Thread local IO buffers are now allocated using a stack to ensure safe operating if a signal handler uses one during an IO operation.
* Fixed `TracePoint` thread-safety by storing the state on the Ruby `Thread` (like MRI) instead of inside the `TracePoint` instance.
* Make `require 'rubygems/package'` succeed and define `Gem::Deprecate` correctly (#2014).
* Fix `MBCLEN_CHARFOUND_P` error.
* Fix `rb_enc_str_new` when `NULL` encoding is given with a constant string.
* Fixed `rb_enc_precise_mbclen` to handle more inputs.
* The output for `--engine.TraceCompilation` is now significantly easier to read, by having shorter method names and source names (oracle/graal#2052).
* Fix indentation for squiggly heredoc with single quotes (#1564).
* Only print members which are readable for foreign `#inspect` (#2027).
* Fixed the return value of the first call to `Kernel#srand` in a Thread (#2028).
* Fix missing flushing when printing an exception at top-level with a custom backtrace, which caused no output being shown (#1750, #1895).
* Use the mode of the given `IO` for `IO#reopen(IO)` which is important for the 3 standard IOs (#2034).
* Fix potential deadlock when running finalizers (#2041).
* Let `require 'rubygems/specification'` work before `require 'rubygems'`.

Compatibility:

* Implement `UnboundMethod#bind_call`.
* Implemented `ObjectSpace::WeakMap` (#1385, #1958).
* Implemented `strtod` and `ruby_strtod` (#2007).
* Fix detection of `#find_type` in FFI to ignore `MakeMakefile#find_type` from `mkmf` (#1896, #2010).
* Implemented `rb_uv_to_utf8` (#1998, @skateman).
* Implemented `rb_str_cat_cstr`.
* Implemented `rb_fstring`.
* Support `#refine` for Module (#2021, @ssnickolay).
* Implemented `rb_ident_hash_new`.
* Improved the compatibility of `Symbol.all_symbols` (#2022, @chrisseaton).
* Implemented `rb_enc_str_buf_cat`.
* Implemented `rb_int_positive_pow`.
* Implemented `rb_usascii_str_new_lit`.
* Define `#getch` and `#getpass` on `StringIO` when `io/console` is required.
* Implemented `rb_uv_to_utf8` (#1998).
* Single character IDs now behave more like those in MRI to improve C extension compatibility, so `rb_funcall(a, '+', b)` will now do the same thing as in MRI.
* Removed extra public methods on `String`.
* Implemented `rb_array_sort` and `rb_array_sort_bang`.
* Do not create a finalizers `Thread` if there are other public languages, which is helpful for polyglot cases (#2035).
* Implemented `rb_enc_isalnum` and `rb_enc_isspace`.
* `RUBY_REVISION` is now the full commit hash used to build TruffleRuby, similar to MRI 2.7+.
* Implemented `rb_enc_mbc_to_codepoint`.
* Changed the lookup methods to achieve Refinements specification (#2033, @ssnickolay)
* Implemented `Digest::Instance#new` (#2040).
* Implemented `ONIGENC_MBC_CASE_FOLD`.
* Fixed `Thread#raise` to call the exception class' constructor with no arguments when given no message (#2045).
* Fixed `refine + super` compatibility (#2039, #2048, @ssnickolay)
* Make the top-level exception handler more compatible with MRI (#2047).
* Implemented `rb_enc_codelen`.
* Implemented `Ripper` by using the C extension (#1585).

Changes:

* RubyGems gem commands updated to use the `--no-document` option by default.

Performance:

* Enable lazy translation from the parser AST to the Truffle AST for user code by default. This should improve application startup time (#1992).
* `instance variable ... not initialized` and similar warnings are now optimized to have no peak performance impact if they are not printed (depends on `$VERBOSE`).
* Implement integer modular exponentiation using `BigInteger#mod_pow` (#1999, @skateman)
* Fixed a performance issue when computing many substrings of a given non-leaf `String` with non-US-ASCII characters.
* Speedup native handle to Ruby object lookup for C extensions.

# 20.1.0

New features:

* Nightly builds of TruffleRuby are now available, see the README for details (#1483).
* `||=` will not compile the right-hand-side if it's only executed once, to match the idiomatic lazy-initialisation use-case ([blog post](https://engineering.shopify.com/blogs/engineering/optimizing-ruby-lazy-initialization-in-truffleruby-with-deoptimization), #1887, @kipply).
* Added `--metrics-profile-require` option to profile searching, parsing, translating and loading files.
* Added support for captured variables for the Truffle instruments (e.g. Chrome debugger).

Bug fixes:

* Fixed `Exception#dup` to copy the `Exception#backtrace` string array.
* Fixed `rb_warn` and `rb_warning` when used as statements (#1886, @chrisseaton).
* Fixed `NameError.new` and `NoMethodError.new` `:receiver` argument.
* Correctly handle large numbers of arguments to `rb_funcall` (#1882).
* Added arity check to `Module#{include, prepend}`.
* Fix `OpenSSL::Digest.{digest,hexdigest,base64digest}` to handle `algorithm, data` arguments (#1889, @bdewater).
* Fixed `SystemCallError.new` parameter conversion.
* Fixed `File#{chmod, umask}` argument conversion check.
* Added warning in `Hash.[]` for non-array elements.
* Fixed `File.lchmod` to raise `NotImplementedError` when not available.
* `RSTRING_PTR()` now always returns a native pointer, resolving two bugs `memcpy`ing to (#1822) and from (#1772) Ruby Strings.
* Fixed issue with duping during splat (#1883).
* Fixed `Dir#children` implementation.
* Fixed `SignalException.new` error when bad parameter given.
* Added deprecation warning to `Kernel#=~`.
* Fixed `puts` for a foreign objects, e.g. `puts Polyglot.eval('js', '[]')` (#1881).
* Fixed `Exception#full_message` implementation.
* Updated `Kernel.Complex()` to handle the `exception: false` parameter.
* Fixed `Kernel#dup` to return self for `Complex` and `Rational` objects.
* Updated `Kernel.Float()` to handle the `exception: false` parameter.
* Fixed `String#unpack` `M` format (#1901).
* Fixed error when `SystemCallError` message contained non-ASCII characters.
* Fixed `rb_rescue` to allow null rescue methods. (#1909, @kipply).
* Fixed incorrect comparisons between bignums and doubles.
* Prevented some internal uses of `Kernel#caller_locations` to be overridden by user code (#1934).
* Fixed an issue caused by recursing inlining within `Regexp#quote` (#1927).
* Updated `Kernel.Float()` to return given string in error message (#1945).
* Parameters and arity of methods derived from `method_missing` should now match MRI (#1921).
* Fixed compile error in `RB_FLOAT_TYPE_P` macro (#1928).
* Fixed `Symbol#match` to call the block with the `MatchData` (#1933).
* Fixed `Digest::SHA2.hexdigest` error with long messages (#1922).
* Fixed `Date.parse` to dup the coerced string to not modify original (#1946).
* Update `Comparable` error messages for special constant values (#1941).
* Fixed `File.ftype` parameter conversion (#1961).
* Fixed `Digest::Instance#file` to not modify string literals (#1964).
* Make sure that string interpolation returns a `String`, and not a subclass (#1950).
* `alias_method` and `instance_methods` should now work correctly inside a refinement (#1942).
* Fixed `Regexp.union` parameter conversion (#1963).
* `IO#read(n)` no longer buffers more than needed, which could cause hanging if detecting readability via a native call such as `select(2)` (#1951).
* Fixed `Random::DEFAULT.seed` to be different on boot (#1965, @kipply)
* `rb_encoding->name` can now be read even if the `rb_encoding` is stored in native memory.
* Detect and cut off recursion when inspecting a foreign object, substituting an ellipsis instead.
* Fixed feature lookup order to check every `$LOAD_PATH` path entry for `.rb`, then every entry for native extension when `require` is called with no extension.
* Define the `_DARWIN_C_SOURCE` macro in extension makefiles (#1592).
* Change handling of var args in `rb_rescue2` to handle usage in C extensions (#1823).
* Fixed incorrect `Encoding::CompatibilityError` raised for some interpolated Regexps (#1967).
* Actually unset environment variables with a `nil` value for `Process.spawn` instead of setting them to an empty String.
* Core library methods part of the Native Image heap are no longer added in the compilation queue on the first call, but after they reach the thresholds like other methods.
* Fix `RbConfig::CONFIG['LIBRUBY_SO']` file extension.
* Fix `char`, `short`, `unsigned char`,  `unsigned int`, and `unsigned short` types in `Fiddle` (#1971).
* Fix `IO#select` to reallocate its buffer if it is interrupted by a signal.
* Fix issue where interpolated string matched `#` within string as being a variable (#1495).
* Fix `File.join` to raise error on strings with null bytes.
* Fix initialization of Ruby Thread for foreign thread created in Java.
* Fix registration of default specs in RubyGems (#1987).

Compatibility:

* The C API type `VALUE` is now defined as `unsigned long` as on MRI. This enables `switch (VALUE)` and other expressions which rely on `VALUE` being an integer type (#1409, #1541, #1675, #1917, #1954).
* Implemented `Float#{floor, ceil}` with `ndigits` argument.
* Implemented `Thread#fetch`.
* Implemented `Float#truncate` with `ndigits` argument.
* Made `String#{byteslice, slice, slice!}` and `Symbol#slice` compatible with endless ranges.
* Implemented "instance variable not initialized" warning.
* Make `Kernel#{caller, caller_locations}` and `Thread#backtrace_locations` compatible with endless ranges.
* Implemented `Dir#each_child`.
* Implemented `Kernel.{chomp, chop}` and `Kernel#{chomp, chop}`.
* Implemented `-p` and `-a`, and `-l` CLI options.
* Convert the argument to `File.realpath` with `#to_path` (#1894).
* `StringIO#binmode` now sets the external encoding to BINARY like MRI (#1898).
* `StringIO#inspect` should not include the contents of the `StringIO` (#1898).
* Implemented `rb_fd_*` functions (#1623).
* Fixed uninitialized variable warnings in core and lib (#1897).
* Make `Thread#backtrace` support omit, length and range arguments.
* Implemented `Range#%`.
* Fixed the type of the `flags` field of `rb_data_type_t` (#1911).
* Implemented `rb_obj_is_proc` (#1908, @kipply, @XrXr).
* Implemented C API macro `RARRAY_ASET()`.
* Implemented `num2short` (#1910, @kipply).
* `RSTRING_END()` now always returns a native pointer.
* Removed `register` specifier for `rb_mem_clear()` (#1924).
* Implemented `Thread::Backtrace::Locations#base_label` (#1920).
* Implemented `rb_mProcess` (#1936).
* Implemented `rb_gc_latest_gc_info` (#1937).
* Implemented `RBASIC_CLASS` (#1935).
* Yield 2 arguments for `Hash#map` if the arity of the block is > 1 (#1944).
* Add all `Errno` constants to match MRI, needed by recent RubyGems.
* Silence `ruby_dep` warnings since that gem is unmaintained.
* Clarify error message for not implemented `Process.daemon` (#1962).
* Allow multiple assignments in conditionals (#1513).
* Update `NoMethodError#message` to match MRI (#1957).
* Make `StringIO` work with `--enable-frozen-string-literal` (#1969).
* Support `NULL` for the status of `rb_protect()`.
* Ensure `BigDecimal#inspect` does not call `BigDecimal#to_s` to avoid behaviour change on `to_s` override (#1960).
* Define all C-API `rb_{c,m,e}*` constants as C global variables (#1541).
* Raise `ArgumentError` for `Socket.unpack_sockaddr_un` if the socket family is incorrect.
* Implemented `RTYPEDDATA_*()` macros and `rb_str_tmp_new()` (#1975).
* Implemented `rb_set_end_proc` (#1959).
* Implemented `rb_to_symbol`.
* Implemented `rb_class_instance_methods`, `rb_class_public_instance_methods`, `rb_class_protected_instance_methods`, and `rb_class_private_instance_methods`.
* Implemented `rb_tracepoint_new`, `rb_tracepoint_disable`, `rb_tracepoint_enable`, and `rb_tracepoint_enabled_p` (#1450).
* Implemented `RbConfig::CONFIG['AR']` and `RbConfig::CONFIG['STRIP']` (#1973).
* Not yet implemented C API functions are now correctly detected as missing via `mkmf`'s `have_func` (#1980).
* Accept `RUBY_INTERNAL_EVENT_{NEWOBJ,FREEOBJ}` events but warn they are not triggered (#1978, #1983).
* `IO.copy_stream(in, STDOUT)` now writes to `STDOUT` without buffering like MRI.
* Implemented `RbConfig['vendordir']`.
* Implemented `Enumerator::ArithmeticSequence`.
* Support `(struct RBasic *)->flags` and `->klass` from `ruby.h` (#1891, #1884, #1978).

Changes:

* `TRUFFLERUBY_RESILIENT_GEM_HOME` has been removed. Unset `GEM_HOME` and `GEM_PATH` instead if you need to.
* The deprecated `Truffle::System.full_memory_barrier`, `Truffle::Primitive.logical_processors`, and  `Truffle::AtomicReference` have been removed.
* The implicit interface for allowing Ruby objects to behave as polyglot arrays with `#size`, `#[]` methods has been removed and replaced with an explicit interface where each method starts with `polyglot_*`.
* Hash keys are no longer reported as polyglot members.
* All remaining implicit polyglot behaviour for `#[]` method was replaced with `polyglot_*` methods.
* Rename dynamic API to match InteropLibrary. All the methods keep the name as it is in InteropLibrary with the following changes: use snake_case, add `polyglot_` prefix, drop `get` and `is` prefix, append `?` on all predicates.
* Split `Truffle::Interop.write` into `.write_array_element` and `.write_member` methods.
* Rename `Truffle::Interop.size` to `.array_size`.
* Rename `Truffle::Interop.is_boolean?` to `.boolean?`.
* Split `Truffle::Interop.read` into `.read_member` and `.read_array_element`.
* Drop `is_` prefix in `Truffle::Interop.is_array_element_*` predicates.
* `Truffle::Interop.hash_keys_as_members` has been added to treat a Ruby Hash as a polyglot object with the Hash keys as members.

Performance:

* Optimized `RSTRING_PTR()` accesses by going to native directly, optimized various core methods, use Mode=latency and tune GC heap size for Bundler. This speeds up `bundle install` from 84s to 19s for a small Gemfile with 6 gems (#1398).
* Fixed memory footprint issue due to large compilation on Native Image, notably during `bundle install` (#1893).
* `ArrayBuilderNode` now uses a new Truffle library for manipulating array stores.
* Ruby objects passed to C extensions are now converted less often to native handles.
* Calling blocking system calls and running C code with unblocking actions has been refactored to remove some optimisation boundaries.
* `return` expressions are now rewritten as implicit return expressions where control flow allows this to be safely done as a tail optimisation. This can improve interpreter performance by up to 50% in some benchmarks, and can be applied to approximately 80% of return nodes seen in Rails and its dependencies (#1977).
* The old array strategy code has been removed and all remaining nodes converted to the new `ArrayStoreLibrary`.
* Updated `nil` to be a global immutable singleton (#1835).

# 20.0.0

New features:

* Enable and document `--coverage` option (#1840, @chrisseaton).
* Update the internal LLVM toolchain to LLVM 9 and reduce its download size.
* Updated to Ruby 2.6.5 (#1749).
* Automatically set `PKG_CONFIG_PATH` as needed for compiling OpenSSL on macOS (#1830).

Bug fixes:

* Fix `Tempfile#{size,length}` when the IO is not flushed (#1765, @rafaelfranca).
* Dump and load instance variables in subclasses of `Exception` (#1766, @rafaelfranca).
* Fix `Date._iso8601` and `Date._rfc3339` when the string is an invalid date (#1773, @rafaelfranca).
* Fail earlier for bad handle unwrapping (#1777, @chrisseaton).
* Match out of range `ArgumentError` message with MRI (#1774, @rafaelfranca).
* Raise `Encoding::CompatibilityError` with incompatible encodings on `Regexp` (#1775, @rafaelfranca).
* Fixed interactions between attributes and instance variables in `Struct` (#1776, @chrisseaton).
* Coercion fixes for `TCPServer.new` (#1780, @XrXr).
* Fix `Float#<=>` not calling `coerce` when `other` argument responds to it (#1783, @XrXr).
* Do not warn / crash when requiring a file that sets and trigger autoload on itself (#1779, @XrXr).
* Strip trailing whitespaces when creating a `BigDecimal` with a `String` (#1796, @XrXr).
* Default `close_others` in `Process.exec` to `false` like Ruby 2.6 (#1798, @XrXr).
* Don't clone methods when setting method to the same visibility (#1794, @XrXr).
* `BigDecimal()` deal with large rationals precisely (#1797, @XrXr).
* Make it possible to call `instance_exec` with `rb_block_call` (#1802, @XrXr).
* Check for duplicate members in `Struct.new` (#1803, @XrXr).
* `Process::Status#to_i` return raw `waitpid(2)` status (#1800, @XrXr).
* `Process#exec`: set close-on-exec to false for fd redirection (#1805, @XrXr, @rafaelfranca).
* Building C extensions should now work with frozen string literals (#1786).
* Keep the Truffle working directory in sync with the native working directory.
* Rename `to_native` to `polyglot_to_native` to match `polyglot_pointer?` and `polyglot_address` methods.
* Fixed missing partial evaluation boundary in `Array#{sort,sort!}` (#1727).
* Fixed the class of `self` and the wrapping `Module` for `Kernel#load(path, wrap=true)` (#1739).
* Fixed missing polyglot type declaration for `RSTRING_PTR` to help with native/managed interop.
* Fixed `Module#to_s` and `Module#inspect` to not return an extra `#<Class:` for singleton classes.
* Arrays backed by native storage now allocate the correct amount of memory (#1828).
* Fixed issue in `ConditionVariable#wait` that could lose a `ConditionVariable#signal`.
* Do not expose TruffleRuby-specific method `Array#swap` (#1816).
* Fixed `#inspect` on broken UTF-8 sequences (#1842, @chrisseaton).
* `Truffle::Interop.keys` should report methods of `String` and `Symbol` (#1817).
* `Kernel#sprintf` encoding validity has been fixed (#1852, @XrXr).
* Fixed `ArrayIndexOutOfBoundsException` in `File.fnmatch` (#1845).
* Make `String#concat` work with no or multiple arguments (#1519).
* Make `Array#concat` work with no or multiple arguments (#1519).
* Coerce `BigDecimal(arg)` using `to_str` (#1826).
* Fixed `NameError#dup`, `NoMethodError#dup`, and `SystemCallError#dup` to copy internal fields.
* Make `Enumerable#chunk` work without a block (#1518).
* Fixed issue with `SystemCallError.new` setting a backtrace too early.
* Fixed `BigDecimal#to_s` formatting issue (#1711).
* Run `END` keyword block only once at exit.
* Implement `Numeric#clone` to return `self`.
* Fixed `Symbol#to_proc` to create a `Proc` with `nil` `source_location` (#1663).
* Make `GC.start` work with keyword arguments.
* Fixed `Kernel#clone` for `nil`, `true`, `false`, `Integer`, and `Symbol`.
* Make top-level methods available in `Context#getBindings()` (#1838).
* Made `Kernel#caller_locations` accept a range argument, and return `nil` when appropriate.
* Made `rb_respond_to` work with primitives (#1869, @chrisseaton).
* Fixed issue with missing backtrace for `rescue $ERROR_INFO` (#1660).
* Fixed `Struct#hash` for `keyword_init: true` `Struct`.
* Fixed `String#{upcase!,downcase!,swapcase!}(:ascii)` for non-ASCII-compatible encodings like UTF-16.
* Fixed `String#capitalize!` for strings that weren't full ASCII.
* Fixed enumeration issue in `ENV.{select, filter}`.
* Fixed `Complex` and `Rational` should be frozen after initializing.
* Fixed `printf` should raise error when not enough arguments for positional argument.
* Removed "shadowing outer local variable" warning.
* Fixed parameter conversion to `String` in ENV methods.
* Fixed deprecation warning when `ENV.index` is called.
* Fixed issue with `ENV.each_key`.
* Fixed `ENV.replace` implementation.
* Fixed `ENV.udpate` implementation.
* Fixed argument handling in `Kernel.printf`.
* Fixed character length after conversion to binary from a non-US-ASCII String.
* Fixed issue with installing latest bundler (#1880).
* Fixed type conversion for `Numeric#step` `step` parameter.
* Fixed `Kernel#Integer` conversion.
* Fixed `IO.try_convert` parameter conversion.
* Fixed linking of always-inline C API functions with `-std=gnu90` (#1837, #1879).
* Avoid race conditions during `gem install` by using a single download thread.
* Do not use gems precompiled for MRI on TruffleRuby (#1837).
* Fixed printing foreign arrays that were also pointers (#1679).
* Fixed `nil#=~` to not warn.
* Fixed `Enumerable#collect` to give user block arity in the block passed to `Enumerable#each`.

Compatibility:

* Implemented `String#start_with?(Regexp)` (#1771, @zhublik).
* Various improvements to `SignalException` and signal handling (#1790, @XrXr).
* Implemented `rb_utf8_str_new`, `rb_utf8_str_new_cstr`, `rb_utf8_str_new_static` (#1788, @chrisseaton).
* Implemented the `unit` argument of `Time.at` (#1791, @XrXr).
* Implemented `keyword_init: true` for `Struct.new` (#1789, @XrXr).
* Implemented `MatchData#dup` (#1792, @XrXr).
* Implemented a native storage strategy for `Array` to allow better C extension compatibility.
* Implemented `rb_check_symbol_cstr` (#1814).
* Implemented `rb_hash_start` (#1841, @XrXr).
* JCodings has been updated from 1.0.42 to 1.0.45.
* Joni has been updated from 2.1.25 to 2.1.30.
* Implemented `Method#<<` and `Method#>>` (#1821).
* The `.bundle` file extension is now used for C extensions on macOS (#1819, #1837).
* Implemented `Comparable#clamp` (#1517).
* Implemented `rb_gc_register_mark_object` and `rb_enc_str_asciionly_p` (#1856, @chrisseaton).
* Implemented `rb_io_set_nonblock` (#1741).
* Include the major kernel version in `RUBY_PLATFORM` on macOS like MRI (#1860, @eightbitraptor).
* Implemented `Enumerator::Chain`, `Enumerator#+`, and `Enumerable#chain` (#1859, #1858).
* Implemented `Thread#backtrace_locations` and `Exception#backtrace_locations` (#1556).
* Implemented `rb_module_new`, `rb_define_class_id`, `rb_define_module_id`, (#1876, @XrXr, @chrisseaton).
* Implemented `-n` CLI option (#1532).
* Cache the `Symbol` of method names in call nodes only when needed (#1872).
* Implemented `rb_get_alloc_func` and related functions (#1874, @XrXr).
* Implemented `rb_module_new`, `rb_define_class_id`, `rb_define_module_id`, (#1876, @chrisseaton).
* Implemented `ENV.slice`.
* Support for the Darkfish theme for RDoc generation has been added back.
* Implemented `Kernel#system` `exception: true` option.
* Implemented `Random.bytes`.
* Implemented `Random.random_number`.
* Added the ability to parse endless ranges.
* Made `Range#{to_a, step, each, bsearch, step, last, max, min, to_s, ==}` compatible with endless ranges.
* Made `Array#{[], []=, values_at, fill, slice!}` compatible with endless ranges.
* Defined `Array#{min, max}` methods.

Performance:

* Use a smaller limit for identity-based inline caches to improve warmup by avoiding too many deoptimizations.
* `long[]` array storage now correctly declare that they accept `int` values, reducing deoptimisations and promotions to `Object[]` storage.
* Enable inline caching of `Symbol` conversion for `rb_iv_get` and `rb_iv_set`.
* `rb_type` information is now cached on classes as a hidden variable to improve performance.
* Change to using thread local buffers for socket calls to reduce allocations.
* Refactor `IO.select` to reduce copying and optimisation boundaries.
* Refactor various `String` and `Rope` nodes to avoid Truffle performance warnings.
* Reading caller frames should now work in more cases without deoptimisation.

# 19.3.0

New features:

* Compilation of C extensions is now done with an internal LLVM toolchain producing both native code and bitcode. This means more C extensions should compile out of the box and this should resolve most linker-related issues.
* It is no longer necessary to install LLVM for installing C extensions on TruffleRuby.
* It is no longer necessary to install libc++ and libc++abi for installing C++ extensions on TruffleRuby.
* On macOS, it is no longer necessary to install the system headers package (#1417).
* License updated to EPL 2.0/GPL 2.0/LGPL 2.1 like recent JRuby.

Bug fixes:

* `rb_undef_method` now works for private methods (#1731, @cky).
* Fixed several issues when requiring C extensions concurrently (#1565).
* `self.method ||= value` with a private method now works correctly (#1673).
* Fixed `RegexpError: invalid multibyte escape` for binary regexps with a non-binary String (#1433).
* Arrays now report their methods to other languages for interopability (#1768).
* Installing `sassc` now works due to using the LLVM toolchain (#1753).
* Renamed `Truffle::Interop.respond_to?` to avoid conflict with Ruby's `respond_to?` (#1491).
* Warn only if `$VERBOSE` is `true` when a magic comment is ignored (#1757, @nirvdrum).
* Make C extensions use the same libssl as the one used for the openssl C extension (#1770).

Compatibility:

* `GC.stat` can now take an optional argument (#1716, @kirs).
* `Kernel#load` with `wrap` has been implemented (#1739).
* Implemented `Kernel#spawn` with `:chdir` (#1492).
* Implemented `rb_str_drop_bytes`, notably used by OpenSSL (#1740, @cky).
* Include executables of default gems, needed for `rails new` in Rails 6.
* Use compilation flags similar to MRI for C extension compilation.
* Warn for `gem update --system` as it is not fully supported yet and is often not needed.
* Pass `-undefined dynamic_lookup` to the linker on macOS like MRI.

Performance:

* Core methods are no longer always cloned, which reduces memory footprint and should improve warmup.
* Inline cache calls to `rb_intern()` with a constant name in C extensions.
* Improve allocation speed of native handles for C extensions.
* Improve the performance of `NIL_P` and `INT2FIX` in C extensions.
* Various fixes to improve Rack performance.
* Optimize `String#gsub(String)` by not creating a `Regexp` and using `String#index` instead.
* Fixed "FrameWithoutBoxing should not be materialized" compilation issue in `TryNode`.

# 19.2.0, August 2019

New features:

* `Fiddle` has been implemented.

Bug fixes:

* Set `RbConfig::CONFIG['ruby_version']` to the same value as the TruffleRuby version. This fixes reusing C extensions between different versions of TruffleRuby with Bundler (#1715).
* Fixed `Symbol#match` returning `MatchData` (#1706, @zhublik).
* Allow `Time#strftime` to be called with binary format strings.
* Do not modify the argument passed to `IO#write` when the encoding does not match (#1714).
* Use the class where the method was defined to check if an `UnboundMethod` can be used for `#define_method` (#1710).
* Fixed setting `$~` for `Enumerable` and `Enumerator::Lazy`'s `#grep` and `#grep_v`.
* Improved errors when interacting with single-threaded languages (#1709).

Compatibility:

* Added `Kernel#then` (#1703, @zhublik).
* `FFI::Struct#[]=` is now supported for inline character arrays.
* `blocking: true` is now supported for `FFI::Library#attach_function`.
* Implemented `Proc#>>` and `#<<` (#1688).
* `Thread.report_on_exception` is now `true` by default like MRI 2.5+.
* `BigDecimal` compatibility has been generally improved in several ways.

Changes:

* An interop read message sent to a `Proc` will no longer call the `Proc`.

Performance:

* Several `String` methods have been made faster by the usage of vector instructions
  when searching for a single-byte character in a String.
* Methods needing the caller frame are now better optimized.

# 19.1.0, June 2019

*Ruby is an experimental language in the GraalVM 19.1.0 release*

Bug fixes:

* Sharing for thread-safety of objects is now triggered later as intended, e.g., when a second `Thread` is started.
* Fixed `Array#to_h` so it doesn't set a default value (#1698).
* Removed extra `public` methods on `IO` (#1702).
* Fixed `Process.kill(signal, Process.pid)` when the signal is trapped as `:IGNORE` (#1702).
* Fixed `Addrinfo.new(String)` to reliably find the address family (#1702).
* Fixed argument checks in `BasicSocket#setsockopt` (#1460).
* Fixed `ObjectSpace.trace_object_allocations` (#1456).
* Fixed `BigDecimal#{clone,dup}` so it now just returns the receiver, per Ruby 2.5+ semantics (#1680).
* Fixed creating `BigDecimal` instances from non-finite `Float` values (#1685).
* Fixed `BigDecimal#inspect` output for non-finite values (e.g, NaN or -Infinity) (#1683).
* Fixed `BigDecimal#hash` to return the same value for two `BigDecimal` objects that are equal (#1656).
* Added missing `BigDecimal` constant definitions (#1684).
* Implemented `rb_eval_string_protect`.
* Fixed `rb_get_kwargs` to correctly handle optional and rest arguments.
* Calling `Kernel#raise` with a raised exception will no longer set the cause of the exception to itself (#1682).
* Return a `FFI::Function` correctly for functions returning a callback.
* Convert to intuitive Ruby exceptions when INVOKE fails (#1690).
* Implemented `FFI::Pointer#clear` (#1687).
* Procs will now yield to the block in their declaration context even when called with a block argument (#1657).
* Fixed problems with calling POSIX methods if `Symbol#[]` is redefined (#1665).
* Fixed sharing of `Array` and `Hash` elements for thread-safety of objects (#1601).
* Fixed concurrent modifications of `Gem::Specification::LOAD_CACHE` (#1601).
* Fix `TCPServer#accept` to set `#do_not_reverse_lookup` correctly on the created `TCPSocket`.

Compatibility:

* Exceptions from `coerce` are no longer rescued, like MRI.
* Implemented `Integer#{allbits?,anybits?,nobits?}`.
* `Integer#{ceil,floor,truncate}` now accept a precision and `Integer#round` accepts a rounding mode.
* Added missing `Enumerable#filter` and `Enumerator::Lazy#filter` aliases to the respective `select` method (#1610).
* Implemented more `Ripper` methods as no-ops (#1694, @Mogztter).
* Implemented `rb_enc_sprintf` (#1702).
* Implemented `ENV#{filter,filter!}` aliases for `select` and `select!`.
* Non-blocking `StringIO` and `Socket` APIs now support `exception: false` like MRI (#1702).
* Increased compatibility of `BigDecimal`.
* `String#-@` now performs string deduplication (#1608).
* `Hash#merge` now preserves the key order from the original hash for merged values (#1650).
* Coerce values given to `FFI::Pointer` methods.
* `FrozenError` is now defined and is used for `can't modify frozen` object exceptions.
* `StringIO` is now available by default like in MRI, because it is required by RubyGems.

Changes:

* Interactive sources (like the GraalVM polyglot shell) now all share the same binding (#1695).
* Hash code calculation has been improved to reduce hash collisions for `Hash` and other cases.

Performance:

* `eval(code, binding)` for a fixed `code` containing blocks is now much faster. This improves the performance of rendering `ERB` templates containing loops.
* `rb_str_cat` is faster due to the C string now being concatenated without first being converted to a Ruby string or having its encoding checked. As a side effect the behaviour of `rb_str_cat` should now more closely match that of MRI.

# 19.0.0, May 2019

*Ruby is an experimental language in the GraalVM 19.0.0 release*

Bug fixes:

* The debugger now sees global variables as the global scope.
* Temporary variables are no longer visible in the debugger.
* Setting breakpoints on some lines has been fixed.
* The OpenSSL C extension is now always recompiled, fixing various bugs when using the extension (e.g., when using Bundler in TravisCI) (#1676, #1627, #1632).
* Initialize `$0` when not run from the 'ruby' launcher, which is needed to `require` gems (#1653).

Compatibility:

* `do...end` blocks can now have `rescue/else/ensure` clauses like MRI (#1618).

Changes:

* `TruffleRuby.sulong?` has been replaced by `TruffleRuby.cexts?`, and `TruffleRuby.graal?` has been replaced by `TruffleRuby.jit?`. The old methods will continue to work for now, but will produce warnings, and will be removed at a future release.

# 1.0 RC 16, 19 April 2019

Bug fixes:

* Fixed `Hash#merge` with no arguments to return a new copy of the receiver (#1645).
* Fixed yield with a splat and keyword arguments (#1613).
* Fixed `rb_scan_args` to correctly handle kwargs in combination with optional args.
* Many fixes for `FFI::Pointer` to be more compatible with the `ffi` gem.

New features:

* Rounding modes have been implemented or improved for `Float`, `Rational`, `BigDecimal` (#1509).
* Support Homebrew installed in other prefixes than `/usr/local` (#1583).
* Added a pure-Ruby implementation of FFI which passes almost all Ruby FFI specs (#1529, #1524).

Changes:

* Support for the Darkfish theme for RDoc generation has been removed.

Compatibility:

* The `KeyError` raised from `ENV#fetch` and `Hash#fetch` now matches MRI's message formatting (#1633).
* Add the missing `key` and `receiver` values to `KeyError` raised from `ENV#fetch`.
* `String#unicode_normalize` has been moved to the core library like in MRI.
* `StringScanner` will now match a regexp beginning with `^` even when not scanning from the start of the string.
* `Module#define_method` is now public like in MRI.
* `Kernel#warn` now supports the `uplevel:` keyword argument.

# 1.0 RC 15, 5 April 2019

Bug fixes:

* Improved compatibility with MRI's `Float#to_s` formatting (#1626).
* Fixed `String#inspect` when the string uses a non-UTF-8 ASCII-compatible encoding and has non-ASCII characters.
* Fixed `puts` for strings with non-ASCII-compatible encodings.
* `rb_protect` now returns `Qnil` when an error occurs.
* Fixed a race condition when using the interpolate-once (`/o`) modifier in regular expressions.
* Calling `StringIO#close` multiple times no longer raises an exception (#1640).
* Fixed a bug in include file resolution when compiling C extensions.

New features:

* `Process.clock_getres` has been implemented.

Changes:

* `debug`, `profile`, `profiler`, which were already marked as unsupported, have been removed.
* Our experimental JRuby-compatible Java interop has been removed - use `Polyglot` and `Java` instead.
* The Trufle handle patches applied to `psych` C extension have now been removed.
* The `rb_tr_handle_*` functions have been removed as they are no longer used in any C extension patches.
* Underscores and dots in options have become hyphens, so `--exceptions.print_uncaught_java` is now `--exceptions-print-uncaught-java`, for example.
* The `rb_tr_handle_*` functions have been removed as they are no longer used in any C extension patches.

Bug fixes:

* `autoload :C, "path"; require "path"` now correctly triggers the autoload.
* Fixed `UDPSocket#bind` to specify family and socktype when resolving address.
* The `shell` standard library can now be `require`-d.
* Fixed a bug where `for` could result in a `NullPointerException` when trying to assign the iteration variable.
* Existing global variables can now become aliases of other global variables (#1590).

Compatibility:

* ERB now uses StringScanner and not the fallback, like on MRI. As a result `strscan` is required by `require 'erb'` (#1615).
* Yield different number of arguments for `Hash#each` and `Hash#each_pair` based on the block arity like MRI (#1629).
* Add support for the `base` keyword argument to `Dir.{[], glob}`.

# 1.0 RC 14, 18 March 2019

Updated to Ruby 2.6.2.

Bug fixes:

* Implement `rb_io_wait_writable` (#1586).
* Fixed error when using arrows keys first within `irb` or `pry` (#1478, #1486).
* Coerce the right hand side for all `BigDecimal` operations (#1598).
* Combining multiple `**` arguments containing duplicate keys produced an incorrect hash. This has now been fixed (#1469).
* `IO#read_nonblock` now returns the passed buffer object, if one is supplied.
* Worked out autoloading issue (#1614).

New features:

* Implemented `String#delete_prefix`, `#delete_suffix`, and related methods.
* Implemented `Dir.children` and `Dir#children`.
* Implemented `Integer#sqrt`.

Changes:

* `-Xoptions` has been removed - use `--help:languages` instead.
* `-Xlog=` has been removed - use `--log.level=` instead.
* `-J` has been removed - use `--vm.` instead.
* `-J-cp lib.jar` and so on have removed - use `--vm.cp=lib.jar` or `--vm.classpath=lib.jar` instead.
* `--jvm.` and `--native.` have been deprecated, use `--vm.` instead to pass VM options.
* `-Xoption=value` has been removed - use `--option=value` instead.
* The `-X` option now works as in MRI.
* `--help:debug` is now `--help:internal`.
* `ripper` is still not implemented, but the module now exists and has some methods that are implemented as no-ops.

# 1.0 RC 13, 5 March 2019

Note that as TruffleRuby RC 13 is built on Ruby 2.4.4 it is still vulnerable to CVE-2018-16395. This will be fixed in the next release.

New features:

* Host interop with Java now works on SubstrateVM too.

Bug fixes:

* Fixed `Enumerator::Lazy` which wrongly rescued `StandardError` (#1557).
* Fixed several problems with `Numeric#step` related to default arguments, infinite sequences, and bad argument types (#1520).
* Fixed incorrect raising of `ArgumentError` with `Range#step` when at least one component of the `Range` is `Float::INFINITY` (#1503).
* Fixed the wrong encoding being associated with certain forms of heredoc strings (#1563).
* Call `#coerce` on right hand operator if `BigDecimal` is the left hand operator (#1533, @Quintasan).
* Fixed return type of division of `Integer.MIN_VALUE` and `Long.MIN_VALUE` by -1 (#1581).
* `Exception#cause` is now correctly set for internal exceptions (#1560).
* `rb_num2ull` is now implemented as well as being declared in the `ruby.h` header (#1573).
* `rb_sym_to_s` is now implemented (#1575).
* `R_TYPE_P` now returns the type number for a wider set of Ruby objects (#1574).
* `rb_fix2str` has now been implemented.
* `rb_protect` will now work even if `NilClass#==` has been redefined.
* `BigDecimal` has been moved out of the `Truffle` module to match MRI.
* `StringIO#puts` now correctly handles `to_s` methods which do not return strings (#1577).
* `Array#each` now behaves like MRI when the array is modified (#1580).
* Clarified that `$SAFE` can never be set to a non-zero value.
* Fix compatibility with RubyGems 3 (#1558).
* `Kernel#respond_to?` now returns false if a method is protected and the `include_all` argument is false (#1568).

Changes:

* `TRUFFLERUBY_CEXT_ENABLED` is no longer supported and C extensions are now always built, regardless of the value of this environment variable.
* Getting a substring of a string created by a C extension now uses less memory as only the requested portion will be copied to a managed string.
* `-Xoptions` has been deprecated and will be removed - use `--help:languages` instead.
* `-Xlog=` has been deprecated and will be removed - use `--log.level=` instead.
* `-J` has been deprecated and will be removed - use `--jvm.` instead.
* `-J-cp lib.jar` and so on have been deprecated and will be removed - use `--jvm.cp=lib.jar` or `--jvm.classpath=lib.jar` instead.
* `-J-cmd`, `--jvm.cmd`, `JAVA_HOME`, `JAVACMD`, and `JAVA_OPTS` do not work in any released configuration of TruffleRuby, so have been removed.
* `-Xoption=value` has been deprecated and will be removed - use `--option=value` instead.
* `TracePoint` now raises an `ArgumentError` for unsupported events.
* `TracePoint.trace` and `TracePoint#inspect` have been implemented.

Compatibility:

* Improved the exception when an `-S` file isn't found.
* Removed the message from exceptions raised by bare `raise` to better match MRI (#1487).
* `TracePoint` now handles the `:class` event.

Performance:

* Sped up `String` handling in native extensions, quite substantially in some cases, by reducing conversions between native and managed strings and allowing for mutable metadata in native strings.

# 1.0 RC 12, 4 February 2019

Bug fixes:

* Fixed a bug with `String#lines` and similar methods with multibyte characters (#1543).
* Fixed an issue with `String#{encode,encode!}` double-processing strings using XML conversion options and a new destination encoding (#1545).
* Fixed a bug where a raised cloned exception would be caught as the original exception (#1542).
* Fixed a bug with `StringScanner` and patterns starting with `^` (#1544).
* Fixed `Enumerable::Lazy#uniq` with infinite streams (#1516).

Compatibility:

* Change to a new system for handling Ruby objects in C extensions which greatly increases compatibility with MRI.
* Implemented `BigDecimal#to_r` (#1521).
* `Symbol#to_proc` now returns `-1` like on MRI (#1462).

# 1.0 RC 11, 15 January 2019

New features:

* macOS clocks `CLOCK_MONOTONIC_RAW`, `_MONOTONIC_RAW_APPROX`, `_UPTIME_RAW`, `_UPTIME_RAW_APPROX`, and `_PROCESS_CPUTIME_ID` have been implemented (#1480).
* TruffleRuby now automatically detects native access and threading permissions from the `Context` API, and can run code with no permissions given (`Context.create()`).

Bug fixes:

* FFI::Pointer now does the correct range checks for signed and unsigned values.
* Allow signal `0` to be used with `Process.kill` (#1474).
* `IO#dup` now properly sets the new `IO` instance to be close-on-exec.
* `IO#reopen` now properly resets the receiver to be close-on-exec.
* `StringIO#set_encoding` no longer raises an exception if the underlying `String` is frozen (#1473).
* Fix handling of `Symbol` encodings in `Marshal#dump` and `Marshal#load` (#1530).

Compatibility:

* Implemented `Dir.each_child`.
* Adding missing support for the `close_others` option to `exec` and `spawn`.
* Implemented the missing `MatchData#named_captures` method (#1512).

Changes:

* `Process::CLOCK_` constants have been given the same value as in standard Ruby.

Performance:

* Sped up accesses to native memory through FFI::Pointer.
* All core files now make use of frozen `String` literals, reducing the number of `String` allocations for core methods.
* New -Xclone.disable option to disable all manual cloning.

# 1.0 RC 10, 5 December 2018

New features:

* The `nkf` and `kconv` standard libraries were added (#1439).
* `Mutex` and `ConditionVariable` have a new fast path for acquiring locks that are unlocked.
* `Queue` and `SizedQueue`, `#close` and `#closed?`, have been implemented.
* `Kernel#clone(freeze)` has been implemented (#1454).
* `Warning.warn` has been implemented (#1470).
* `Thread.report_on_exception` has been implemented (#1476).
* The emulation symbols for `Process.clock_gettime` have been implemented.

Bug fixes:

* Added `rb_eEncodingError` for C extensions (#1437).
* Fixed race condition when creating threads (#1445).
* Handle `exception: false` for IO#write_nonblock (#1457, @ioquatix).
* Fixed `Socket#connect_nonblock` for the `EISCONN` case (#1465, @ioquatix).
* `File.expand_path` now raises an exception for a non-absolute user-home.
* `ArgumentError` messages now better match MRI (#1467).
* Added support for `:float_millisecond`, `:millisecond`, and `:second` time units to `Process.clock_gettime` (#1468).
* Fixed backtrace of re-raised exceptions (#1459).
* Updated an exception message in Psych related to loading a non-existing class so that it now matches MRI.
* Fixed a JRuby-style Java interop compatibility issue seen in `test-unit`.
* Fixed problem with calling `warn` if `$stderr` has been reassigned.
* Fixed definition of `RB_ENCODING_GET_INLINED` (#1440).

Changes:

* Timezone messages are now logged at `CONFIG` level, use `-Xlog=CONFIG` to debug if the timezone is incorrectly shown as `UTC`.

# 1.0 RC 9, 5 November 2018

Security:

* CVE-2018-16396, *tainted flags are not propagated in Array#pack and String#unpack with some directives* has been mitigated by adding additional taint operations.

New features:

* LLVM for Oracle Linux 7 can now be installed without building from source.

Bug fixes:

* Times can now be created with UTC offsets in `+/-HH:MM:SS` format.
* `Proc#to_s` now has `ASCII-8BIT` as its encoding instead of the incorrect `UTF-8`.
* `String#%` now has the correct encoding for `UTF-8` and `US-ASCII` format strings, instead of the incorrect `ASCII-8BIT`.
* Updated `BigDecimal#to_s` to use `e` instead of `E` for exponent notation.
* Fixed `BigDecimal#to_s` to allow `f` as a format flag to indicate conventional floating point notation. Previously only `F` was allowed.

Changes:

* The supported version of LLVM for Oracle Linux has been updated from 3.8 to 4.0.
* `mysql2` is now patched to avoid a bug in passing `NULL` to `rb_scan_args`, and now passes the majority of its test suite.
* The post-install script now automatically detects if recompiling the OpenSSL C extension is needed. The post-install script should always be run in TravisCI as well, see `doc/user/standalone-distribution.md`.
* Detect when the system libssl is incompatible more accurately and add instructions on how to recompile the extension.

# 1.0 RC 8, 19 October 2018

New features:

* `Java.synchronized(object) { }` and `TruffleRuby.synchronized(object) { }` methods have been added.
* Added a `TruffleRuby::AtomicReference` class.
* Ubuntu 18.04 LTS is now supported.
* macOS 10.14 (Mojave) is now supported.

Changes:

* Random seeds now use Java's `NativePRNGNonBlocking`.
* The supported version of Fedora is now 28, upgraded from 25.
* The FFI gem has been updated from 1.9.18 to 1.9.25.
* JCodings has been updated from 1.0.30 to 1.0.40.
* Joni has been updated from 2.1.16 to 2.1.25.

Performance:

* Performance of setting the last exception on a thread has now been improved.

# 1.0 RC 7, 3 October 2018

New features:

* Useful `inspect` strings have been added for more foreign objects.
* The C extension API now defines a preprocessor macro `TRUFFLERUBY`.
* Added the rbconfig/sizeof native extension for better MRI compatibility.
* Support for `pg` 1.1. The extension now compiles successfully, but may still have issues with some datatypes.

Bug fixes:

* `readline` can now be interrupted by the interrupt signal (Ctrl+C). This fixes Ctrl+C to work in IRB.
* Better compatibility with C extensions due to a new "managed struct" type.
* Fixed compilation warnings which produced confusing messages for end users (#1422).
* Improved compatibility with Truffle polyglot STDIO.
* Fixed version check preventing TruffleRuby from working with Bundler 2.0 and later (#1413).
* Fixed problem with `Kernel.public_send` not tracking its caller properly (#1425).
* `rb_thread_call_without_gvl()` no longer holds the C-extensions lock.
* Fixed `caller_locations` when called inside `method_added`.
* Fixed `mon_initialize` when called inside `initialize_copy` (#1428).
* `Mutex` correctly raises a `TypeError` when trying to serialize with `Marshal.dump`.

Performance:

* Reduced memory footprint for private/internal AST nodes.
* Increased the number of cases in which string equality checks will become compile-time constants.
* Major performance improvement for exceptional paths where the rescue body does not access the exception object (e.g., `x.size rescue 0`).

Changes:

* Many clean-ups to our internal patching mechanism used to make some native extensions run on TruffleRuby.
* Removed obsoleted patches for Bundler compatibility now that Bundler 1.16.5 has built-in support for TruffleRuby.
* Reimplemented exceptions and other APIs that can return a backtrace to use Truffle's lazy stacktraces API.

# 1.0 RC 6, 3 September 2018

New features:

* `Polyglot.export` can now be used with primitives, and will now convert strings to Java, and `.import` will convert them from Java.
* Implemented `--encoding`, `--external-encoding`, `--internal-encoding`.
* `rb_object_tainted` and similar C functions have been implemented.
* `rb_struct_define_under` has been implemented.
* `RbConfig::CONFIG['sysconfdir']` has been implemented.
* `Etc` has been implemented (#1403).
* The `-Xcexts=false` option disables C extensions.
* Instrumentation such as the CPUSampler reports methods in a clearer way like `Foo#bar`, `Gem::Specification.each_spec`, `block in Foo#bar` instead of just `bar`, `each_spec`, `block in bar` (which is what MRI displays in backtraces).
* TruffleRuby is now usable as a JSR 223 (`javax.script`) language.
* A migration guide from JRuby (`doc/user/jruby-migration.md`) is now included.
* `kind_of?` works as an alias for `is_a?` on foreign objects.
* Boxed foreign strings unbox on `to_s`, `to_str`, and `inspect`.

Bug fixes:

* Fix false-positive circular warning during autoload.
* Fix Truffle::AtomicReference for `concurrent-ruby`.
* Correctly look up `llvm-link` along `clang` and `opt` so it is no longer needed to add LLVM to `PATH` on macOS for Homebrew and MacPorts.
* Fix `alias` to work when in a refinement module (#1394).
* `Array#reject!` no longer truncates the array if the block raises an exception for an element.
* WeakRef now has the same inheritance and methods as MRI's version.
* Support `-Wl` linker argument for C extensions. Fixes compilation of`mysql2` and `pg`.
* Using `Module#const_get` with a scoped argument will now correctly autoload the constant if needed.
* Loaded files are read as raw bytes, rather than as a UTF-8 string and then converted back into bytes.
* Return 'DEFAULT' for `Signal.trap(:INT) {}`. Avoids a backtrace when quitting a Sinatra server with Ctrl+C.
* Support `Signal.trap('PIPE', 'SYSTEM_DEFAULT')`, used by the gem `rouge` (#1411).
* Fix arity checks and handling of arity `-2` for `rb_define_method()`.
* Setting `$SAFE` to a negative value now raises a `SecurityError`.
* The offset of `DATA` is now correct in the presence of heredocs.
* Fix double-loading of the `json` gem, which led to duplicate constant definition warnings.
* Fix definition of `RB_NIL_P` to be early enough. Fixes compilation of `msgpack`.
* Fix compilation of megamorphic interop calls.
* `Kernel#singleton_methods` now correctly ignores prepended modules of non-singleton classes. Fixes loading `sass` when `activesupport` is loaded.
* Object identity numbers should never be negative.

Performance:

* Optimize keyword rest arguments (`def foo(**kwrest)`).
* Optimize rejected (non-Symbol keys) keyword arguments.
* Source `SecureRandom.random_bytes` from `/dev/urandom` rather than OpenSSL.
* C extension bitcode is no longer encoded as Base64 to pass it to Sulong.
* Faster `String#==` using vectorization.

Changes:

* Clarified that all sources that come in from the Polyglot API `eval` method will be treated as UTF-8, and cannot be re-interpreted as another encoding using a magic comment.
* The `-Xembedded` option can now be set set on the launcher command line.
* The `-Xplatform.native=false` option can now load the core library, by enabling `-Xpolyglot.stdio`.
* `$SAFE` and `Thread#safe_level` now cannot be set to `1` - raising an error rather than warning as before. `-Xsafe` allows it to be set, but there are still no checks.
* Foreign objects are now printed as `#<Foreign:system-identity-hash-code>`, except for foreign arrays which are now printed as `#<Foreign [elements...]>`.
* Foreign objects `to_s` now calls `inspect` rather than Java's `toString`.
* The embedded configuration (`-Xembedded`) now warns about features which may not work well embedded, such as signals.
* The `-Xsync.stdio` option has been removed - use standard Ruby `STDOUT.sync = true` in your program instead.

# 1.0 RC 5, 3 August 2018

New features:

* It is no longer needed to add LLVM (`/usr/local/opt/llvm@4/bin`) to `PATH` on macOS.
* Improve error message when LLVM, `clang` or `opt` is missing.
* Automatically find LLVM and libssl with MacPorts on macOS (#1386).
* `--log.ruby.level=` can be used to set the log level from any launcher.
* Add documentation about installing with Ruby managers/installers and how to run TruffleRuby in CI such as TravisCI (#1062, #1070).
* `String#unpack1` has been implemented.

Bug fixes:

* Allow any name for constants with `rb_const_get()`/`rb_const_set()` (#1380).
* Fix `defined?` with an autoload constant to not raise but return `nil` if the autoload fails (#1377).
* Binary Ruby Strings can now only be converted to Java Strings if they only contain US-ASCII characters. Otherwise, they would produce garbled Java Strings (#1376).
* `#autoload` now correctly calls `main.require(path)` dynamically.
* Hide internal file from user-level backtraces (#1375).
* Show caller information in warnings from the core library (#1375).
* `#require` and `#require_relative` should keep symlinks in `$"` and `__FILE__` (#1383).
* Random seeds now always come directly from `/dev/urandom` for MRI compatibility.
* SIGINFO, SIGEMT and SIGPWR are now defined (#1382).
* Optional and operator assignment expressions now return the value assigned, not the value returned by an assignment method (#1391).
* `WeakRef.new` will now return the correct type of object, even if `WeakRef` is subclassed (#1391).
* Resolving constants in prepended modules failed, this has now been fixed (#1391).
* Send and `Symbol#to_proc` now take account of refinements at their call sites (#1391).
* Better warning when the timezone cannot be found on WSL (#1393).
* Allow special encoding names in `String#force_encoding` and raise an exception on bad encoding names (#1397).
* Fix `Socket.getifaddrs` which would wrongly return an empty array (#1375).
* `Binding` now remembers the file and line at which it was created for `#eval`. This is notably used by `pry`'s `binding.pry`.
* Resolve symlinks in `GEM_HOME` and `GEM_PATH` to avoid related problems (#1383).
* Refactor and fix `#autoload` so other threads see the constant defined while the autoload is in progress (#1332).
* Strings backed by `NativeRope`s now make a copy of the rope when `dup`ed.
* `String#unpack` now taints return strings if the format was tainted, and now does not taint the return array if the format was tainted.
* Lots of fixes to `Array#pack` and `String#unpack` tainting, and a better implementation of `P` and `p`.
* Array literals could evaluate an element twice under some circumstances. This has now been fixed.

Performance:

* Optimize required and optional keyword arguments.
* `rb_enc_to_index` is now faster by eliminating an expensive look-up.

Changes:

* `-Xlog=` now needs log level names to be upper case.
* `-Dtruffleruby.log` and `TRUFFLERUBY_LOG` have been removed - use `-Dpolyglot.log.ruby.level`.
* The log format, handlers, etc are now managed by the Truffle logging system.
* The custom log levels `PERFORMANCE` and `PATCH` have been removed.

# 1.0 RC 4, 18 July 2018

*TruffleRuby was not updated in RC 4*

# 1.0 RC 3, 2 July 2018

New features:

* `is_a?` can be called on foreign objects.

Bug fixes:

* It is no longer needed to have `ruby` in `$PATH` to run the post-install hook.
* `Qnil`/`Qtrue`/`Qfalse`/`Qundef` can now be used as initial value for global variables in C extensions.
* Fixed error message when the runtime libssl has no SSLv2 support (on Ubuntu 16.04 for instance).
* `RbConfig::CONFIG['extra_bindirs']` is now a String as other RbConfig values.
* `SIGPIPE` is correctly caught on SubstrateVM, and the corresponding write() raises `Errno::EPIPE` when the read end of a pipe or socket is closed.
* Use the magic encoding comment for determining the source encoding when using eval().
* Fixed a couple bugs where the encoding was not preserved correctly.

Performance:

* Faster stat()-related calls, by returning the relevant field directly and avoiding extra allocations.
* `rb_str_new()`/`rb_str_new_cstr()` are much faster by avoiding extra copying and allocations.
* `String#{sub,sub!}` are faster in the common case of an empty replacement string.
* Eliminated many unnecessary memory copy operations when reading from `IO` with a delimiter (e.g., `IO#each`), leading to overall improved `IO` reading for common use cases such as iterating through lines in a `File`.
* Use the byte[] of the given Ruby String when calling eval() directly for parsing.

# 1.0 RC 2, 6 June 2018

New features:

* We are now compatible with Ruby 2.4.4.
* `object.class` on a Java `Class` object will give you an object on which you can call instance methods, rather than static methods which is what you get by default.
* The log level can now also be set with `-Dtruffleruby.log=info` or `TRUFFLERUBY_LOG=info`.
* `-Xbacktraces.raise` will print Ruby backtraces whenever an exception is raised.
* `Java.import name` imports Java classes as top-level constants.
* Coercion of foreign numbers to Ruby numbers now works.
* `to_s` works on all foreign objects and calls the Java `toString`.
* `to_str` will try to `UNBOX` and then re-try `to_str`, in order to provoke the unboxing of foreign strings.

Changes:

* The version string now mentions if you're running GraalVM Community Edition (`GraalVM CE`) or GraalVM Enterprise Edition (`GraalVM EE`).
* The inline JavaScript functionality `-Xinline_js` has been removed.
* Line numbers `< 0`, in the various eval methods, are now warned about, because we don't support these at all. Line numbers `> 1` are warned about (at the fine level) but they are shimmed by adding blank lines in front to get to the correct offset. Line numbers starting at `0` are also warned about at the fine level and set to `1` instead.
* The `erb` standard library has been patched to stop using a -1 line number.
* `-Xbacktraces.interleave_java` now includes all the trailing Java frames.
* Objects with a `[]` method, except for `Hash`, now do not return anything for `KEYS`, to avoid the impression that you could `READ` them. `KEYINFO` also returns nothing for these objects, except for `Array` where it returns information on indices.
* `String` now returns `false` for `HAS_KEYS`.
* The supported additional functionality module has been renamed from `Truffle` to `TruffleRuby`. Anything not documented in `doc/user/truffleruby-additions.md` should not be used.
* Imprecise wrong gem directory detection was replaced. TruffleRuby newly marks its gem directories with a marker file, and warns if you try to use TruffleRuby with a gem directory which is lacking the marker.

Bug fixes:

* TruffleRuby on SubstrateVM now correctly determines the system timezone.
* `Kernel#require_relative` now coerces the feature argument to a path and canonicalizes it before requiring, and it now uses the current directory as the directory for a synthetic file name from `#instance_eval`.

# 1.0 RC 1, 17 April 2018

New features:

* The Ruby version has been updated to version 2.3.7.

Security:

* CVE-2018-6914, CVE-2018-8779, CVE-2018-8780, CVE-2018-8777, CVE-2017-17742 and CVE-2018-8778 have been mitigated.

Changes:

* `RubyTruffleError` has been removed and uses replaced with standard exceptions.
* C++ libraries like `libc++` are now not needed if you don't run C++ extensions. `libc++abi` is now never needed. Documentation updated to make it more clear what the minimum requirements for pure Ruby, C extensions, and C++ extensions separately.
* C extensions are now built by default - `TRUFFLERUBY_CEXT_ENABLED` is assumed `true` unless set to `false`.
* The `KEYS` interop message now returns an array of Java strings, rather than Ruby strings. `KEYS` on an array no longer returns indices.
* `HAS_SIZE` now only returns `true` for `Array`.
* A method call on a foreign object that looks like an operator (the method name does not begin with a letter) will call `IS_BOXED` on the object and based on that will possibly `UNBOX` and convert to Ruby.
* Now using the native version of Psych.
* The supported version of LLVM on Oracle Linux has been dropped to 3.8.
* The supported version of Fedora has been dropped to 25, and the supported version of LLVM to 3.8, due to LLVM incompatibilities. The instructions for installing `libssl` have changed to match.

# 0.33, April 2018

New features:

* The Ruby version has been updated to version 2.3.6.
* Context pre-initialization with TruffleRuby `--native`, which significantly improves startup time and loads the `did_you_mean` gem ahead of time.
* The default VM is changed to SubstrateVM, where the startup is significantly better. Use `--jvm` option for full JVM VM.
* The `Truffle::Interop` module has been replaced with a new `Polyglot` module which is designed to use more idiomatic Ruby syntax rather than explicit methods. A [new document](doc/user/polyglot.md) describes polyglot programming at a higher level.
* The `REMOVABLE`, `MODIFIABLE` and `INSERTABLE` Truffle interop key info flags have been implemented.
* `equal?` on foreign objects will check if the underlying objects are equal if both are Java interop objects.
* `delete` on foreign objects will send `REMOVE`, `size` will send `GET_SIZE`, and `keys` will send `KEYS`. `respond_to?(:size)` will send `HAS_SIZE`, `respond_to?(:keys)` will send `HAS_KEYS`.
* Added a new Java-interop API similar to the one in the Nashorn JavaScript implementation, as also implemented by Graal.js. The `Java.type` method returns a Java class object on which you can use normal interop methods. Needs the `--jvm` flag to be used.
* Supported and tested versions of LLVM for different platforms have been more precisely [documented](doc/user/installing-llvm.md).

Changes:

* Interop semantics of `INVOKE`, `READ`, `WRITE`, `KEYS` and `KEY_INFO` have changed significantly, so that `INVOKE` maps to Ruby method calls, `READ` calls `[]` or returns (bound) `Method` objects, and `WRITE` calls `[]=`.

Performance:

* `Dir.glob` is much faster and more memory efficient in cases that can reduce to direct filename lookups.
* `SecureRandom` now defers loading OpenSSL until it's needed, reducing time to load `SecureRandom`.
* `Array#dup` and `Array#shift` have been made constant-time operations by sharing the array storage and keeping a starting index.

Bug fixes:

* Interop key-info works with non-string-like names.

Internal changes:

* Changes to the lexer and translator to reduce regular expression calls.
* Some JRuby sources have been updated to 9.1.13.0.

# 0.32, March 2018

New features:

* A new embedded configuration is used when TruffleRuby is used from another language or application. This disables features like signals which may conflict with the embedding application, and threads which may conflict with other languages, and enables features such as the use of polyglot IO streams.

Performance:

* Conversion of ASCII-only Ruby strings to Java strings is now faster.
* Several operations on multi-byte character strings are now faster.
* Native I/O reads are about 22% faster.

Bug fixes:

* The launcher accepts `--native` and similar options in  the `TRUFFLERUBYOPT` environment variable.

Internal changes:

* The launcher is now part of the TruffleRuby repository, rather than part of the GraalVM repository.
* `ArrayBuilderNode` now uses `ArrayStrategies` and `ArrayMirrors` to remove direct knowledge of array storage.
* `RStringPtr` and `RStringPtrEnd` now report as pointers for interop purposes, fixing several issues with `char *` usage in C extensions.<|MERGE_RESOLUTION|>--- conflicted
+++ resolved
@@ -15,11 +15,8 @@
 * Add `rb_argv0` for the `tk` gem. (#2556, @aardvark179).
 * Implement more correct conversion of array elements by `Array#pack`(#2503, #2504, @aardvark179).
 * Implement `Pathname#{empty?, glob}` (#2559, @bjfish)
-<<<<<<< HEAD
 * Fixed `Rational('')` to raise error like MRI (#2566, @aardvark179).
-=======
 * Freeze instances of `Range` but not subclasses, like CRuby (#2570, @MattAlp).
->>>>>>> f94152a8
 
 Performance:
 
