# 24.1.0

New features:

* Add `--reuse-precompiled-gems` option (@andrykonchin).

Bug fixes:

* Add missing thread-safe objects write barriers for `TruffleRuby::ConcurrentMap` (#3179, @eregon).
* Fix repeated calling of methods `Dir#{each,each_child,children}` (#3464, @andrykonchin).
* Fix `IO#{wait,wait_readable,wait_writable}` methods and switch the current thread into a sleep state (@andrykonchin).
* Fix `rb_global_variable()` for `Float` and bignum values during the `Init_` function (#3478, @eregon).
* Fix `rb_gc_register_mark_object()` for `Float` and bignum values (#3502, @eregon, @andrykonchin).
* Fix parsing literal floats when the locale does not use `.` for the decimal separator (e.g. `LANG=fr_FR.UTF-8`) (#3512, @eregon).
* Fix `IO#{read_nonblock,readpartial,sysread}`, `BasicSocket#{recv,recv_nonblock}`, `{Socket,UDPSocket}#recvfrom_nonblock`, `UnixSocket#recvfrom` and preserve a provided buffer's encoding (#3506, @andrykonchyn).
* Repair `IO#{wait_readable,wait_writable,wait}` to be interruptible (#3504, @andrykonchin).
* Fix Hash value omission for constant names (@andrykonchin).
* Fix `MatchData#[index, length]` when index is larger than number of matched values (@andrykonchin).

Compatibility:

* Move `IO#wait_readable`, `IO#wait_writable`, `IO#wait_priority` and `IO#wait` into core library (@andrykonchin).
* Change assignment evaluation order for fully qualified constant and evaluate left-hand-side before right-hand-side (#3039, @andrykonchin).
* Fix evaluation order for multi-assignment and evaluate left-hand-side before right-hand-side (@andrykonchin).
* Add `Regexp.linear_time?` method (#3039, @andrykonchin).
* Allow null encoding pointer in `rb_enc_interned_str_cstr` (@thomasmarshall).
* Allow anonymous memberless Struct (@simonlevasseur).
* Set `$!` when a `Kernel#at_exit` hook raises an exception (#3535, @andrykonchin).
* Support `:buffer` keyword argument to `Array#pack` (#3559, @andrykonchyn).
* Set `RbConfig::CONFIG['host_cpu']` to `arm64` on darwin platform (#3571, @andrykonchin).
* Fix `RegexpError` messages to match CRuby better (#3398, @andrykonchin).
<<<<<<< HEAD
* Fix `Enumerable#reduce` to handle non-Symbol method name parameter (#2931, @andrykonchin).
=======
* Fix `RangeError` message to match CRuby for `Integer#chr` called with invalid codepoint argument (#2795, @andrykonchin).
>>>>>>> 094804c2

Performance:

* Fix inline caching for Regexp creation from Strings (#3492, @andrykonchin, @eregon).
* Optimize `Integer#pow` method for small modulus values (#3544, @andrykonchin).

Changes:

Memory Footprint:

* Use inlined core method nodes even when modules are prepended to core classes (#3546, @eregon).

# 24.0.0

New features:

* C/C++ extensions are now compiled using the system toolchain and executed natively instead of using GraalVM LLVM (Sulong). This leads to faster startup, no warmup, better compatibility, smaller distribution and faster installation for C/C++ extensions (#3118, @eregon).
* Full support for the Ruby 3.2 and Ruby 3.3 syntax by adopting the [Prism](https://github.com/ruby/prism) parser, which is about twice as fast as the old parser (#3117, #3038, #3039, @andrykonchin, @eregon).
* Pattern matching is now fully supported (#3332, #2683, @eregon, @razetime).

Bug fixes:

* Fix `rb_enc_left_char_head()` so it is not always `ArgumentError` (#3267, @eregon).
* Fix `IO.copy_stream` with a `Tempfile` destination (#3280, @eregon).
* Fix `Regexp.union` negotiating the wrong result encoding (#3287, @nirvdrum, @simonlevasseur).
* Fix `Proc#parameters` and return all the numbered parameters lower than the used explicitly ones (@andrykonchin).
* Fix some C API functions which were failing when called with Ruby values represented as Java primitives (#3352, @eregon).
* Fix `IO.select([io], nil, [io])` on macOS, it was hanging due to a bug in macOS `poll(2)` (#3346, @eregon, @andrykonchin).
* Run context cleanup such as showing the output of tools when `SignalException` and `Interrupt` escape (@eregon).
* Handle a new variable inside the `case` target expression correctly (#3377, @eregon).
* The arguments of `Thread.new(*args, &block)` need to be marked as shared between multiple threads (#3179, @eregon).
* Fix `Range#bsearch` and raise `TypeError` when range boundaries are non-numeric and block not passed (@andrykonchin).
* Fix using the `--cpusampler` profiler when there are custom unblock functions for `rb_thread_call_without_gvl()` (#3013, @eregon).
* Fix recursive raising `FrozenError` exception when redefined `#inspect` modifies an object (#3388, @andrykonchin).
* Fix `Integer#div` returning the wrong object type when the divisor is a `Rational` (@simonlevasseur, @nirvdrum).
* Remove constant `Random::DEFAULT` (#3039, @patricklinpl)

Compatibility:

* Add `Exception#detailed_message` method (#3257, @andrykonchin).
* Fix `rb_enc_vsprintf` and force String encoding instead of converting it (@andrykonchin).
* Add `rb_gc_mark_movable` function (@andrykonchin).
* Promote `File#path` and `File#to_path` to `IO#path` and `IO#to_path` and make IO#new accept an optional `path:` keyword argument (#3039, @moste00)
* Display "unhandled exception" as the message for `RuntimeError` instances with an empty message (#3255, @nirvdrum).
* Set `RbConfig::CONFIG['configure_args']` for openssl and libyaml (#3170, #3303, @eregon).
* Support `Socket.sockaddr_in(port, Socket::INADDR_ANY)` (#3361, @mtortonesi).
* Implement the `Data` class from Ruby 3.2 (#3039, @moste00, @eregon).
* Make `Coverage.start` and `Coverage.result` accept parameters (#3149, @mtortonesi, @andrykonchin).
* Implement `rb_check_funcall()` (@eregon).
* Implement `MatchData#{byteoffset,deconstruct,deconstruct_keys}` from Ruby 3.2 (#3039, @rwstauner).
* Add `Integer#ceildiv` method (#3039, @simonlevasseur, @nirvdrum).
* Implement `Class#attached_object` method (#3039, @andrykonchin).
* Fix `ENV#{clone,dup}` and raise `TypeError` (#3039, @andrykonchin).
* Fix `Coverage.supported?` and raise `TypeError` if argument is not Symbol (#3039, @andrykonchin).
* Accept options argument to `Regexp.{new,compile}` of String and warn for unknown types (#3039, @rwstauner).
* Implement `Time#deconstruct_keys` from Ruby 3.2 (#3039, @rwstauner).
* Do not autosplat a proc that accepts a single positional argument and keywords (#3039, @andrykonchin).
* Support passing anonymous * and ** parameters as method call arguments (#3039, @andrykonchin).
* Handle either positional or keywords arguments by default in `Struct.new` (#3039, @rwstauner).
* Promote `Set` class to core library (#3039, @andrykonchin).
* Support `connect_timeout` keyword argument to `TCPSocket.{new,open}` (#3421, @manefz, @patricklinpl, @nirvdrum, @rwstauner).
* Add `File.lutime` and `Pathname#lutime` methods (#3039, @andrykonchin).
* Add a deprecation warning for `Encoding#replicate` (#3039, @patricklinpl, @manefz, @nirvdrum).
* Change `UnboundMethod#{==,inspect}` to use the owner module rather than the origin (#3039, @rwstauner, @manefz, @patricklinpl)
* Support `lambda` keyword argument in `Proc#parameters` (#3039, @thomasmarshall, @goyox86).
* Limit maximum encoding set size by 256 (#3039, @thomasmarshall, @goyox86).
* Remove deprecated methods `Dir.exists?`, `File.exists?`, and `Kernel#=~` (#3039, @patricklinpl, @nirvdrum).
* Remove deprecated `FileTest.exists?` method (#3039, @andrykonchin).
* Fix {Method,Proc}#parameters and return `*`, `**` and `&` names for anonymous parameters (@andrykonchin).
* Remove deprecated `Fixnum` and `Bignum` constants (#3039, @andrykonchin).
* Add `rb_enc_interned_str_cstr` function (#3408, @goyox86, @thomasmarshall).
* Add `rb_str_to_interned_str` function (#3408, @thomasmarshall).
* Add `SyntaxError#path` method (#3039, @wasabigeek).

Performance:

* Change the `Hash` representation from traditional buckets to a "compact hash table" for improved locality, performance and memory footprint (#3172, @moste00).
* Optimize calls with `ruby2_keywords` forwarding by deciding it per call site instead of per callee thanks to [my fix in CRuby 3.2](https://bugs.ruby-lang.org/issues/18625) (@eregon).
* Optimize feature loading when require is called with an absolute path to a .rb file (@rwstauner).
* Avoid extra copies for Strings passed as `:string` arguments to a FFI call and used later for Regexp matching (#3293, @eregon).

Changes:


Memory Footprint:


# 23.1.0

New features:

* Updated to Ruby 3.2.2 (#3039, @eregon, @andrykonchin).
* TruffleRuby Native on Oracle GraalVM on Linux now uses the G1 garbage collector which is much faster (@eregon).

Bug fixes:

* Fix `Dir.glob` returning blank string entry with leading `**/` in glob and `base:` argument (@rwstauner).
* Fix class lookup after an object's class has been replaced by `IO#reopen` (@itarato, @nirvdrum, @eregon).
* Fix `Marshal.load` and raise `ArgumentError` when dump is broken and is too short (#3108, @andrykonchin).
* Fix `super` method lookup for unbounded attached methods (#3131, @itarato).
* Fix `Module#define_method(name, Method)` to respect `module_function` visibility (#3181, @andrykonchin).
* Fix stack overflow with `Kernel.require` and `zeitwerk` (#3224, @eregon).
* Reimplement `IO.select` with `poll(2)` to support file descriptors >= 1024 (#3201, @eregon).

Compatibility:

* Fix `Hash#shift` when Hash is empty but has initial default value or initial default proc (#3039, @itarato).
* Make `Array#shuffle` produce the same results as CRuby (@rwstauner).
* Add `Process.argv0` method (@andrykonchin).
* Add support for array pattern matching. This is opt-in via `--pattern-matching` since pattern matching is not fully supported yet (#2683, @razetime).
* Fix `Array#[]` with `ArithmeticSequence` argument when step is negative (#3039, @itarato).
* Fix `Range#size` and return `nil` for beginningless Range when end isn't Numeric (#3039, @rwstauner).
* Alias `String#-@` to `String#dedup` (#3039, @itarato).
* Fix `Pathname#relative_path_from` to convert string arguments to Pathname objects (@rwstauner).
* Add `String#bytesplice` (#3039, @itarato).
* Add `String#byteindex` and `String#byterindex` (#3039, @itarato).
* Add implementations of `rb_proc_call_with_block`, `rb_proc_call_kw`, `rb_proc_call_with_block_kw` and `rb_funcall_with_block_kw` (#3068, @andrykonchin).
* Add optional `timeout` argument to `Thread::Queue#pop` (#3039, @itarato).
* Add optional `timeout` argument to `Thread::SizedsQueue#pop` (#3039, @itarato).
* Handle `long long` and aliases in `Fiddle` (#3128, @eregon).
* Add `Module#refinements` (#3039, @itarato).
* Add `Refinement#refined_class` (#3039, @itarato).
* Add `rb_hash_new_capa` function (#3039, @itarato).
* Fix `Encoding::Converter#primitive_convert` and raise `FrozenError` when a destination buffer argument is frozen (@andrykonchin).
* Add `Module#undefined_instance_methods` (#3039, @itarato).
* Add `Thread.each_caller_location` (#3039, @itarato).
* Add `timeout` argument to `Thread::SizedQueue#push` (#3039, @itarato).
* Add `rb_syserr_new` function (@rwstauner).
* Add `Enumerator#product` (#3039, @itarato).
* Add `Module#const_added` (#3039, @itarato).
* Show the pointer size information (if available) in `FFI::Pointer#inspect` (@nirvdrum).
* Implement performance warnings (`Warning[:performance]`) like in CRuby 3.3 (@eregon).
* The output of `Marshal.dump` is now compatible with CRuby for `Rational` and `Complex` instances (#3228, @eregon).

Performance:

* Improve `Truffle::FeatureLoader.loaded_feature_path` by removing expensive string ops from a loop. Speeds up feature lookup time (#3010, @itarato).
* Improve `String#-@` performance by reducing unnecessary data copying and supporting substring lookups (@nirvdrum)
* Specialize `Array#<<` and related methods appending elements per call site to have a single array storage strategy in the inline cache for most cases (@eregon).

Changes:

* `gu install $LANGUAGE` is replaced by `truffleruby-polyglot-get $LANGUAGE`, available in the TruffleRuby JVM standalone (@eregon).
* The TruffleRuby `ScriptEngine` implementation is removed in favor of the generic [ScriptEngine](https://github.com/oracle/graal/blob/master/docs/reference-manual/embedding/embed-languages.md#compatibility-with-jsr-223-scriptengine) in GraalVM docs (@eregon).

Memory Footprint:

* Replaced `RubyLibrary` with `FreezeNode` and `IsFrozenNode` (@horakivo).
* Address many truffle-sharing warnings (@horakivo).
* Address many truffle-inlining warnings (@horakivo).


# 23.0.0

New features:

* Updated to Ruby 3.1.3 (#2733, @andrykonchin, @eregon).
* `foreign_object.is_a?(foreign_meta_object)` is now supported (@eregon).
* Foreign big integers are now supported and work with all `Numeric` operators (@eregon).

Bug fixes:

* Ensure every parse node has a source section and fix the source section for `ensure` (#2758, @eregon).
* Fix `spawn(..., fd => fd)` on macOS, it did not work due to a macOS bug (@eregon).
* Fix `rb_gc_register_address()`/`rb_global_variable()` to read the latest value (#2721, #2734, #2720, @eregon).
* Synchronize concurrent writes to the same StringIO (@eregon).
* Fix `StringIO#write(str)` when `str` is of an incompatible encoding and position < buffer size (#2770, @eregon).
* Fix `rb_thread_fd_select()` to correctly initialize fdset copies and handle the timeout (@eregon).
* Fix `TracePoint#inspect` when it's called outside of a callback (@andrykonchin).
* Fix `Signal.trap` when signal argument is not supported (#2774, @andrykonchin).
* Fix `Dir.mkdir` and convert permissions argument to `Integer` (#2781, @andrykonchin).
* Fix `String#dump` and use `\u{xxxx}` notation (with curly brackets) for characters that don't fit in `\uxxxx` (#2794, @andrykonchin).
* Fix `Marshal.dump` when big Integer (that cannot be expressed with 4 bytes) is serialized (#2790, @andrykonchin).
* Fix `Array#pack` and accept `Numeric` values when `Float` is expected (#2815, @andrykonchin).
* Fix `\P{}` matching in regular expressions (#2798, @andrykonchin).
* Fix constants lookup when `BasicObject#instance_eval` method is called with a String (#2810, @andrykonchin).
* Don't trigger the `method_added` event when changing a method's visibility or calling `module_function` (@paracycle, @nirvdrum).
* Fix `rb_time_timespec_new` function to not call `Time.at` method directly (@andrykonchin).
* Fix `StringIO#write` to transcode strings with encodings that don't match the `StringIO`'s `external_encoding` (#2839, @flavorjones).
* Fix processing of proc rest arguments located at the beginning if there are no actual arguments (#2921, @andrykonchin).
* Fix `Monitor#exit` to raise `ThreadError` when monitor not owned by the current thread (#2922, @andrykonchin).
* Fix `MatchData#[]` to support negative `length` argument (#2929, @andrykonchin).
* Fix `IO` line reading calls when using a multi-byte delimiter (`IO#{each,gets,readline,readlines,etc.}`) (#2961, @vinistock, @nirvdrum).
* Fix the exception type raised when type coercion raises a `NoMethodError` (#2903, @paracycle, @nirvdrum).
* Fix `Method` and `Proc` `#parameters` method to return `_` parameter name without synthetic suffix when there are multiple `_` parameters (@paracycle).
* Fixed errors in IRB when attempting to navigate beyond bounds in singleline mode (@rwstauner).

Compatibility:

* Fix `MatchData#[]` when passed unbounded Range (#2755, @andrykonchin).
* Updated `rb_define_class`, `rb_define_class_under`, and `rb_define_class_id_under` to allow class names that aren't valid in Ruby (#2739, @nirvdrum).
* Fixed `rb_gv_get` so that it no longer implicitly creates global variables (#2748, @nirvdrum).
* Added implementations of `rb_gvar_val_getter` and `rb_define_virtual_variable` (#2750, @nirvdrum).
* Implement `rb_warning_category_enabled_p` to support the `syntax_tree` gem (#2764, @andrykonchin).
* Fix desctructuring of a single block argument that implements `#to_ary` dynamically (#2719, @andrykonchin).
* Fix `Kernel#Complex` and raise exception when an argument is formatted incorrectly (#2765, @andrykonchin).
* Add `#public?`, `#private?` and `#protected?` methods for `Method` and `UnboundMethod` classes (@andrykonchin).
* Add optional argument to `Thread::Queue.new` (@andrykonchin).
* Support a module as the second argument of `Kernel#load` (@andrykonchin).
* Improve argument validation in `Struct#valies_at` - raise `IndexError` or `RangeError` when arguments are out of range (#2773, @andrykonchin).
* Fix `MatchData#values_at` and handling indices that are out of range (#2783, @andrykonchin).
* Add support for `%-z` (UTC for unknown local time offset, RFC 3339) to `Time#strftime` (@andrykonchin).
* Add support for `UTC` and `A`-`Z` utc offset values, as well as `+/-HH`, `+/-HHMM`, `+/-HHMMSS` (without `:`) (@andrykonchin).
* Treat time with `UTC`, `Z` and `-00:00` utc offset as UTC time (@andrykonchin).
* Raise `FrozenError` when `Time#localtime`, `Time#utc` and `Time#gmtime` is called on a frozen time object (@andrykonchin).
* Validate a microseconds argument used to create a time object (@andrykonchin).
* Support accessing `dmark` and `dfree` fields for `RData` (#2771, @eregon).
* Implement `rb_enc_nth()` (#2771, @eregon).
* Support `offset` keyword argument for `String#unpack` and `String#unpack1` (@andrykonchin).
* Fix `Process.detach` and cast `pid` argument to `Integer` (#2782, @andrykonchin).
* `rb_to_id()` should create a static `ID`, used by RMagick (@eregon).
* Resolve the current user home even when `$HOME` is not set (#2784, @eregon).
* Fix `IO#lineno=` and convert argument to `Integer` more strictly (#2786, @andrykonchin).
* Fix argument implicit convertion in `IO#pos=` and `IO#seek` methods (#2787, @andrykonchin).
* Warn about unknown directive passed to `Array#pack` in verbose mode (#2791, @andrykonchin).
* Added constants `IO::SEEK_DATE` and `IO::SEEK_HOLE` (#2792, @andrykonchin).
* Fix `StringIO.new` to accept keyword arguments (#2793, @andrykonchin).
* `Process#spawn` should call `#to_io` on non-IO file descriptor objects (#2809, @jcouball).
* Add constants `IO::SEEK_DATE` and `IO::SEEK_HOLE` (#2792, @andrykonchin).
* Add `Class#subclasses` method (#2733, @andrykonchin).
* Implement `Coverage.running?` method (@andrykonchin).
* Fix arguments implicit type conversion for `Enumerable#zip` and `Array#zip` (#2788, @andrykonchin).
* Fix `Array#unshift` to not depend on `Array#[]=` and allow overriding `#[]=` in a subclass (#2772, @andrykonchin).
* Fix syntactic check for `void value expression` (#2821, @eregon).
* Fix `Range#step` with no block and non-`Numeric` values (#2824, @eregon).
* Fix execution order of `END` blocks and `at_exit` callbacks (#2818, @andrykonchin).
* Fix `String#casecmp?` for empty strings of different encodings (#2826, @eregon).
* Implement `Enumerable#compact` and `Enumerator::Lazy#compact` (#2733, @andrykonchin).
* Implement `Array#intersect?` (#2831, @nirvdrum).
* Record the source location in the constant for the `module`/`class` keywords (#2833, @eregon).
* Fix `File.open` and support `flags` option (#2820, @andrykonchin).
* Support writing to `RData.dfree` for native extensions (#2830, #2732, #2165, @eregon).
* Fix `IO#write` and support multiple arguments with different encodings (#2829, @andrykonchin).
* Fix `Array` methods `reject`, `reject!`, `inject`, `map`, `select`, `each_index` and handle a case when array is modified by a passed block like CRuby does (#2822, andrykonchin, @eregon).
* Fix `EncodingError` exception message when Symbol has invalid encoding (#2850, @andrykonchin).
* Raise `EncodingError` at parse time when Hash literal contains a Symbol key with invalid encoding (#2848, @andrykonchin).
* Fix `Array` methods `reject`, `reject!`, `inject`, `map`, `select`, `each_index` and handle a case when array is modified by a passed block like CRuby does (#2822, @andrykonchin, @eregon).
* Fix `Array` methods `select!` and `keep_if` and handle a case when exception is raised in a passed block properly (@andrykonchin).
* Fix `Enumerable` methods `each_cons` and `each_slice` to return receiver (#2733, @horakivo).
* `Module` methods `#private`, `#public`, `#protected`, `#module_function` now returns their arguments like in CRuby 3.1 (#2733, @horakivo).
* `Kernel#exit!`, killing Fibers and internal errors do not run code in `ensure` clauses anymore, the same as CRuby (@eregon).
* Implement `UnboundMethod#original_name` (@paracycle, @nirvdrum).
* Implement `Thread#native_thread_id` method (#2733, @horakivo).
* Modify `Struct#{inspect,to_s}` to match MRI when the struct is nested inside of an anonymous class or module (@st0012, @nirvdrum).
* `Fiber.current` and `Fiber#transfer` are available without `require 'fiber'` like in CRuby 3.1 (#2733, @eregon).
* Add `freeze` keyword argument to `Marshal.load` (#2733, @andrykonchin).
* Add `Integer.try_convert` (#2733, @moste00, @eregon).
* Support optional `:in` keyword argument for `Time.now` and `Time.new` (#2733, @andrykonchin).
* Add optional `Hash` argument to `Enumerable#tally` (#2733, @andrykonchin).
* Update `$LOAD_PATH.resolve_feature_path` to return `nil` instead of raising `LoadError` when feature isn't found (#2733, @andrykonchin).
* Add `objspace/trace` file (#2733, @andrykonchin).
* Add `Process._fork` (#2733, @horakivo).
* Update to JCodings 1.0.58 and Joni 2.1.44 (@eregon).
* Add `MatchData#match` and `MatchData#match_length` (#2733, @horakivo).
* Add `StructClass#keyword_init?` method (#2377, @moste00).
* Support optional `level` argument for `File.dirname` method (#2733, @moste00).
* Add `Thread::Backtrace.limit` method (#2733, @andrykonchin).
* Deprecate `rb_gc_force_recycle` and make it a no-op function (#2733, @moste00).
* Add `Refinement#import_methods` method and add deprecation warning for `Refinement#include` and `Refinement#prepend` (#2733, @horakivo).
* Upgrading `UNICODE` version to 13.0.0 and `EMOJI` version to 13.1 (#2733, @horakivo).
* Add `rb_io_maybe_wait_readable`, `rb_io_maybe_wait_writable` and `rb_io_maybe_wait` functions (#2733, @andrykonchin).
* `StringIO#set_encoding` should coerce the argument to an Encoding (#2954, @eregon).
* Implement changes of Ruby 3.0 to `IO#wait` (#2953, @larskanis).
* Implement `rb_io_descriptor()` (@eregon).

Performance:

* Marking of native structures wrapped in objects is now done on C call exit to reduce memory overhead (@aardvark179).
* Splitting (copying) of call targets has been optimized by implementing `cloneUninitialized()` (@andrykonchin, @eregon).
* `Process.pid` is now cached per process like `$$` (#2882, @horakivo).
* Use the system `libyaml` for `psych` to improve warmup when parsing YAML (#2089, @eregon).
* Fixed repeated deoptimizations for methods building an `Array` which is growing over multiple calls at a given call site (@eregon).

Changes:

* Remove `Truffle::Interop.deproxy` as it is unsafe and not useful (@eregon).
* Removed `Truffle::Interop.unbox_without_conversion` (should not be needed by user code) (@eregon).

# 22.3.0

New features:

* Foreign strings now have all methods of Ruby `String`. They are treated as `#frozen?` UTF-8 Ruby Strings (@eregon).
* Add `Java.add_to_classpath` method to add jar paths at runtime (#2693, @bjfish).
* Add support for Ruby 3.1's Hash shorthand/punning syntax (@nirvdrum).
* Add support for Ruby 3.1's anonymous block forwarding syntax (@nirvdrum).
* Added the following keyword arguments to `Polyglot::InnerContext.new`: `languages, language_options, inherit_all_access, code_sharing` (@eregon).

Bug fixes:

* Fix `StringIO` to set position correctly after reading multi-byte characters (#2207, @aardvark179).
* Update `Process` methods to use `module_function` (@bjfish).
* Fix `File::Stat`'s `#executable?` and `#executable_real?` predicates that unconditionally returned `true` for a superuser (#2690, @andrykonchin).
* The `strip` option `--keep-section=.llvmbc` is not supported on macOS (#2697, @eregon).
* Disallow the marshaling of polyglot exceptions since we can't properly reconstruct them (@nirvdrum).
* Fix `String#split` missing a value in its return array when called with a pattern of `" "` and a _limit_ value > 0 on a string with trailing whitespace where the limit hasn't been met (@nirvdrum).
* Fix `Kernel#sleep` and `Mutex#sleep` for durations smaller than 1 millisecond (#2716, @eregon).
* Fix `IO#{wait,wait_readable,wait_writable}` with a timeout > INT_MAX seconds (@eregon).
* Use the compatible encoding for `String#{sub,gsub,index,rindex}` (#2749, @eregon).
* Fix `Warning#warn` called with category specified is no longer throwing exception (#20446, @horakivo).

Compatibility:

* Fix `Array#fill` to raise `TypeError` instead of `ArgumentError` when the length argument is not numeric (#2652, @andrykonchin).
* Warn when a global variable is not initialized (#2595, @andrykonchin).
* Fix escaping of `/` by `Regexp#source` (#2569, @andrykonchin).
* Range literals of integers are now created at parse time like in CRuby (#2622, @aardvark179).
* Fix `IO.pipe` - allow overriding `IO.new` that is used to create new pipes (#2692, @andykonchin).
* Fix exception message when there are missing or extra keyword arguments - it contains all the missing/extra keywords now (#1522, @andrykonchin).
* Always terminate native strings with enough `\0` bytes (#2704, @eregon).
* Support `#dup` and `#clone` on foreign strings (@eregon).
* Fix `Regexp.new` to coerce non-String arguments (#2705, @andrykonchin).
* Fix `Kernel#sprintf` formatting for `%c` when used non-ASCII encoding (#2369, @andrykonchin).
* Fix `Kernel#sprintf` argument casting for `%c` (@andrykonchin).
* Implement the `rb_enc_strlen` function for use by native extensions (@nirvdrum).
* Match tag values used by `rb_protect` and `rb_jump_tag` for the `tk` gem (#2556, @aardvark179).
* Implement `rb_eval_cmd_kw` to support the `tk` gem (#2556, @aardvark179).
* Fix `rb_class2name` to call `inspect` on anonymous classes like in CRuby (#2701, @aardvark179).
* Implement `rb_ivar_foreach` to iterate over instance and class variables like in CRuby (#2701, @aardvark179).
* Fix the absolute path of the main script after chdir (#2709, @eregon).
* Fix exception for `Fiddle::Handle.new` with a missing library (#2714, @eregon).
* Fix arguments implicit type conversion for `BasicObject#instance_eval`, `Module#class_eval`, `Module#module_eval`, `Module#define_method` (@andrykonchin).
* Raise `ArgumentError` unconditionally when `Proc.new` is called without a block argument (@andrykonchin).
* Fix `UnboundMethod#hash` to not depend on a module it was retrieved from (#2728, @andrykonchin).

Performance:

* Replace a call of `-"string"` with frozen string literal at parse time (@andrykonchin).
* Report polymorphism inside `Hash#[]` to recover performance (@aardvark179).
* Improved interpreter performance by optimizing for better host inlining (@eregon).
* Use `poll` instead of `select` for simple IO waiting to reduce overheads (#1584, @aardvark179).

Changes:

* No more conversion between Java Strings and Ruby Strings at the interop boundary (@eregon).
* Removed `Truffle::Interop.{import_without_conversion,export_without_conversion}` (use `Polyglot.{import,export}` instead).
* Removed `Truffle::Interop.members_without_conversion` (use `Truffle::Interop.members` instead).
* Refactored internals of `rb_sprintf` to simplify handling of `VALUE`s in common cases (@aardvark179).
* Refactored sharing of array objects between threads using new `SharedArrayStorage` (@aardvark179).

Security:

* The native access permission is now properly checked before any native pointer (e.g. `Truffle::FFI::Pointer`) is created (@eregon).

# 22.2.0

New features:

* Add support for `darwin-aarch64` (macOS M1) (#2181, @lewurm, @chrisseaton, @eregon).
* Add support for OpenSSL 3.0.0 by updating the openssl gem (@aardvark179, @eregon).

Bug fixes:

* Fix `rb_id2name` to ensure the native string will have the same lifetime as the id (#2630, @aardvark179).
* Fix `MatchData#[]` exception when passing a length argument larger than the number of match values (#2636, @nirvdrum).
* Fix `MatchData#[]` exception when supplying a large negative index along with a length argument (@nirvdrum).
* Fix capacity computation for huge `Hash` (#2635, @eregon).
* Fix aliased methods to return the correct owner when method is from a superclass (@bjfish).
* Fix `String#[Regexp, Integer]` when the capture group exists but is not matched (@eregon).
* Fix `File.open` mode string parsing when binary option is the third character (@bjfish).
* Fix `rb_scan_args_kw` macro to avoid shadowing variables (#2649, @aardvark179).
* Fix `String#unpack("Z")` to not advance after the null byte, like CRuby (#2659, @aardvark179).
* Fix `Float#round` to avoid losing precision during the rounding process (@aardvark179).
* Fix `String#insert` to not call a subclassed string method (@bjfish).
* Fix `rb_obj_call_init` to pass any block argument to the `initialize` method (#2675, @aardvark179).
* Fix issue with feature loading not detecting a previously loaded feature (#2677, @bjfish).
* Fix `/#{...}/o` to evaluate only once per context when splitting happens (@eregon).
* Fix `Kernel#sprintf` formatting of floats to be like CRuby (@aardvark179).
* Fix `Process.egid=` to accept `String`s (#2615, @ngtban).
* Fix optional assignment to only evaluate index arguments once (#2658, @aardvark179).

Compatibility:

* Updated to Ruby 3.0.3. The 3 CVEs did not affect TruffleRuby, this is to bring the stdlib and gem updates (@eregon).
* Fix `Marshal.dump` to raise an error when an object has singleton methods (@bjfish).
* `Exception#full_message` now defaults the order to `:top` like CRuby 3+ (@eregon).
* Fix `Process.wait2` to return `nil` when the `WNOHANG` flag is given and the child process is still running (@bjfish).
* Disable most `nokogiri` C extension patches when system libraries are not being used (#2693, @aardvark179).
* Implement `rb_gc_mark_maybe` and `rb_global_variable` to ensure `VALUE` stay live in C extensions (@aardvark179).
* Implement `rb_imemo_tmpbuf` allocation for `ripper` (@aardvark179).
* Implement `inherit` argument for `Module#class_variables` (#2653, @bjfish).
* Fix `Float#/` when dividing by `Rational` (@bjfish).
* `Process.euid=` should accept String (#2615, @ngtban).
* Fix `instance_variable_get` and `instance_variable_set` for immutable objects (@bjfish).
* `Thread#raise(exc, message)` now calls `exc.exception` in the target thread like CRuby (@eregon).
* Define `Process::{CLOCK_BOOTTIME,CLOCK_BOOTTIME_ALARM,CLOCK_REALTIME_ALARM}` (#1480, @eregon).
* Improve support of `:chomp` keyword argument in `IO` and `StringIO` methods (#2650, @andrykonchin). 
* Implement specializations for immutable ruby objects for ObjectSpace methods (@bjfish).
* Use `$PAGER` for `--help` and `--help*`, similar to CRuby (#2542, @Strech).
* Ensure all headers are warnings-free (#2662, @eregon).
* All `IO` instances should have `T_FILE` as their `rb_type()`, not only `File` instances (#2662, @eregon).
* Make `rb_fd_select` retry on `EINTR` (#1584, @aardvark179).

Performance:

* Reimplement `Float#to_s` for better performance (#1584, @aardvark179).
* Improve reference processing by making C object free functions and other finalizers more lightweight (@aardvark179).
* Improve performance of `RSTRING_PTR` for interned strings (@aardvark179).
* Cache constant argument formats used with `rb_scan_args_kw` (@aardvark179).

Changes:

* `-Werror=implicit-function-declaration` is now used for compiling C extensions to fail more clearly and earlier if a function is missing, like CRuby 3.2 (#2618, @eregon).
* Disable thread pool for Fibers as it causes correctness issues (#2551, @eregon).

# 22.1.0

New features:

* Foreign exceptions are now fully integrated and have most methods of `Exception` (@eregon).
* Foreign exceptions can now be rescued with `rescue Polyglot::ForeignException` or `rescue foreign_meta_object` (#2544, @eregon).

Bug fixes:

* Guard against unterminated ranges in file matching patterns (#2556, @aardvark179).
* Fixed `rb_proc_new` to return a proc that will pass all required arguments to C (#2556, @aardvark179).
* Fixed `String#split` to return empty array when splitting all whitespace on whitespace (#2565, @bjfish).
* Raise `RangeError` for `Time.at(bignum)` (#2580, @eregon).
* Fix `Integer#{<<,>>}` with RHS bignum and long (@eregon).
* Fix a resource leak from allocators defined in C extensions (@aardvark179).
* `SIGINT`/`Interrupt`/`Ctrl+C` now shows the backtrace and exits as signaled, like CRuby (@eregon).
* Update patch feature finding to prefer the longest matching load path (#2605, @bjfish).
* Fix `Hash#{to_s,inspect}` for keys whose `#inspect` return a frozen String (#2613, @eregon).
* Fix `Array#pack` with `x*` to not output null characters (#2614, @bjfish).
* Fix `Random#rand` not returning random floats when given float ranges (#2612, @bjfish).
* Fix `Array#sample` for `[]` when called without `n` and a `Random` is given (#2612, @bjfish).
* Fix `Module#const_get` to raise a `NameError` when nested modules do not exist (#2610, @bjfish).
* Ensure native `VALUE`s returned from C are unwrapped before the objects can be collected (@aardvark179).
* Fix `Enumerator::Lazy#with_index` to start with new index for multiple enumerations (@bjfish).
* Fix `rb_id2name` to ensure the native string will have the same lifetime as the id (#2630, @aardvark179).
* Fix `Integer#fdiv` and `Rational#to_f` for large `Integer` values (#2631, @bjfish).
* Remove the `RB_NEWOBJ/NEWOBJ` and `OBJSETUP` macros since we cannot support them in TruffleRuby and native extensions may use `#ifdef` to detect features (#2869, @nirvdrum).
* Fix memory leak in `--native` mode for native extension handles and native pointers (@eregon).

Compatibility:

* Implement full Ruby 3 keyword arguments semantics (#2453, @eregon, @chrisseaton).
* Implement `ruby_native_thread_p` for compatibility (#2556, @aardvark179).
* Add `rb_argv0` for the `tk` gem (#2556, @aardvark179).
* Implement more correct conversion of array elements by `Array#pack`(#2503, #2504, @aardvark179).
* Implement `Pathname#{empty?, glob}` (#2559, @bjfish).
* Fixed `Rational('')` to raise error like MRI (#2566, @aardvark179).
* Freeze instances of `Range` but not subclasses, like CRuby (#2570, @MattAlp).
* When writing to STDOUT redirected to a closed pipe, no broken pipe error message will be shown now (#2532, @gogainda).
* Use `#to_a` for converting `list` in `rescue *list` (#2572, @eregon).
* Implement 'rb_str_buf_append' (@bjfish).
* Add patch for `digest` so that TruffleRuby implementation is not overridden (@bjfish).
* Handle encoding conversion errors when reading directory entries (@aardvark179).
* Follow symlinks when processing `*/` directory glob patterns (#2589, @aardvark179).
* Set `@gem_prelude_index` variable on the default load paths (#2586 , @bjfish).
* Do not call `IO#flush` dynamically from `IO#close` (#2594, @gogainda).
* Implement `rb_str_new_static` for C extensions that use it (@aardvark179).
* Rewrote `ArrayEachIteratorNode` and re-introduced `each` specs for MRI parity when mutating arrays whilst iterating, rather than crashing (#2587, @MattAlp).
* Update `String#rindex` to only accept `Regexp` or objects convertable to `String` as the first parameter (#2608, @bjfish).
* Update `String#<<` to require one argument (#2609, @bjfish).
* Update `String#split` to raise `TypeError` when false is given (#2606, @bjfish).
* Update `String#lstrip!` to remove leading null characters (#2607, @bjfish).
* Update `File.utime` to return the number of file names in the arguments (#2616, @bjfish).
* Update `Dir.foreach` to accept an `encoding` parameter (#2627, @bjfish).
* Update `IO.readlines` to ignore negative limit parameters (#2625 , @bjfish).
* Update `Math.sqrt` to raise a `Math::DomainError` for negative numbers (#2621, @bjfish).
* Update `Enumerable#inject` to raise an `ArgumentError` if no block or symbol are given (#2626, @bjfish).

Performance:

* Increase dispatch limit for string library to handle mutable, immutable and non-strings (@aardvark179).
* Switch to `Arrays.mismatch()` in string comparison for better performance (@aardvark179).
* Removed extra array allocations for method calls in the interpreter to improve warmup performance (@aardvark179).
* Optimize `Dir[]` by sorting entries as they are found and grouping syscalls (#2092, @aardvark179).
* Reduce memory footprint by tracking `VALUE`s created during C extension init separately (@aardvark179).
* Rewrote `ArrayEachIteratorNode` to optimize performance for a constant-sized array and reduce specializations to 1 general case (#2587, @MattAlp).
* Reduce conversion of `VALUE`s to native handle during common operations in C extensions (@aardvark179).
* Improved performance of regex boolean matches (e.g., `Regexp#match?`) by avoiding match data allocation in TRegex (#2588, @nirvdrum).
* Remove overhead when getting using `RDATA_PTR` (@aardvark179).
* Additional copy operations have been reduced when performing IO (#2536, @aardvark179).

Changes:

* Foreign exceptions are no longer translated to `RuntimeError` but instead remain as foreign exceptions, see the [documentation](doc/user/polyglot.md) for how to rescue them (@eregon).

# 22.0.0

New features:

* Updated to Ruby 3.0.2 (#2453, @eregon).

Bug fixes:

* Fix `File.utime` to use nanoseconds (#2448, @bjfish).
* Capture the intercepted feature path during patching to reuse during patch require (#2441, @bjfish).
* Update `Module#constants` to filter invalid constant identifiers (#2452, @bjfish).
* Fixed `-0.0 <=> 0.0` and `-0.0 <=> 0` to return `0` like on CRuby (#1391, @eregon).
* Fixed `Range#step` to return correct class with begin-less range (@ccocchi, #2516).
* Fixed exception creation when an `Errno` is sub-classed (@bjfish, #2521).
* Fixed `String#[]=` to use the negotiated encoding (@bjfish, #2545).

Compatibility:

* Implement `rb_sprintf` in our format compiler to provide consistent formatting across C standard libraries (@eregon).
* Update `defined?` to return frozen strings (#2450, @bjfish).
* Use compensated summation for `{Array,Enumerable}#sum` when floating point values are included (@eregon).
* `Module#attr_*` methods now return an array of method names (#2498, @gogainda).
* Fixed `Socket#(local|remote)_address` to retrieve family and type from the file descriptor (#2444, @larskanis).
* Add `Thread.ignore_deadlock` accessor (#2453, @bjfish).
* Allow `Hash#transform_keys` to take a hash argument (@ccocchi, #2464).
* Add `Enumerable#grep{_v}` optimization for `Regexp` (#2453, @bjfish).
* Update `IO#write` to accept multiple arguments (#2501, @bjfish).
* Do not warn when uninitialized instance variable is accessed (#2502, @andrykonchin).
* Remove `TRUE`, `FALSE`, and `NIL` constants like CRuby 3.0 (#2505, @andrykonchin).
* `Symbol#to_proc` now returns a lambda like in Ruby 3 (#2508, @andrykonchin).
* `Kernel#lambda` now warns if called without a literal block (#2500, @andrykonchin).
* Implement Hash#except (#2463, @wildmaples).
* Remove special `$SAFE` global and related C API methods (#2453, @bjfish).
* Assigning to a numbered parameter raises `SyntaxError` (#2506, @andrykonchin).
* Implement `--backtrace-limit` option (#2453, @bjfish).
* Update `String` methods to return `String` instances when called on a subclass (#2453, @bjfish).
* Update `String#encode` to support the `:fallback` option (#1391, @aardvark179).
* `Module#alias_method` now returns the defined alias as a symbol(#2499, @gogainda).
* Implement `Symbol#name` (#2453, @bjfish).
* Update `Module#{public, protected, private, public_class_method, private_class_method}` and top-level `private` and `public` methods to accept single array argument with a list of method names (#2453, @bjfish).
* Constants deprecated by `Module#deprecate_constant` only warn if `Warning[:deprecated]` is `true` (@eregon).
* All Array methods now return Array instances and not subclasses (#2510, @Strech).
* Integer#zero? overrides Numeric#zero? for optimization (#2453, @bjfish).
* Default `Kernel#eval` source file and line to `(eval):1` like CRuby 3 (#2453, @aardvark179).
* Add `GC.auto_compact` accessors for compatibility (#2453, @bjfish).
* Update accessing a class variable from the top-level scope to be a `RuntimeError` (#2453, @bjfish).
* Update interpolated strings to not be frozen (#2453, @bjfish).
* Add `WERRORFLAG` to `RbConfig` (#2519, @bjfish).
* Update `MatchData` methods to return `String` instances when called on a subclass (#2453, @bjfish).
* Implement `Proc#{==,eql?}` (#2453, @bjfish).
* Implement all `StringScanner` methods (#2520, @eregon).
* Handle `Kernel#clone(freeze: true)` (#2512, @andrykonchin).
* Relax `Fiber#transfer` limitations (#2453, @bjfish).
* Implement `Fiber#blocking?` like CRuby 3 (#2453, @aardvark179).
* Sort by default for `Dir.{glob,[]}` and add `sort:` keyword argument (#2523, @Strech).
* Implement `rb_str_locktmp` and `rb_str_unlocktmp` (#2524, @bjfish).
* Update `Kernel#instance_variables` to return insertion order (@bjfish).
* Fixed `rb_path2class()` to not error for a module (#2511, @eregon).
* Update `Kernel#print` to print `$_` when no arguments are given (#2531, @bjfish).
* Add category kwarg to Kernel.warn and Warning.warn (#2533, @Strech).
* Implement `GC.{measure_total_time, total_time}` and update `GC.stat` to update provided hash (#2535, @bjfish).
* Implement `Array#slice` with `ArithmeticSequence` (#2526, @ccocchi).
* Update `Hash#each` to consistently yield a 2-element array (#2453, @bjfish).
* Remove `Hash#{__store__, index}` methods for compatibility (#2546, @bjfish).
* Implement more correct conversion of array elements by `Array#pack` (#2503, #2504, @aardvark179).
* Update `String#split` to raise a `RangeError` when `limit` is larger than `int` (@bjfish).

Performance:

* Regexp objects are now interned in a similar way to symbols (@aardvark179).
* Improve performance of regexps using POSIX bracket expressions (e.g., `[[:lower:]]`) matching against ASCII-only strings (#2447, @nirvdrum).
* `String#sub`, `sub!`, `gsub`, and `gsub!` have been refactored for better performance (@aardvark179).
* Don't allocate a `MatchData` object when `Regexp#match?` or `String#match?` is used (#2509, @nirvdrum).
* Add `ENV.except` (#2507, @Strech).
* Fully inline the `Integer#+` and `Integer#-` logic for interpreter speed (#2518, @smarr).
* Remove unnecessary work in negotiating the encoding to use in a Regexp match (#2522, @nirvdrum).
* Add new fast paths for encoding negotiation between strings with different encodings, but which match common default cases (#2522, @nirvdrum).
* Reduce footprint by removing unnecessary nodes for accessing the `FrameOnStackMarker` (#2530, @smarr).

Changes:

* TruffleRuby now requires Java 11+ and no longer supports Java 8 (@eregon).

# 21.3.0

New features:

* [TRegex](https://github.com/oracle/graal/tree/master/regex) is now used by default, which provides large speedups for matching regular expressions.
* Add `Polyglot.languages` to expose the list of available languages.
* Add `Polyglot::InnerContext` to eval code in any available language in an inner isolated context (#2169).
* Foreign objects now have a dynamically-generated class based on their interop traits like `ForeignArray` and are better integrated with Ruby objects (#2149).
* Foreign arrays now have all methods of Ruby `Enumerable` and many methods of `Array` (#2149).
* Foreign hashes now have all methods of Ruby `Enumerable` and many methods of `Hash` (#2149).
* Foreign iterables (`InteropLibrary#hasIterator`) now have all methods of Ruby `Enumerable` (#2149).
* Foreign objects now implement `#instance_variables` (readable non-invocable members) and `#methods` (invocable members + Ruby methods).

Bug fixes:

* Fix `Marshal.load` of multiple `Symbols` with an explicit encoding (#1624).
* Fix `rb_str_modify_expand` to preserve existing bytes (#2392).
* Fix `String#scrub` when replacement is frozen (#2398, @LillianZ).
* Fix `Dir.mkdir` error handling for `Pathname` paths (#2397).
* `BasicSocket#*_nonblock(exception: false)` now only return `:wait_readable/:wait_writable` for `EAGAIN`/`EWOULDBLOCK` like MRI (#2400).
* Fix issue with `strspn` used in the `date` C extension compiled as a macro on older glibc and then missing the `__strspn_c1` symbol on newer glibc (#2406).
* Fix constant lookup when loading the same file multiple times (#2408).
* Fix handling of `break`, `next` and `redo` in `define_method(name, &block)` methods (#2418).
* Fix handling of incompatible types in `Float#<=>` (#2432, @chrisseaton).
* Fix issue with escaping curly braces for `Dir.glob` (#2425).
* Fix `base64` decoding issue with missing output (#2435).
* Fix `StringIO#ungetbyte` to treat a byte as a byte, not a code point (#2436). 
* Fix `defined?(yield)` when used inside a block (#2446).
* Fix a couple issues related to native memory allocation and release.

Compatibility:

* Implement `Process::Status.wait` (#2378).
* Update `rb_str_modify` and `rb_str_modify_expand` to raise a `FrozenError` when given a frozen string (#2392).
* Implement `rb_fiber_*` functions (#2402).
* Implement `rb_str_vcatf`.
* Add support for tracing allocations from C functions (#2403, @chrisseaton).
* Implement `rb_str_catf`.
* Search the executable in the passed env `PATH` for subprocesses (#2419).
* Accept a string as the pattern argument to `StringScanner#scan` and `StringScanner#check` (#2423).

Performance:

* Moved most of `MonitorMixin` to primitives to deal with interrupts more efficiently (#2375).
* Improved the performance of `rb_enc_from_index` by adding cached lookups (#2379, @nirvdrum).
* Improved the performance of many `MatchData` operations (#2384, @nirvdrum).
* Significantly improved performance of TRegex calls by allowing Truffle splitting (#2389, @nirvdrum).
* Improved `String#gsub` performance by adding a fast path for the `string_byte_index` primitive (#2380, @nirvdrum).
* Improved `String#index` performance by adding a fast path for the `string_character_index` primitive (#2383, @LillianZ).
* Optimized conversion of strings to integers if the string contained a numeric value (#2401, @nirvdrum).
* Use Truffle's `ContextThreadLocal` to speedup access to thread-local data.
* Provide a new fast path for `rb_backref*` and `rb_lastline*`functions from C extensions.

Changes:

* `foreign_object.class` on foreign objects is no longer special and uses `Kernel#class` (it used to return the `java.lang.Class` object for a Java type or `getMetaObject()`, but that is too incompatible with Ruby code).
* `Java.import name` imports a Java class in the enclosing module instead of always as a top-level constant.
* `foreign_object.keys` no longer returns members, use `foreign_object.instance_variables` or `foreign_object.methods` instead.
* `foreign_object.respond_to?(:class)` is now always true (before it was only for Java classes), since the method is always defined.

Security:

* Updated to Ruby 2.7.4 to fix CVE-2021-31810, CVE-2021-32066 and CVE-2021-31799.

# 21.2.0

New features:

* New `TruffleRuby::ConcurrentMap` data structure for use in [`concurrent-ruby`](https://github.com/ruby-concurrency/concurrent-ruby) (#2339, @wildmaples).

Bug fixes:

* Fix of different values of self in different scopes.
* `Truffle::POSIX.select` was being redefined repeatedly (#2332).
* Fix the `--backtraces-raise` and `--backtraces-rescue` options in JVM mode (#2335).
* Fix `File.{atime, mtime, ctime}` to include nanoseconds (#2337).
* Fix `Array#[a, b] = "frozen string literal".freeze` (#2355).
* `rb_funcall()` now releases the C-extension lock (similar to MRI).

Compatibility:

* Updated to Ruby 2.7.3. The `resolv` stdlib was not updated (`resolv` in 2.7.3 has [bugs](https://bugs.ruby-lang.org/issues/17748)).
* Make interpolated strings frozen for compatibility with Ruby 2.7 (#2304, @kirs).
* `require 'socket'` now also requires `'io/wait'` like CRuby (#2326).
* Support precision when formatting strings (#2281, @kirs).
* Make rpartition compatible with Ruby 2.7 (#2320, @gogainda).
* Include the type name in exception messages from `rb_check_type` (#2307).
* Fix `Hash#rehash` to remove duplicate keys after modifications (#2266, @MattAlp).
* Only fail `rb_check_type` for typed data, not wrapped untyped structs (#2331).
* Decide the visibility in `Module#define_method` based on `self` and the default definee (#2334).
* Configure `mandir` value in `RbConfig::CONFIG` and `RbConfig::MAKEFILE_CONFIG` (#2315).
* TruffleRuby now supports the Truffle polyglot Hash interop API.
* Implement `Fiber#raise` (#2338).
* Update `File.basename` to return new `String` instances (#2343).
* Allow `Fiber#raise` after `Fiber#transfer` like Ruby 3.0 (#2342).
* Fix `ObjectSpace._id2ref` for Symbols and frozen String literals (#2358).
* Implemented `Enumerator::Lazy#filter_map` (#2356).
* Fix LLVM toolchain issue on macOS 11.3 (#2352, [oracle/graal#3383](https://github.com/oracle/graal/issues/3383)).
* Implement `IO#set_encoding_by_bom` (#2372, pawandubey).
* Implemented `Enumerator::Lazy#with_index` (#2356).
* Implement `rb_backref_set`.
* Fix `Float#<=>` when comparing `Infinity` to other `#infinite?` values.
* Implement `date` library as a C extension to improve compatibility (#2344).

Performance:

* Make `#dig` iterative to make it faster and compile better for calls with 3+ arguments (#2301, @chrisseaton, @jantnovi).
* Make `Struct#dig` faster in interpreter by avoiding exceptions (#2306, @kirs).
* Reduce the number of AST nodes created for methods and blocks (#2261).
* Fiber-local variables are much faster now by using less synchronization.
* Improved the performance of the exceptional case of `String#chr` (#2318, @chrisseaton).
* Improved the performance of `IO#read_nonblock` when no data is available to be read.
* `TruffleSafepoint` is now used instead of custom logic, which no longer invalidates JITed code for guest safepoints (e.g., `Thread#{backtrace,raise,kill}`, `ObjectSpace`, etc).
* Significantly improved performance of `Time#strftime` for common formats (#2361, @wildmaples, @chrisseaton).
* Faster solution for lazy integer length (#2365, @lemire, @chrisseaton).
* Speedup `rb_funcallv*()` by directly unwrapping the C arguments array instead of going through a Ruby `Array` (#2089).
* Improved the performance of several `Truffle::RegexOperations` methods (#2374, @wildmapes, @nirvdrum).

Changes:

* `rb_iterate()` (deprecated since 1.9) no longer magically passes the block to `rb_funcall()`, use `rb_block_call()` instead.

Security:

* Updated to Ruby 2.7.3 to fix CVE-2021-28965 and CVE-2021-28966.

# 21.1.0

New features:

* Access to local variables of the interactive Binding via language bindings is now supported: `context.getBindings("ruby").putMember("my_var", 42);` (#2030).
* `VALUE`s in C extensions now expose the Ruby object when viewed in the debugger, as long as they have not been converted to native values.
* Signal handlers can now be run without triggering multi-threading.
* Fibers no longer trigger Truffle multi-threading.

Bug fixes:

* `Range#to_a` wasn't working for `long` ranges (#2198, @tomstuart and @LillianZ).
* Show the interleaved host and guest stacktrace for host exceptions (#2226).
* Fix the label of the first location reported by `Thread#backtrace_locations` (#2229).
* Fix `Thread.handle_interrupt` to defer non-pure interrupts until the end of the `handle_interrupt` block (#2219).
* Clear and restore errinfo on entry and normal return from methods in C extensions (#2227).
* Fix extra whitespace in squiggly heredoc with escaped newline (#2238, @wildmaples and @norswap).
* Fix handling of signals with `--single-threaded` (#2265).
* Fix `Enumerator::Lazy#{chunk_while, slice_before, slice_after, slice_when}` to return instances of `Enumerator::Lazy` (#2273).
* Fix `Truffle::Interop.source_location` to return unavailable source sections for modules instead of null (#2257).
* Fix usage of `Thread.handle_interrupt` in `MonitorMixin#mon_synchronize`.
* Fixed `TruffleRuby.synchronized` to handle guest safepoints (#2277).
* Fix control flow bug when assigning constants using ||= (#1489).
* Fix `Kernel#raise` argument handling for hashes (#2298).
* Set errinfo when `rb_protect` captures a Ruby exception (#2245).
* Fixed handling of multiple optional arguments and keywords when passed a positional `Hash` (#2302).

Compatibility:

* Prepend the GraalVM LLVM Toolchain to `PATH` when installing gems (#1974, #1088, #1343, #1400, #1947, #1931, #1588).
* Installing the `nokogiri` gem now defaults to use the vendored `libxml2` and `libxslt`, similar to CRuby, which means the corresponding system packages are no longer needed (#62).
* Implemented `$LOAD_PATH.resolve_feature_path`.
* Add `Pathname#/` alias to `Pathname#+` (#2178).
* Fixed issue with large `Integer`s in `Math.log` (#2184).
* Updated `Regexp.last_match` to support `Symbol` and `String` parameter (#2179).
* Added support for numbered block parameters (`_1` etc).
* Fixed `String#upto` issue with non-ascii strings (#2183).
* Implemented partial support for pattern matching (#2186).
* Make `File.extname` return `'.'` if the path ends with one (#2192, @tomstuart).
* Include fractional seconds in `Time#inspect` output (#2194, @tomstuart).
* Add support for `Integer#[Range]` and `Integer#[start, length]` (#2182, @gogainda).
* Allow private calls with `self` as an explicit receiver (#2196, @wildmaples).
* Fixed `:perm` parameter for `File.write`.
* Implemented `Time#floor` and `#ceil` (#2201, @wildmaples).
* Allow `Range#include?` and `#member?` with `Time` (#2202, @wildmaples).
* Implemented `Comparable#clamp(Range)` (#2200, @wildmaples).
* Added a `Array#minmax` to override `Enumerable#minmax` (#2199, @wildmaples).
* Implemented `chomp` parameter for `IO.{readlines, foreach}` (#2205).
* Implemented the Debug Inspector C API.
* Added beginless range support for `Range#{new, bsearch, count, each, equal_value, first, inspect, max, min, size, cover?, include?, ===}`.
* Added beginless range support for `Array#{[], []=, slice, slice!, to_a, fill, values_at}` (#2155, @LillianZ).
* Added beginless range support for `String#{byteslice, slice, slice!}` and `Symbol#slice` (#2211, @LillianZ).
* Added beginless range support for `Kernel#{caller, caller_locations}` and `Thread#backtrace_locations` (#2211, @LillianZ).
* Make rand work with exclusive range with Float (#1506, @gogainda).
* Fixed `String#dump`'s formatting of escaped unicode characters (#2217, @meganniu).
* Switched to the io-console C extension from C ruby for better performance and compatibility in `irb`.
* Coerce the message to a `String` for `BasicSocket#send` (#2209, @HoneyryderChuck).
* Support buffer argument for `UDPSocket#recvfrom_nonblock` (#2209, @HoneyryderChuck).
* Fixed `Integer#digits` implementation to handle more bases (#2224, #2225).
* Support the `inherit` parameter for `Module#{private, protected, public}_method_defined?`.
* Implement `Thread.pending_interrupt?` and `Thread#pending_interrupt?` (#2219).
* Implement `rb_lastline_set` (#2170).
* Implemented `Module#const_source_location` (#2212, @tomstuart and @wildmaples).
* Do not call `File.exist?` in `Dir.glob` as `File.exist?` is often mocked (#2236, @gogainda).
* Coerce the inherit argument to a boolean in `Module#const_defined?` and `Module#const_get` (#2240).
* Refinements take place at `Object#method` and `Module#instance_method` (#2004, @ssnickolay).
* Add support for `rb_scan_args_kw` in C API (#2244, @LillianZ).
* Update random implementation layout to be more compatible (#2234).
* Set `RbConfig::CONFIG['LIBPATHFLAG'/'RPATHFLAG']` like MRI to let `$LIBPATH` changes in `extconf.rb` work.
* Access to path and mode via `rb_io_t` from C has been changed to improve compatibility for io-console.
* Implemented the `Time.at` `in:` parameter.
* Implemented `Kernel#raise` `cause` parameter.
* Improved compatibility of `Signal.trap` and `Kernel#trap` (#2287, @chrisseaton).
* Implemented `GC.stat(:total_allocated_objects)` as `0` (#2292, @chrisseaton).
* `ObjectSpace::WeakMap` now supports immediate and frozen values as both keys and values (#2267).
* Call `divmod` when coercion to `Float` fails for `#sleep` (#2289, @LillianZ).

Performance:

* Multi-Tier compilation is now enabled by default, which improves warmup significantly.
* Improve the performance of checks for recursion (#2189, @LillianZ).
* Improve random number generation performance by avoiding synchronization (#2190, @ivoanjo).
* We now create a single call target per block by default instead of two.
* Some uses of class variables are now much better optimized (#2259, @chrisseaton).
* Several methods that need the caller frame are now always inlined in their caller, which speeds up the interpreter and reduces footprint.
* Pasting code in IRB should be reasonably fast, by updating to `irb` 1.3.3 and `reline` 0.2.3 (#2233).

Changes:

* Standalone builds of TruffleRuby are now based on JDK11 (they used JDK8 previously). There should be no user-visible changes. Similarly, JDK11 is now used by default in development instead of JDK8.
* The deprecated `Truffle::System.synchronized` has been removed.
* `Java.synchronized` has been removed, it did not work on host objects.

# 21.0.0

Release notes:

* The new IRB is quite slow when copy/pasting code into it. This is due to an inefficient `io/console` implementation which will be addressed in the next release. A workaround is to use `irb --readline`, which disables some IRB features but is much faster for copy/pasting code.

New features:

* Updated to Ruby 2.7.2 (#2004).

Bug fixes:

* Fix error message when the method name is not a Symbol or String for `Kernel#respond_to?` (#2132, @ssnickolay).
* Fixed setting of special variables in enumerators and enumerables (#1484).
* Fixed return value of `Enumerable#count` and `Enumerable#uniq` with multiple yielded arguments (#2145, @LillianZ).
* Fixed `String#unpack` for `w*` format (#2143).
* Fixed issue with ``Kernel#` `` when invalid UTF-8 given (#2118).
* Fixed issue with `Method#to_proc` and special variable storage (#2156).
* Add missing `offset` parameter for `FFI::Pointer#put_array_of_*` (#1525).
* Fixed issue with different `Struct`s having the same hash values (#2214).

Compatibility:

* Implement `String#undump` (#2131, @kustosz).
* `Errno` constants with the same `errno` number are now the same class.
* Implement `Enumerable#tally` and `Enumerable#filter_map` (#2144 and #2152, @LillianZ).
* Implement `Range#minmax`.
* Pass more `Enumerator::Lazy#uniq` and `Enumerator::Lazy#chunk` specs (#2146, @LillianZ).
* Implement `Enumerator#produce` (#2160, @zverok).
* Implement `Complex#<=>` (#2004, @ssnickolay).
* Add warning for `proc` without block (#2004, @ssnickolay).
* Implemented `FrozenError#receiver`.
* `Proc#<<` and `Proc#>>` raises TypeError if passed not callable object (#2004, @ssnickolay).
* Support time and date related messages for `Time` (#2166).
* Updated `Dir.{glob,[]}` to raise `ArgumentError` for nul-separated strings.
* `Kernel#lambda` with no block in a method called with a block raises an exception (#2004, @ssnickolay).
* Implemented `BigDecimal` as C extension to improve compatibility.
* Comment lines can be placed between fluent dot now (#2004, @ssnickolay).
* Implemented `rb_make_exception`.
* `**kwargs` now accept non-Symbol keys like Ruby 2.7.
* Updated the Unicode Emoji version (#2173, @wildmaples).
* Added `Enumerator::Yielder#to_proc`.
* Implemented `Enumerator::Lazy#eager`.
* Updated `Method#inspect` to include paremeter information.
* Update `Module#name` to return the same frozen string.
* Implemented `inherit` argument for `Module#autoload?`.

Performance:

* Refactor and implement more performant `MatchData#length` (#2147, @LillianZ).
* Refactor and implement more performant `Array#sample` (#2148, @LillianZ).
* `String#inspect` is now more efficient.

Changes:

* All `InteropLibrary` messages are now exposed consistently as methods on `Truffle::Interop` (#2139). Some methods were renamed to match the scheme described in the documentation.

# 20.3.0

Bug fixes:

* Handle foreign null object as falsy value (#1902, @ssnickolay).
* Fixed return value of `Enumerable#first` with multiple yielded arguments (#2056, @LillianZ).
* Improve reliability of the post install hook by disabling RubyGems (#2075).
* Fixed top level exception handler to print exception cause (#2013).
* Fixed issue when extending FFI from File (#2094).
* Fixed issue with `Kernel#freeze` not freezing singleton class (#2093).
* Fixed `String#encode` with options issue (#2091, #2095, @LillianZ).
* Fixed issue with `spawn` when `:close` redirect is used (#2097).
* Fixed `coverage` issue when `*eval` is used (#2078).
* Use expanded load paths for feature matching (#1501).
* Fixed handling of post arguments for `super()` (#2111).
* Fixed `SystemStackError` sometimes replaced by an internal Java `NoClassDefFoundError` on JVM (#1743).
* Fixed constant/identifier detection in lexer for non-ASCII encodings (#2079, #2102, @ivoanjo).
* Fixed parsing of `--jvm` as an application argument (#2108).
* Fix `rb_rescue2` to ignore the end marker `(VALUE)0` (#2127, #2130).
* Fix status and output when SystemExit is subclassed and raised (#2128).
* Fix `String#{chomp, chomp!}` issue with invalid encoded strings (#2133).

Compatibility:

* Run `at_exit` handlers even if parsing the main script fails (#2047).
* Load required libraries (`-r`) before parsing the main script (#2047).
* `String#split` supports block (#2052, @ssnickolay).
* Implemented `String#{grapheme_clusters, each_grapheme_cluster}`.
* Fix the caller location for `#method_added` (#2059).
* Fix issue with `Float#round` when `self` is `-0.0`.
* Fix `String#unpack` issue with `m0` format (#2065).
* Fix issue with `File.absolute_path` returning a path to current directory (#2062).
* Update `Range#cover?` to handle `Range` parameter.
* Fix `String#{casecmp, casecmp?}` parameter conversion.
* Fix `Regexp` issue which raised syntax error instead of `RegexpError` (#2066).
* Handle `Object#autoload` when autoload itself (#1616, @ssnickolay).
* Skip upgraded default gems while loading RubyGems (#2075).
* Verify that gem paths are correct before loading RubyGems (#2075).
* Implement `rb_ivar_count`.
* Implemented `rb_yield_values2`.
* Implemented `Digest::Base#{update, <<}` (#2100).
* Pass the final `super` specs (#2104, @chrisseaton).
* Fix arity for arguments with optional kwargs (#1669, @ssnickolay).
* Fix arity for `Proc` (#2098, @ssnickolay).
* Check bounds for `FFI::Pointer` accesses when the size of the memory behind is known.
* Implement negative line numbers for eval (#1482).
* Support refinements for `#to_s` called by string interpolation (#2110, @ssnickolay).
* Module#using raises error in method scope (#2112, @ssnickolay).
* `File#path` now returns a new mutable String on every call like MRI (#2115).
* Avoid infinite recursion when redefining `Warning#warn` and calling `Kernel#warn` (#2109).
* Convert objects with `#to_path` in `$LOAD_PATH` (#2119).
* Handle the functions being native for `rb_thread_call_without_gvl()` (#2090).
* Support refinements for Kernel#respond_to? (#2120, @ssnickolay).
* JCodings has been updated from 1.0.45 to 1.0.55.
* Joni has been updated from 2.1.30 to 2.1.40.

Performance:

* Calls with a literal block are no longer always split but instead the decision is made by the Truffle splitting heuristic.
* `Symbol#to_proc` is now AST-inlined in order to not rely on splitting and to avoid needing the caller frame to find refinements which apply.
* `Symbol#to_proc` is now globally cached per Symbol and refinements, to avoid creating many redundant `CallTargets`.
* Setting and access to the special variables `$~` and `$_` has been refactored to require less splitting.

Changes:

* Migrated from JLine 2 to JLine 3 for the `readline` standard library.

# 20.2.0

New features:

* Updated to Ruby 2.6.6.
* Use `InteropLibrary#toDisplayString()` to better display objects from other languages.
* Implement writing to the top scope for global variables (#2024).
* `foreign_object.to_s` now uses `InteropLibrary#toDisplayString()` (and still `asString()` if `isString()`).
* `foreign_object.inspect` has been improved to be more useful (include the language and meta object).
* `foreign_object.class` now calls `getMetaObject()` (except for Java classes, same as before).
* Add basic support for Linux AArch64.
* `foreign_object.name = value` will now call `Interoplibrary#writeMember("name", value)` instead of `invokeMember("name=", value)`.
* Always show the Ruby core library files in backtraces (#1414).
* The Java stacktrace is now shown when sending SIGQUIT to the process, also on TruffleRuby Native, see [Debugging](doc/user/debugging.md) for details (#2041).
* Calls to foreign objects with a block argument will now pass the block as the last argument.
* `foreign.name` will now use `invokeMember` if invocable and if not use `readMember`, see `doc/contrib/interop_implicit_api.md` for details.
* `foreign.to_f` and `foreign.to_i` will now attempt to convert to Ruby `Float` and `Integer` (#2038).
* `foreign.equal?(other)` now uses `InteropLibrary#isIdentical(other)` and `foreign.object_id/__id__` now uses `InteropLibrary#identityHashCode()`.

Bug fixes:

* Fix `#class_exec`, `#module_exec`, `#instance_eval`, and `instance_exec` to use activated refinements (#1988, @ssnickolay).
* Fixed missing method error for FFI calls with `blocking: true` when interrupted.
* Use upgraded default gems when installed (#1956).
* Fixed `NameError` when requiring an autoload path that does not define the autoload constant (#1905).
* Thread local IO buffers are now allocated using a stack to ensure safe operating if a signal handler uses one during an IO operation.
* Fixed `TracePoint` thread-safety by storing the state on the Ruby `Thread` (like MRI) instead of inside the `TracePoint` instance.
* Make `require 'rubygems/package'` succeed and define `Gem::Deprecate` correctly (#2014).
* Fix `MBCLEN_CHARFOUND_P` error.
* Fix `rb_enc_str_new` when `NULL` encoding is given with a constant string.
* Fixed `rb_enc_precise_mbclen` to handle more inputs.
* The output for `--engine.TraceCompilation` is now significantly easier to read, by having shorter method names and source names (oracle/graal#2052).
* Fix indentation for squiggly heredoc with single quotes (#1564).
* Only print members which are readable for foreign `#inspect` (#2027).
* Fixed the return value of the first call to `Kernel#srand` in a Thread (#2028).
* Fix missing flushing when printing an exception at top-level with a custom backtrace, which caused no output being shown (#1750, #1895).
* Use the mode of the given `IO` for `IO#reopen(IO)` which is important for the 3 standard IOs (#2034).
* Fix potential deadlock when running finalizers (#2041).
* Let `require 'rubygems/specification'` work before `require 'rubygems'`.

Compatibility:

* Implement `UnboundMethod#bind_call`.
* Implemented `ObjectSpace::WeakMap` (#1385, #1958).
* Implemented `strtod` and `ruby_strtod` (#2007).
* Fix detection of `#find_type` in FFI to ignore `MakeMakefile#find_type` from `mkmf` (#1896, #2010).
* Implemented `rb_uv_to_utf8` (#1998, @skateman).
* Implemented `rb_str_cat_cstr`.
* Implemented `rb_fstring`.
* Support `#refine` for Module (#2021, @ssnickolay).
* Implemented `rb_ident_hash_new`.
* Improved the compatibility of `Symbol.all_symbols` (#2022, @chrisseaton).
* Implemented `rb_enc_str_buf_cat`.
* Implemented `rb_int_positive_pow`.
* Implemented `rb_usascii_str_new_lit`.
* Define `#getch` and `#getpass` on `StringIO` when `io/console` is required.
* Implemented `rb_uv_to_utf8` (#1998).
* Single character IDs now behave more like those in MRI to improve C extension compatibility, so `rb_funcall(a, '+', b)` will now do the same thing as in MRI.
* Removed extra public methods on `String`.
* Implemented `rb_array_sort` and `rb_array_sort_bang`.
* Do not create a finalizers `Thread` if there are other public languages, which is helpful for polyglot cases (#2035).
* Implemented `rb_enc_isalnum` and `rb_enc_isspace`.
* `RUBY_REVISION` is now the full commit hash used to build TruffleRuby, similar to MRI 2.7+.
* Implemented `rb_enc_mbc_to_codepoint`.
* Changed the lookup methods to achieve Refinements specification (#2033, @ssnickolay).
* Implemented `Digest::Instance#new` (#2040).
* Implemented `ONIGENC_MBC_CASE_FOLD`.
* Fixed `Thread#raise` to call the exception class' constructor with no arguments when given no message (#2045).
* Fixed `refine + super` compatibility (#2039, #2048, @ssnickolay).
* Make the top-level exception handler more compatible with MRI (#2047).
* Implemented `rb_enc_codelen`.
* Implemented `Ripper` by using the C extension (#1585).

Changes:

* RubyGems gem commands updated to use the `--no-document` option by default.

Performance:

* Enable lazy translation from the parser AST to the Truffle AST for user code by default. This should improve application startup time (#1992).
* `instance variable ... not initialized` and similar warnings are now optimized to have no peak performance impact if they are not printed (depends on `$VERBOSE`).
* Implement integer modular exponentiation using `BigInteger#mod_pow` (#1999, @skateman).
* Fixed a performance issue when computing many substrings of a given non-leaf `String` with non-US-ASCII characters.
* Speedup native handle to Ruby object lookup for C extensions.

# 20.1.0

New features:

* Nightly builds of TruffleRuby are now available, see the README for details (#1483).
* `||=` will not compile the right-hand-side if it's only executed once, to match the idiomatic lazy-initialisation use-case ([blog post](https://engineering.shopify.com/blogs/engineering/optimizing-ruby-lazy-initialization-in-truffleruby-with-deoptimization), #1887, @kipply).
* Added `--metrics-profile-require` option to profile searching, parsing, translating and loading files.
* Added support for captured variables for the Truffle instruments (e.g. Chrome debugger).

Bug fixes:

* Fixed `Exception#dup` to copy the `Exception#backtrace` string array.
* Fixed `rb_warn` and `rb_warning` when used as statements (#1886, @chrisseaton).
* Fixed `NameError.new` and `NoMethodError.new` `:receiver` argument.
* Correctly handle large numbers of arguments to `rb_funcall` (#1882).
* Added arity check to `Module#{include, prepend}`.
* Fix `OpenSSL::Digest.{digest,hexdigest,base64digest}` to handle `algorithm, data` arguments (#1889, @bdewater).
* Fixed `SystemCallError.new` parameter conversion.
* Fixed `File#{chmod, umask}` argument conversion check.
* Added warning in `Hash.[]` for non-array elements.
* Fixed `File.lchmod` to raise `NotImplementedError` when not available.
* `RSTRING_PTR()` now always returns a native pointer, resolving two bugs `memcpy`ing to (#1822) and from (#1772) Ruby Strings.
* Fixed issue with duping during splat (#1883).
* Fixed `Dir#children` implementation.
* Fixed `SignalException.new` error when bad parameter given.
* Added deprecation warning to `Kernel#=~`.
* Fixed `puts` for a foreign objects, e.g. `puts Polyglot.eval('js', '[]')` (#1881).
* Fixed `Exception#full_message` implementation.
* Updated `Kernel.Complex()` to handle the `exception: false` parameter.
* Fixed `Kernel#dup` to return self for `Complex` and `Rational` objects.
* Updated `Kernel.Float()` to handle the `exception: false` parameter.
* Fixed `String#unpack` `M` format (#1901).
* Fixed error when `SystemCallError` message contained non-ASCII characters.
* Fixed `rb_rescue` to allow null rescue methods (#1909, @kipply).
* Fixed incorrect comparisons between bignums and doubles.
* Prevented some internal uses of `Kernel#caller_locations` to be overridden by user code (#1934).
* Fixed an issue caused by recursing inlining within `Regexp#quote` (#1927).
* Updated `Kernel.Float()` to return given string in error message (#1945).
* Parameters and arity of methods derived from `method_missing` should now match MRI (#1921).
* Fixed compile error in `RB_FLOAT_TYPE_P` macro (#1928).
* Fixed `Symbol#match` to call the block with the `MatchData` (#1933).
* Fixed `Digest::SHA2.hexdigest` error with long messages (#1922).
* Fixed `Date.parse` to dup the coerced string to not modify original (#1946).
* Update `Comparable` error messages for special constant values (#1941).
* Fixed `File.ftype` parameter conversion (#1961).
* Fixed `Digest::Instance#file` to not modify string literals (#1964).
* Make sure that string interpolation returns a `String`, and not a subclass (#1950).
* `alias_method` and `instance_methods` should now work correctly inside a refinement (#1942).
* Fixed `Regexp.union` parameter conversion (#1963).
* `IO#read(n)` no longer buffers more than needed, which could cause hanging if detecting readability via a native call such as `select(2)` (#1951).
* Fixed `Random::DEFAULT.seed` to be different on boot (#1965, @kipply).
* `rb_encoding->name` can now be read even if the `rb_encoding` is stored in native memory.
* Detect and cut off recursion when inspecting a foreign object, substituting an ellipsis instead.
* Fixed feature lookup order to check every `$LOAD_PATH` path entry for `.rb`, then every entry for native extension when `require` is called with no extension.
* Define the `_DARWIN_C_SOURCE` macro in extension makefiles (#1592).
* Change handling of var args in `rb_rescue2` to handle usage in C extensions (#1823).
* Fixed incorrect `Encoding::CompatibilityError` raised for some interpolated Regexps (#1967).
* Actually unset environment variables with a `nil` value for `Process.spawn` instead of setting them to an empty String.
* Core library methods part of the Native Image heap are no longer added in the compilation queue on the first call, but after they reach the thresholds like other methods.
* Fix `RbConfig::CONFIG['LIBRUBY_SO']` file extension.
* Fix `char`, `short`, `unsigned char`, `unsigned int`, and `unsigned short` types in `Fiddle` (#1971).
* Fix `IO#select` to reallocate its buffer if it is interrupted by a signal.
* Fix issue where interpolated string matched `#` within string as being a variable (#1495).
* Fix `File.join` to raise error on strings with null bytes.
* Fix initialization of Ruby Thread for foreign thread created in Java.
* Fix registration of default specs in RubyGems (#1987).

Compatibility:

* The C API type `VALUE` is now defined as `unsigned long` as on MRI. This enables `switch (VALUE)` and other expressions which rely on `VALUE` being an integer type (#1409, #1541, #1675, #1917, #1954).
* Implemented `Float#{floor, ceil}` with `ndigits` argument.
* Implemented `Thread#fetch`.
* Implemented `Float#truncate` with `ndigits` argument.
* Made `String#{byteslice, slice, slice!}` and `Symbol#slice` compatible with endless ranges.
* Implemented "instance variable not initialized" warning.
* Make `Kernel#{caller, caller_locations}` and `Thread#backtrace_locations` compatible with endless ranges.
* Implemented `Dir#each_child`.
* Implemented `Kernel.{chomp, chop}` and `Kernel#{chomp, chop}`.
* Implemented `-p` and `-a`, and `-l` CLI options.
* Convert the argument to `File.realpath` with `#to_path` (#1894).
* `StringIO#binmode` now sets the external encoding to BINARY like MRI (#1898).
* `StringIO#inspect` should not include the contents of the `StringIO` (#1898).
* Implemented `rb_fd_*` functions (#1623).
* Fixed uninitialized variable warnings in core and lib (#1897).
* Make `Thread#backtrace` support omit, length and range arguments.
* Implemented `Range#%`.
* Fixed the type of the `flags` field of `rb_data_type_t` (#1911).
* Implemented `rb_obj_is_proc` (#1908, @kipply, @XrXr).
* Implemented C API macro `RARRAY_ASET()`.
* Implemented `num2short` (#1910, @kipply).
* `RSTRING_END()` now always returns a native pointer.
* Removed `register` specifier for `rb_mem_clear()` (#1924).
* Implemented `Thread::Backtrace::Locations#base_label` (#1920).
* Implemented `rb_mProcess` (#1936).
* Implemented `rb_gc_latest_gc_info` (#1937).
* Implemented `RBASIC_CLASS` (#1935).
* Yield 2 arguments for `Hash#map` if the arity of the block is > 1 (#1944).
* Add all `Errno` constants to match MRI, needed by recent RubyGems.
* Silence `ruby_dep` warnings since that gem is unmaintained.
* Clarify error message for not implemented `Process.daemon` (#1962).
* Allow multiple assignments in conditionals (#1513).
* Update `NoMethodError#message` to match MRI (#1957).
* Make `StringIO` work with `--enable-frozen-string-literal` (#1969).
* Support `NULL` for the status of `rb_protect()`.
* Ensure `BigDecimal#inspect` does not call `BigDecimal#to_s` to avoid behaviour change on `to_s` override (#1960).
* Define all C-API `rb_{c,m,e}*` constants as C global variables (#1541).
* Raise `ArgumentError` for `Socket.unpack_sockaddr_un` if the socket family is incorrect.
* Implemented `RTYPEDDATA_*()` macros and `rb_str_tmp_new()` (#1975).
* Implemented `rb_set_end_proc` (#1959).
* Implemented `rb_to_symbol`.
* Implemented `rb_class_instance_methods`, `rb_class_public_instance_methods`, `rb_class_protected_instance_methods`, and `rb_class_private_instance_methods`.
* Implemented `rb_tracepoint_new`, `rb_tracepoint_disable`, `rb_tracepoint_enable`, and `rb_tracepoint_enabled_p` (#1450).
* Implemented `RbConfig::CONFIG['AR']` and `RbConfig::CONFIG['STRIP']` (#1973).
* Not yet implemented C API functions are now correctly detected as missing via `mkmf`'s `have_func` (#1980).
* Accept `RUBY_INTERNAL_EVENT_{NEWOBJ,FREEOBJ}` events but warn they are not triggered (#1978, #1983).
* `IO.copy_stream(in, STDOUT)` now writes to `STDOUT` without buffering like MRI.
* Implemented `RbConfig['vendordir']`.
* Implemented `Enumerator::ArithmeticSequence`.
* Support `(struct RBasic *)->flags` and `->klass` from `ruby.h` (#1891, #1884, #1978).

Changes:

* `TRUFFLERUBY_RESILIENT_GEM_HOME` has been removed. Unset `GEM_HOME` and `GEM_PATH` instead if you need to.
* The deprecated `Truffle::System.full_memory_barrier`, `Truffle::Primitive.logical_processors`, and `Truffle::AtomicReference` have been removed.
* The implicit interface for allowing Ruby objects to behave as polyglot arrays with `#size`, `#[]` methods has been removed and replaced with an explicit interface where each method starts with `polyglot_*`.
* Hash keys are no longer reported as polyglot members.
* All remaining implicit polyglot behaviour for `#[]` method was replaced with `polyglot_*` methods.
* Rename dynamic API to match InteropLibrary. All the methods keep the name as it is in InteropLibrary with the following changes: use snake_case, add `polyglot_` prefix, drop `get` and `is` prefix, append `?` on all predicates.
* Split `Truffle::Interop.write` into `.write_array_element` and `.write_member` methods.
* Rename `Truffle::Interop.size` to `.array_size`.
* Rename `Truffle::Interop.is_boolean?` to `.boolean?`.
* Split `Truffle::Interop.read` into `.read_member` and `.read_array_element`.
* Drop `is_` prefix in `Truffle::Interop.is_array_element_*` predicates.
* `Truffle::Interop.hash_keys_as_members` has been added to treat a Ruby Hash as a polyglot object with the Hash keys as members.

Performance:

* Optimized `RSTRING_PTR()` accesses by going to native directly, optimized various core methods, use Mode=latency and tune GC heap size for Bundler. This speeds up `bundle install` from 84s to 19s for a small Gemfile with 6 gems (#1398).
* Fixed memory footprint issue due to large compilation on Native Image, notably during `bundle install` (#1893).
* `ArrayBuilderNode` now uses a new Truffle library for manipulating array stores.
* Ruby objects passed to C extensions are now converted less often to native handles.
* Calling blocking system calls and running C code with unblocking actions has been refactored to remove some optimisation boundaries.
* `return` expressions are now rewritten as implicit return expressions where control flow allows this to be safely done as a tail optimisation. This can improve interpreter performance by up to 50% in some benchmarks, and can be applied to approximately 80% of return nodes seen in Rails and its dependencies (#1977).
* The old array strategy code has been removed and all remaining nodes converted to the new `ArrayStoreLibrary`.
* Updated `nil` to be a global immutable singleton (#1835).

# 20.0.0

New features:

* Enable and document `--coverage` option (#1840, @chrisseaton).
* Update the internal LLVM toolchain to LLVM 9 and reduce its download size.
* Updated to Ruby 2.6.5 (#1749).
* Automatically set `PKG_CONFIG_PATH` as needed for compiling OpenSSL on macOS (#1830).

Bug fixes:

* Fix `Tempfile#{size,length}` when the IO is not flushed (#1765, @rafaelfranca).
* Dump and load instance variables in subclasses of `Exception` (#1766, @rafaelfranca).
* Fix `Date._iso8601` and `Date._rfc3339` when the string is an invalid date (#1773, @rafaelfranca).
* Fail earlier for bad handle unwrapping (#1777, @chrisseaton).
* Match out of range `ArgumentError` message with MRI (#1774, @rafaelfranca).
* Raise `Encoding::CompatibilityError` with incompatible encodings on `Regexp` (#1775, @rafaelfranca).
* Fixed interactions between attributes and instance variables in `Struct` (#1776, @chrisseaton).
* Coercion fixes for `TCPServer.new` (#1780, @XrXr).
* Fix `Float#<=>` not calling `coerce` when `other` argument responds to it (#1783, @XrXr).
* Do not warn / crash when requiring a file that sets and trigger autoload on itself (#1779, @XrXr).
* Strip trailing whitespaces when creating a `BigDecimal` with a `String` (#1796, @XrXr).
* Default `close_others` in `Process.exec` to `false` like Ruby 2.6 (#1798, @XrXr).
* Don't clone methods when setting method to the same visibility (#1794, @XrXr).
* `BigDecimal()` deal with large rationals precisely (#1797, @XrXr).
* Make it possible to call `instance_exec` with `rb_block_call` (#1802, @XrXr).
* Check for duplicate members in `Struct.new` (#1803, @XrXr).
* `Process::Status#to_i` return raw `waitpid(2)` status (#1800, @XrXr).
* `Process#exec`: set close-on-exec to false for fd redirection (#1805, @XrXr, @rafaelfranca).
* Building C extensions should now work with frozen string literals (#1786).
* Keep the Truffle working directory in sync with the native working directory.
* Rename `to_native` to `polyglot_to_native` to match `polyglot_pointer?` and `polyglot_address` methods.
* Fixed missing partial evaluation boundary in `Array#{sort,sort!}` (#1727).
* Fixed the class of `self` and the wrapping `Module` for `Kernel#load(path, wrap=true)` (#1739).
* Fixed missing polyglot type declaration for `RSTRING_PTR` to help with native/managed interop.
* Fixed `Module#to_s` and `Module#inspect` to not return an extra `#<Class:` for singleton classes.
* Arrays backed by native storage now allocate the correct amount of memory (#1828).
* Fixed issue in `ConditionVariable#wait` that could lose a `ConditionVariable#signal`.
* Do not expose TruffleRuby-specific method `Array#swap` (#1816).
* Fixed `#inspect` on broken UTF-8 sequences (#1842, @chrisseaton).
* `Truffle::Interop.keys` should report methods of `String` and `Symbol` (#1817).
* `Kernel#sprintf` encoding validity has been fixed (#1852, @XrXr).
* Fixed `ArrayIndexOutOfBoundsException` in `File.fnmatch` (#1845).
* Make `String#concat` work with no or multiple arguments (#1519).
* Make `Array#concat` work with no or multiple arguments (#1519).
* Coerce `BigDecimal(arg)` using `to_str` (#1826).
* Fixed `NameError#dup`, `NoMethodError#dup`, and `SystemCallError#dup` to copy internal fields.
* Make `Enumerable#chunk` work without a block (#1518).
* Fixed issue with `SystemCallError.new` setting a backtrace too early.
* Fixed `BigDecimal#to_s` formatting issue (#1711).
* Run `END` keyword block only once at exit.
* Implement `Numeric#clone` to return `self`.
* Fixed `Symbol#to_proc` to create a `Proc` with `nil` `source_location` (#1663).
* Make `GC.start` work with keyword arguments.
* Fixed `Kernel#clone` for `nil`, `true`, `false`, `Integer`, and `Symbol`.
* Make top-level methods available in `Context#getBindings()` (#1838).
* Made `Kernel#caller_locations` accept a range argument, and return `nil` when appropriate.
* Made `rb_respond_to` work with primitives (#1869, @chrisseaton).
* Fixed issue with missing backtrace for `rescue $ERROR_INFO` (#1660).
* Fixed `Struct#hash` for `keyword_init: true` `Struct`.
* Fixed `String#{upcase!,downcase!,swapcase!}(:ascii)` for non-ASCII-compatible encodings like UTF-16.
* Fixed `String#capitalize!` for strings that weren't full ASCII.
* Fixed enumeration issue in `ENV.{select, filter}`.
* Fixed `Complex` and `Rational` should be frozen after initializing.
* Fixed `printf` should raise error when not enough arguments for positional argument.
* Removed "shadowing outer local variable" warning.
* Fixed parameter conversion to `String` in ENV methods.
* Fixed deprecation warning when `ENV.index` is called.
* Fixed issue with `ENV.each_key`.
* Fixed `ENV.replace` implementation.
* Fixed `ENV.udpate` implementation.
* Fixed argument handling in `Kernel.printf`.
* Fixed character length after conversion to binary from a non-US-ASCII String.
* Fixed issue with installing latest bundler (#1880).
* Fixed type conversion for `Numeric#step` `step` parameter.
* Fixed `Kernel#Integer` conversion.
* Fixed `IO.try_convert` parameter conversion.
* Fixed linking of always-inline C API functions with `-std=gnu90` (#1837, #1879).
* Avoid race conditions during `gem install` by using a single download thread.
* Do not use gems precompiled for MRI on TruffleRuby (#1837).
* Fixed printing foreign arrays that were also pointers (#1679).
* Fixed `nil#=~` to not warn.
* Fixed `Enumerable#collect` to give user block arity in the block passed to `Enumerable#each`.

Compatibility:

* Implemented `String#start_with?(Regexp)` (#1771, @zhublik).
* Various improvements to `SignalException` and signal handling (#1790, @XrXr).
* Implemented `rb_utf8_str_new`, `rb_utf8_str_new_cstr`, `rb_utf8_str_new_static` (#1788, @chrisseaton).
* Implemented the `unit` argument of `Time.at` (#1791, @XrXr).
* Implemented `keyword_init: true` for `Struct.new` (#1789, @XrXr).
* Implemented `MatchData#dup` (#1792, @XrXr).
* Implemented a native storage strategy for `Array` to allow better C extension compatibility.
* Implemented `rb_check_symbol_cstr` (#1814).
* Implemented `rb_hash_start` (#1841, @XrXr).
* JCodings has been updated from 1.0.42 to 1.0.45.
* Joni has been updated from 2.1.25 to 2.1.30.
* Implemented `Method#<<` and `Method#>>` (#1821).
* The `.bundle` file extension is now used for C extensions on macOS (#1819, #1837).
* Implemented `Comparable#clamp` (#1517).
* Implemented `rb_gc_register_mark_object` and `rb_enc_str_asciionly_p` (#1856, @chrisseaton).
* Implemented `rb_io_set_nonblock` (#1741).
* Include the major kernel version in `RUBY_PLATFORM` on macOS like MRI (#1860, @eightbitraptor).
* Implemented `Enumerator::Chain`, `Enumerator#+`, and `Enumerable#chain` (#1859, #1858).
* Implemented `Thread#backtrace_locations` and `Exception#backtrace_locations` (#1556).
* Implemented `rb_module_new`, `rb_define_class_id`, `rb_define_module_id`, (#1876, @XrXr, @chrisseaton).
* Implemented `-n` CLI option (#1532).
* Cache the `Symbol` of method names in call nodes only when needed (#1872).
* Implemented `rb_get_alloc_func` and related functions (#1874, @XrXr).
* Implemented `rb_module_new`, `rb_define_class_id`, `rb_define_module_id`, (#1876, @chrisseaton).
* Implemented `ENV.slice`.
* Support for the Darkfish theme for RDoc generation has been added back.
* Implemented `Kernel#system` `exception: true` option.
* Implemented `Random.bytes`.
* Implemented `Random.random_number`.
* Added the ability to parse endless ranges.
* Made `Range#{to_a, step, each, bsearch, step, last, max, min, to_s, ==}` compatible with endless ranges.
* Made `Array#{[], []=, values_at, fill, slice!}` compatible with endless ranges.
* Defined `Array#{min, max}` methods.

Performance:

* Use a smaller limit for identity-based inline caches to improve warmup by avoiding too many deoptimizations.
* `long[]` array storage now correctly declare that they accept `int` values, reducing deoptimisations and promotions to `Object[]` storage.
* Enable inline caching of `Symbol` conversion for `rb_iv_get` and `rb_iv_set`.
* `rb_type` information is now cached on classes as a hidden variable to improve performance.
* Change to using thread local buffers for socket calls to reduce allocations.
* Refactor `IO.select` to reduce copying and optimisation boundaries.
* Refactor various `String` and `Rope` nodes to avoid Truffle performance warnings.
* Reading caller frames should now work in more cases without deoptimisation.

# 19.3.0

New features:

* Compilation of C extensions is now done with an internal LLVM toolchain producing both native code and bitcode. This means more C extensions should compile out of the box and this should resolve most linker-related issues.
* It is no longer necessary to install LLVM for installing C extensions on TruffleRuby.
* It is no longer necessary to install libc++ and libc++abi for installing C++ extensions on TruffleRuby.
* On macOS, it is no longer necessary to install the system headers package (#1417).
* License updated to EPL 2.0/GPL 2.0/LGPL 2.1 like recent JRuby.

Bug fixes:

* `rb_undef_method` now works for private methods (#1731, @cky).
* Fixed several issues when requiring C extensions concurrently (#1565).
* `self.method ||= value` with a private method now works correctly (#1673).
* Fixed `RegexpError: invalid multibyte escape` for binary regexps with a non-binary String (#1433).
* Arrays now report their methods to other languages for interopability (#1768).
* Installing `sassc` now works due to using the LLVM toolchain (#1753).
* Renamed `Truffle::Interop.respond_to?` to avoid conflict with Ruby's `respond_to?` (#1491).
* Warn only if `$VERBOSE` is `true` when a magic comment is ignored (#1757, @nirvdrum).
* Make C extensions use the same libssl as the one used for the openssl C extension (#1770).

Compatibility:

* `GC.stat` can now take an optional argument (#1716, @kirs).
* `Kernel#load` with `wrap` has been implemented (#1739).
* Implemented `Kernel#spawn` with `:chdir` (#1492).
* Implemented `rb_str_drop_bytes`, notably used by OpenSSL (#1740, @cky).
* Include executables of default gems, needed for `rails new` in Rails 6.
* Use compilation flags similar to MRI for C extension compilation.
* Warn for `gem update --system` as it is not fully supported yet and is often not needed.
* Pass `-undefined dynamic_lookup` to the linker on macOS like MRI.

Performance:

* Core methods are no longer always cloned, which reduces memory footprint and should improve warmup.
* Inline cache calls to `rb_intern()` with a constant name in C extensions.
* Improve allocation speed of native handles for C extensions.
* Improve the performance of `NIL_P` and `INT2FIX` in C extensions.
* Various fixes to improve Rack performance.
* Optimize `String#gsub(String)` by not creating a `Regexp` and using `String#index` instead.
* Fixed "FrameWithoutBoxing should not be materialized" compilation issue in `TryNode`.

# 19.2.0, August 2019

New features:

* `Fiddle` has been implemented.

Bug fixes:

* Set `RbConfig::CONFIG['ruby_version']` to the same value as the TruffleRuby version. This fixes reusing C extensions between different versions of TruffleRuby with Bundler (#1715).
* Fixed `Symbol#match` returning `MatchData` (#1706, @zhublik).
* Allow `Time#strftime` to be called with binary format strings.
* Do not modify the argument passed to `IO#write` when the encoding does not match (#1714).
* Use the class where the method was defined to check if an `UnboundMethod` can be used for `#define_method` (#1710).
* Fixed setting `$~` for `Enumerable` and `Enumerator::Lazy`'s `#grep` and `#grep_v`.
* Improved errors when interacting with single-threaded languages (#1709).

Compatibility:

* Added `Kernel#then` (#1703, @zhublik).
* `FFI::Struct#[]=` is now supported for inline character arrays.
* `blocking: true` is now supported for `FFI::Library#attach_function`.
* Implemented `Proc#>>` and `#<<` (#1688).
* `Thread.report_on_exception` is now `true` by default like MRI 2.5+.
* `BigDecimal` compatibility has been generally improved in several ways.

Changes:

* An interop read message sent to a `Proc` will no longer call the `Proc`.

Performance:

* Several `String` methods have been made faster by the usage of vector instructions
  when searching for a single-byte character in a String.
* Methods needing the caller frame are now better optimized.

# 19.1.0, June 2019

*Ruby is an experimental language in the GraalVM 19.1.0 release*

Bug fixes:

* Sharing for thread-safety of objects is now triggered later as intended, e.g., when a second `Thread` is started.
* Fixed `Array#to_h` so it doesn't set a default value (#1698).
* Removed extra `public` methods on `IO` (#1702).
* Fixed `Process.kill(signal, Process.pid)` when the signal is trapped as `:IGNORE` (#1702).
* Fixed `Addrinfo.new(String)` to reliably find the address family (#1702).
* Fixed argument checks in `BasicSocket#setsockopt` (#1460).
* Fixed `ObjectSpace.trace_object_allocations` (#1456).
* Fixed `BigDecimal#{clone,dup}` so it now just returns the receiver, per Ruby 2.5+ semantics (#1680).
* Fixed creating `BigDecimal` instances from non-finite `Float` values (#1685).
* Fixed `BigDecimal#inspect` output for non-finite values (e.g, NaN or -Infinity) (#1683).
* Fixed `BigDecimal#hash` to return the same value for two `BigDecimal` objects that are equal (#1656).
* Added missing `BigDecimal` constant definitions (#1684).
* Implemented `rb_eval_string_protect`.
* Fixed `rb_get_kwargs` to correctly handle optional and rest arguments.
* Calling `Kernel#raise` with a raised exception will no longer set the cause of the exception to itself (#1682).
* Return a `FFI::Function` correctly for functions returning a callback.
* Convert to intuitive Ruby exceptions when INVOKE fails (#1690).
* Implemented `FFI::Pointer#clear` (#1687).
* Procs will now yield to the block in their declaration context even when called with a block argument (#1657).
* Fixed problems with calling POSIX methods if `Symbol#[]` is redefined (#1665).
* Fixed sharing of `Array` and `Hash` elements for thread-safety of objects (#1601).
* Fixed concurrent modifications of `Gem::Specification::LOAD_CACHE` (#1601).
* Fix `TCPServer#accept` to set `#do_not_reverse_lookup` correctly on the created `TCPSocket`.

Compatibility:

* Exceptions from `coerce` are no longer rescued, like MRI.
* Implemented `Integer#{allbits?,anybits?,nobits?}`.
* `Integer#{ceil,floor,truncate}` now accept a precision and `Integer#round` accepts a rounding mode.
* Added missing `Enumerable#filter` and `Enumerator::Lazy#filter` aliases to the respective `select` method (#1610).
* Implemented more `Ripper` methods as no-ops (#1694, @Mogztter).
* Implemented `rb_enc_sprintf` (#1702).
* Implemented `ENV#{filter,filter!}` aliases for `select` and `select!`.
* Non-blocking `StringIO` and `Socket` APIs now support `exception: false` like MRI (#1702).
* Increased compatibility of `BigDecimal`.
* `String#-@` now performs string deduplication (#1608).
* `Hash#merge` now preserves the key order from the original hash for merged values (#1650).
* Coerce values given to `FFI::Pointer` methods.
* `FrozenError` is now defined and is used for `can't modify frozen` object exceptions.
* `StringIO` is now available by default like in MRI, because it is required by RubyGems.

Changes:

* Interactive sources (like the GraalVM polyglot shell) now all share the same binding (#1695).
* Hash code calculation has been improved to reduce hash collisions for `Hash` and other cases.

Performance:

* `eval(code, binding)` for a fixed `code` containing blocks is now much faster. This improves the performance of rendering `ERB` templates containing loops.
* `rb_str_cat` is faster due to the C string now being concatenated without first being converted to a Ruby string or having its encoding checked. As a side effect the behaviour of `rb_str_cat` should now more closely match that of MRI.

# 19.0.0, May 2019

*Ruby is an experimental language in the GraalVM 19.0.0 release*

Bug fixes:

* The debugger now sees global variables as the global scope.
* Temporary variables are no longer visible in the debugger.
* Setting breakpoints on some lines has been fixed.
* The OpenSSL C extension is now always recompiled, fixing various bugs when using the extension (e.g., when using Bundler in TravisCI) (#1676, #1627, #1632).
* Initialize `$0` when not run from the 'ruby' launcher, which is needed to `require` gems (#1653).

Compatibility:

* `do...end` blocks can now have `rescue/else/ensure` clauses like MRI (#1618).

Changes:

* `TruffleRuby.sulong?` has been replaced by `TruffleRuby.cexts?`, and `TruffleRuby.graal?` has been replaced by `TruffleRuby.jit?`. The old methods will continue to work for now, but will produce warnings, and will be removed at a future release.

# 1.0 RC 16, 19 April 2019

Bug fixes:

* Fixed `Hash#merge` with no arguments to return a new copy of the receiver (#1645).
* Fixed yield with a splat and keyword arguments (#1613).
* Fixed `rb_scan_args` to correctly handle kwargs in combination with optional args.
* Many fixes for `FFI::Pointer` to be more compatible with the `ffi` gem.

New features:

* Rounding modes have been implemented or improved for `Float`, `Rational`, `BigDecimal` (#1509).
* Support Homebrew installed in other prefixes than `/usr/local` (#1583).
* Added a pure-Ruby implementation of FFI which passes almost all Ruby FFI specs (#1529, #1524).

Changes:

* Support for the Darkfish theme for RDoc generation has been removed.

Compatibility:

* The `KeyError` raised from `ENV#fetch` and `Hash#fetch` now matches MRI's message formatting (#1633).
* Add the missing `key` and `receiver` values to `KeyError` raised from `ENV#fetch`.
* `String#unicode_normalize` has been moved to the core library like in MRI.
* `StringScanner` will now match a regexp beginning with `^` even when not scanning from the start of the string.
* `Module#define_method` is now public like in MRI.
* `Kernel#warn` now supports the `uplevel:` keyword argument.

# 1.0 RC 15, 5 April 2019

Bug fixes:

* Improved compatibility with MRI's `Float#to_s` formatting (#1626).
* Fixed `String#inspect` when the string uses a non-UTF-8 ASCII-compatible encoding and has non-ASCII characters.
* Fixed `puts` for strings with non-ASCII-compatible encodings.
* `rb_protect` now returns `Qnil` when an error occurs.
* Fixed a race condition when using the interpolate-once (`/o`) modifier in regular expressions.
* Calling `StringIO#close` multiple times no longer raises an exception (#1640).
* Fixed a bug in include file resolution when compiling C extensions.

New features:

* `Process.clock_getres` has been implemented.

Changes:

* `debug`, `profile`, `profiler`, which were already marked as unsupported, have been removed.
* Our experimental JRuby-compatible Java interop has been removed - use `Polyglot` and `Java` instead.
* The Trufle handle patches applied to `psych` C extension have now been removed.
* The `rb_tr_handle_*` functions have been removed as they are no longer used in any C extension patches.
* Underscores and dots in options have become hyphens, so `--exceptions.print_uncaught_java` is now `--exceptions-print-uncaught-java`, for example.
* The `rb_tr_handle_*` functions have been removed as they are no longer used in any C extension patches.

Bug fixes:

* `autoload :C, "path"; require "path"` now correctly triggers the autoload.
* Fixed `UDPSocket#bind` to specify family and socktype when resolving address.
* The `shell` standard library can now be `require`-d.
* Fixed a bug where `for` could result in a `NullPointerException` when trying to assign the iteration variable.
* Existing global variables can now become aliases of other global variables (#1590).

Compatibility:

* ERB now uses StringScanner and not the fallback, like on MRI. As a result `strscan` is required by `require 'erb'` (#1615).
* Yield different number of arguments for `Hash#each` and `Hash#each_pair` based on the block arity like MRI (#1629).
* Add support for the `base` keyword argument to `Dir.{[], glob}`.

# 1.0 RC 14, 18 March 2019

Updated to Ruby 2.6.2.

Bug fixes:

* Implement `rb_io_wait_writable` (#1586).
* Fixed error when using arrows keys first within `irb` or `pry` (#1478, #1486).
* Coerce the right hand side for all `BigDecimal` operations (#1598).
* Combining multiple `**` arguments containing duplicate keys produced an incorrect hash. This has now been fixed (#1469).
* `IO#read_nonblock` now returns the passed buffer object, if one is supplied.
* Worked out autoloading issue (#1614).

New features:

* Implemented `String#delete_prefix`, `#delete_suffix`, and related methods.
* Implemented `Dir.children` and `Dir#children`.
* Implemented `Integer#sqrt`.

Changes:

* `-Xoptions` has been removed - use `--help:languages` instead.
* `-Xlog=` has been removed - use `--log.level=` instead.
* `-J` has been removed - use `--vm.` instead.
* `-J-cp lib.jar` and so on have removed - use `--vm.cp=lib.jar` or `--vm.classpath=lib.jar` instead.
* `--jvm.` and `--native.` have been deprecated, use `--vm.` instead to pass VM options.
* `-Xoption=value` has been removed - use `--option=value` instead.
* The `-X` option now works as in MRI.
* `--help:debug` is now `--help:internal`.
* `ripper` is still not implemented, but the module now exists and has some methods that are implemented as no-ops.

# 1.0 RC 13, 5 March 2019

Note that as TruffleRuby RC 13 is built on Ruby 2.4.4 it is still vulnerable to CVE-2018-16395. This will be fixed in the next release.

New features:

* Host interop with Java now works on SubstrateVM too.

Bug fixes:

* Fixed `Enumerator::Lazy` which wrongly rescued `StandardError` (#1557).
* Fixed several problems with `Numeric#step` related to default arguments, infinite sequences, and bad argument types (#1520).
* Fixed incorrect raising of `ArgumentError` with `Range#step` when at least one component of the `Range` is `Float::INFINITY` (#1503).
* Fixed the wrong encoding being associated with certain forms of heredoc strings (#1563).
* Call `#coerce` on right hand operator if `BigDecimal` is the left hand operator (#1533, @Quintasan).
* Fixed return type of division of `Integer.MIN_VALUE` and `Long.MIN_VALUE` by -1 (#1581).
* `Exception#cause` is now correctly set for internal exceptions (#1560).
* `rb_num2ull` is now implemented as well as being declared in the `ruby.h` header (#1573).
* `rb_sym_to_s` is now implemented (#1575).
* `R_TYPE_P` now returns the type number for a wider set of Ruby objects (#1574).
* `rb_fix2str` has now been implemented.
* `rb_protect` will now work even if `NilClass#==` has been redefined.
* `BigDecimal` has been moved out of the `Truffle` module to match MRI.
* `StringIO#puts` now correctly handles `to_s` methods which do not return strings (#1577).
* `Array#each` now behaves like MRI when the array is modified (#1580).
* Clarified that `$SAFE` can never be set to a non-zero value.
* Fix compatibility with RubyGems 3 (#1558).
* `Kernel#respond_to?` now returns false if a method is protected and the `include_all` argument is false (#1568).

Changes:

* `TRUFFLERUBY_CEXT_ENABLED` is no longer supported and C extensions are now always built, regardless of the value of this environment variable.
* Getting a substring of a string created by a C extension now uses less memory as only the requested portion will be copied to a managed string.
* `-Xoptions` has been deprecated and will be removed - use `--help:languages` instead.
* `-Xlog=` has been deprecated and will be removed - use `--log.level=` instead.
* `-J` has been deprecated and will be removed - use `--jvm.` instead.
* `-J-cp lib.jar` and so on have been deprecated and will be removed - use `--jvm.cp=lib.jar` or `--jvm.classpath=lib.jar` instead.
* `-J-cmd`, `--jvm.cmd`, `JAVA_HOME`, `JAVACMD`, and `JAVA_OPTS` do not work in any released configuration of TruffleRuby, so have been removed.
* `-Xoption=value` has been deprecated and will be removed - use `--option=value` instead.
* `TracePoint` now raises an `ArgumentError` for unsupported events.
* `TracePoint.trace` and `TracePoint#inspect` have been implemented.

Compatibility:

* Improved the exception when an `-S` file isn't found.
* Removed the message from exceptions raised by bare `raise` to better match MRI (#1487).
* `TracePoint` now handles the `:class` event.

Performance:

* Sped up `String` handling in native extensions, quite substantially in some cases, by reducing conversions between native and managed strings and allowing for mutable metadata in native strings.

# 1.0 RC 12, 4 February 2019

Bug fixes:

* Fixed a bug with `String#lines` and similar methods with multibyte characters (#1543).
* Fixed an issue with `String#{encode,encode!}` double-processing strings using XML conversion options and a new destination encoding (#1545).
* Fixed a bug where a raised cloned exception would be caught as the original exception (#1542).
* Fixed a bug with `StringScanner` and patterns starting with `^` (#1544).
* Fixed `Enumerable::Lazy#uniq` with infinite streams (#1516).

Compatibility:

* Change to a new system for handling Ruby objects in C extensions which greatly increases compatibility with MRI.
* Implemented `BigDecimal#to_r` (#1521).
* `Symbol#to_proc` now returns `-1` like on MRI (#1462).

# 1.0 RC 11, 15 January 2019

New features:

* macOS clocks `CLOCK_MONOTONIC_RAW`, `_MONOTONIC_RAW_APPROX`, `_UPTIME_RAW`, `_UPTIME_RAW_APPROX`, and `_PROCESS_CPUTIME_ID` have been implemented (#1480).
* TruffleRuby now automatically detects native access and threading permissions from the `Context` API, and can run code with no permissions given (`Context.create()`).

Bug fixes:

* FFI::Pointer now does the correct range checks for signed and unsigned values.
* Allow signal `0` to be used with `Process.kill` (#1474).
* `IO#dup` now properly sets the new `IO` instance to be close-on-exec.
* `IO#reopen` now properly resets the receiver to be close-on-exec.
* `StringIO#set_encoding` no longer raises an exception if the underlying `String` is frozen (#1473).
* Fix handling of `Symbol` encodings in `Marshal#dump` and `Marshal#load` (#1530).

Compatibility:

* Implemented `Dir.each_child`.
* Adding missing support for the `close_others` option to `exec` and `spawn`.
* Implemented the missing `MatchData#named_captures` method (#1512).

Changes:

* `Process::CLOCK_` constants have been given the same value as in standard Ruby.

Performance:

* Sped up accesses to native memory through FFI::Pointer.
* All core files now make use of frozen `String` literals, reducing the number of `String` allocations for core methods.
* New -Xclone.disable option to disable all manual cloning.

# 1.0 RC 10, 5 December 2018

New features:

* The `nkf` and `kconv` standard libraries were added (#1439).
* `Mutex` and `ConditionVariable` have a new fast path for acquiring locks that are unlocked.
* `Queue` and `SizedQueue`, `#close` and `#closed?`, have been implemented.
* `Kernel#clone(freeze)` has been implemented (#1454).
* `Warning.warn` has been implemented (#1470).
* `Thread.report_on_exception` has been implemented (#1476).
* The emulation symbols for `Process.clock_gettime` have been implemented.

Bug fixes:

* Added `rb_eEncodingError` for C extensions (#1437).
* Fixed race condition when creating threads (#1445).
* Handle `exception: false` for IO#write_nonblock (#1457, @ioquatix).
* Fixed `Socket#connect_nonblock` for the `EISCONN` case (#1465, @ioquatix).
* `File.expand_path` now raises an exception for a non-absolute user-home.
* `ArgumentError` messages now better match MRI (#1467).
* Added support for `:float_millisecond`, `:millisecond`, and `:second` time units to `Process.clock_gettime` (#1468).
* Fixed backtrace of re-raised exceptions (#1459).
* Updated an exception message in Psych related to loading a non-existing class so that it now matches MRI.
* Fixed a JRuby-style Java interop compatibility issue seen in `test-unit`.
* Fixed problem with calling `warn` if `$stderr` has been reassigned.
* Fixed definition of `RB_ENCODING_GET_INLINED` (#1440).

Changes:

* Timezone messages are now logged at `CONFIG` level, use `-Xlog=CONFIG` to debug if the timezone is incorrectly shown as `UTC`.

# 1.0 RC 9, 5 November 2018

Security:

* CVE-2018-16396, *tainted flags are not propagated in Array#pack and String#unpack with some directives* has been mitigated by adding additional taint operations.

New features:

* LLVM for Oracle Linux 7 can now be installed without building from source.

Bug fixes:

* Times can now be created with UTC offsets in `+/-HH:MM:SS` format.
* `Proc#to_s` now has `ASCII-8BIT` as its encoding instead of the incorrect `UTF-8`.
* `String#%` now has the correct encoding for `UTF-8` and `US-ASCII` format strings, instead of the incorrect `ASCII-8BIT`.
* Updated `BigDecimal#to_s` to use `e` instead of `E` for exponent notation.
* Fixed `BigDecimal#to_s` to allow `f` as a format flag to indicate conventional floating point notation. Previously only `F` was allowed.

Changes:

* The supported version of LLVM for Oracle Linux has been updated from 3.8 to 4.0.
* `mysql2` is now patched to avoid a bug in passing `NULL` to `rb_scan_args`, and now passes the majority of its test suite.
* The post-install script now automatically detects if recompiling the OpenSSL C extension is needed. The post-install script should always be run in TravisCI as well.
* Detect when the system libssl is incompatible more accurately and add instructions on how to recompile the extension.

# 1.0 RC 8, 19 October 2018

New features:

* `Java.synchronized(object) { }` and `TruffleRuby.synchronized(object) { }` methods have been added.
* Added a `TruffleRuby::AtomicReference` class.
* Ubuntu 18.04 LTS is now supported.
* macOS 10.14 (Mojave) is now supported.

Changes:

* Random seeds now use Java's `NativePRNGNonBlocking`.
* The supported version of Fedora is now 28, upgraded from 25.
* The FFI gem has been updated from 1.9.18 to 1.9.25.
* JCodings has been updated from 1.0.30 to 1.0.40.
* Joni has been updated from 2.1.16 to 2.1.25.

Performance:

* Performance of setting the last exception on a thread has now been improved.

# 1.0 RC 7, 3 October 2018

New features:

* Useful `inspect` strings have been added for more foreign objects.
* The C extension API now defines a preprocessor macro `TRUFFLERUBY`.
* Added the rbconfig/sizeof native extension for better MRI compatibility.
* Support for `pg` 1.1. The extension now compiles successfully, but may still have issues with some datatypes.

Bug fixes:

* `readline` can now be interrupted by the interrupt signal (Ctrl+C). This fixes Ctrl+C to work in IRB.
* Better compatibility with C extensions due to a new "managed struct" type.
* Fixed compilation warnings which produced confusing messages for end users (#1422).
* Improved compatibility with Truffle polyglot STDIO.
* Fixed version check preventing TruffleRuby from working with Bundler 2.0 and later (#1413).
* Fixed problem with `Kernel.public_send` not tracking its caller properly (#1425).
* `rb_thread_call_without_gvl()` no longer holds the C-extensions lock.
* Fixed `caller_locations` when called inside `method_added`.
* Fixed `mon_initialize` when called inside `initialize_copy` (#1428).
* `Mutex` correctly raises a `TypeError` when trying to serialize with `Marshal.dump`.

Performance:

* Reduced memory footprint for private/internal AST nodes.
* Increased the number of cases in which string equality checks will become compile-time constants.
* Major performance improvement for exceptional paths where the rescue body does not access the exception object (e.g., `x.size rescue 0`).

Changes:

* Many clean-ups to our internal patching mechanism used to make some native extensions run on TruffleRuby.
* Removed obsoleted patches for Bundler compatibility now that Bundler 1.16.5 has built-in support for TruffleRuby.
* Reimplemented exceptions and other APIs that can return a backtrace to use Truffle's lazy stacktraces API.

# 1.0 RC 6, 3 September 2018

New features:

* `Polyglot.export` can now be used with primitives, and will now convert strings to Java, and `.import` will convert them from Java.
* Implemented `--encoding`, `--external-encoding`, `--internal-encoding`.
* `rb_object_tainted` and similar C functions have been implemented.
* `rb_struct_define_under` has been implemented.
* `RbConfig::CONFIG['sysconfdir']` has been implemented.
* `Etc` has been implemented (#1403).
* The `-Xcexts=false` option disables C extensions.
* Instrumentation such as the CPUSampler reports methods in a clearer way like `Foo#bar`, `Gem::Specification.each_spec`, `block in Foo#bar` instead of just `bar`, `each_spec`, `block in bar` (which is what MRI displays in backtraces).
* TruffleRuby is now usable as a JSR 223 (`javax.script`) language.
* A migration guide from JRuby (`doc/user/jruby-migration.md`) is now included.
* `kind_of?` works as an alias for `is_a?` on foreign objects.
* Boxed foreign strings unbox on `to_s`, `to_str`, and `inspect`.

Bug fixes:

* Fix false-positive circular warning during autoload.
* Fix Truffle::AtomicReference for `concurrent-ruby`.
* Correctly look up `llvm-link` along `clang` and `opt` so it is no longer needed to add LLVM to `PATH` on macOS for Homebrew and MacPorts.
* Fix `alias` to work when in a refinement module (#1394).
* `Array#reject!` no longer truncates the array if the block raises an exception for an element.
* WeakRef now has the same inheritance and methods as MRI's version.
* Support `-Wl` linker argument for C extensions. Fixes compilation of`mysql2` and `pg`.
* Using `Module#const_get` with a scoped argument will now correctly autoload the constant if needed.
* Loaded files are read as raw bytes, rather than as a UTF-8 string and then converted back into bytes.
* Return 'DEFAULT' for `Signal.trap(:INT) {}`. Avoids a backtrace when quitting a Sinatra server with Ctrl+C.
* Support `Signal.trap('PIPE', 'SYSTEM_DEFAULT')`, used by the gem `rouge` (#1411).
* Fix arity checks and handling of arity `-2` for `rb_define_method()`.
* Setting `$SAFE` to a negative value now raises a `SecurityError`.
* The offset of `DATA` is now correct in the presence of heredocs.
* Fix double-loading of the `json` gem, which led to duplicate constant definition warnings.
* Fix definition of `RB_NIL_P` to be early enough. Fixes compilation of `msgpack`.
* Fix compilation of megamorphic interop calls.
* `Kernel#singleton_methods` now correctly ignores prepended modules of non-singleton classes. Fixes loading `sass` when `activesupport` is loaded.
* Object identity numbers should never be negative.

Performance:

* Optimize keyword rest arguments (`def foo(**kwrest)`).
* Optimize rejected (non-Symbol keys) keyword arguments.
* Source `SecureRandom.random_bytes` from `/dev/urandom` rather than OpenSSL.
* C extension bitcode is no longer encoded as Base64 to pass it to Sulong.
* Faster `String#==` using vectorization.

Changes:

* Clarified that all sources that come in from the Polyglot API `eval` method will be treated as UTF-8, and cannot be re-interpreted as another encoding using a magic comment.
* The `-Xembedded` option can now be set set on the launcher command line.
* The `-Xplatform.native=false` option can now load the core library, by enabling `-Xpolyglot.stdio`.
* `$SAFE` and `Thread#safe_level` now cannot be set to `1` - raising an error rather than warning as before. `-Xsafe` allows it to be set, but there are still no checks.
* Foreign objects are now printed as `#<Foreign:system-identity-hash-code>`, except for foreign arrays which are now printed as `#<Foreign [elements...]>`.
* Foreign objects `to_s` now calls `inspect` rather than Java's `toString`.
* The embedded configuration (`-Xembedded`) now warns about features which may not work well embedded, such as signals.
* The `-Xsync.stdio` option has been removed - use standard Ruby `STDOUT.sync = true` in your program instead.

# 1.0 RC 5, 3 August 2018

New features:

* It is no longer needed to add LLVM (`/usr/local/opt/llvm@4/bin`) to `PATH` on macOS.
* Improve error message when LLVM, `clang` or `opt` is missing.
* Automatically find LLVM and libssl with MacPorts on macOS (#1386).
* `--log.ruby.level=` can be used to set the log level from any launcher.
* Add documentation about installing with Ruby managers/installers and how to run TruffleRuby in CI such as TravisCI (#1062, #1070).
* `String#unpack1` has been implemented.

Bug fixes:

* Allow any name for constants with `rb_const_get()`/`rb_const_set()` (#1380).
* Fix `defined?` with an autoload constant to not raise but return `nil` if the autoload fails (#1377).
* Binary Ruby Strings can now only be converted to Java Strings if they only contain US-ASCII characters. Otherwise, they would produce garbled Java Strings (#1376).
* `#autoload` now correctly calls `main.require(path)` dynamically.
* Hide internal file from user-level backtraces (#1375).
* Show caller information in warnings from the core library (#1375).
* `#require` and `#require_relative` should keep symlinks in `$"` and `__FILE__` (#1383).
* Random seeds now always come directly from `/dev/urandom` for MRI compatibility.
* SIGINFO, SIGEMT and SIGPWR are now defined (#1382).
* Optional and operator assignment expressions now return the value assigned, not the value returned by an assignment method (#1391).
* `WeakRef.new` will now return the correct type of object, even if `WeakRef` is subclassed (#1391).
* Resolving constants in prepended modules failed, this has now been fixed (#1391).
* Send and `Symbol#to_proc` now take account of refinements at their call sites (#1391).
* Better warning when the timezone cannot be found on WSL (#1393).
* Allow special encoding names in `String#force_encoding` and raise an exception on bad encoding names (#1397).
* Fix `Socket.getifaddrs` which would wrongly return an empty array (#1375).
* `Binding` now remembers the file and line at which it was created for `#eval`. This is notably used by `pry`'s `binding.pry`.
* Resolve symlinks in `GEM_HOME` and `GEM_PATH` to avoid related problems (#1383).
* Refactor and fix `#autoload` so other threads see the constant defined while the autoload is in progress (#1332).
* Strings backed by `NativeRope`s now make a copy of the rope when `dup`ed.
* `String#unpack` now taints return strings if the format was tainted, and now does not taint the return array if the format was tainted.
* Lots of fixes to `Array#pack` and `String#unpack` tainting, and a better implementation of `P` and `p`.
* Array literals could evaluate an element twice under some circumstances. This has now been fixed.

Performance:

* Optimize required and optional keyword arguments.
* `rb_enc_to_index` is now faster by eliminating an expensive look-up.

Changes:

* `-Xlog=` now needs log level names to be upper case.
* `-Dtruffleruby.log` and `TRUFFLERUBY_LOG` have been removed - use `-Dpolyglot.log.ruby.level`.
* The log format, handlers, etc are now managed by the Truffle logging system.
* The custom log levels `PERFORMANCE` and `PATCH` have been removed.

# 1.0 RC 4, 18 July 2018

*TruffleRuby was not updated in RC 4*

# 1.0 RC 3, 2 July 2018

New features:

* `is_a?` can be called on foreign objects.

Bug fixes:

* It is no longer needed to have `ruby` in `$PATH` to run the post-install hook.
* `Qnil`/`Qtrue`/`Qfalse`/`Qundef` can now be used as initial value for global variables in C extensions.
* Fixed error message when the runtime libssl has no SSLv2 support (on Ubuntu 16.04 for instance).
* `RbConfig::CONFIG['extra_bindirs']` is now a String as other RbConfig values.
* `SIGPIPE` is correctly caught on SubstrateVM, and the corresponding write() raises `Errno::EPIPE` when the read end of a pipe or socket is closed.
* Use the magic encoding comment for determining the source encoding when using eval().
* Fixed a couple bugs where the encoding was not preserved correctly.

Performance:

* Faster stat()-related calls, by returning the relevant field directly and avoiding extra allocations.
* `rb_str_new()`/`rb_str_new_cstr()` are much faster by avoiding extra copying and allocations.
* `String#{sub,sub!}` are faster in the common case of an empty replacement string.
* Eliminated many unnecessary memory copy operations when reading from `IO` with a delimiter (e.g., `IO#each`), leading to overall improved `IO` reading for common use cases such as iterating through lines in a `File`.
* Use the byte[] of the given Ruby String when calling eval() directly for parsing.

# 1.0 RC 2, 6 June 2018

New features:

* We are now compatible with Ruby 2.4.4.
* `object.class` on a Java `Class` object will give you an object on which you can call instance methods, rather than static methods which is what you get by default.
* The log level can now also be set with `-Dtruffleruby.log=info` or `TRUFFLERUBY_LOG=info`.
* `-Xbacktraces.raise` will print Ruby backtraces whenever an exception is raised.
* `Java.import name` imports Java classes as top-level constants.
* Coercion of foreign numbers to Ruby numbers now works.
* `to_s` works on all foreign objects and calls the Java `toString`.
* `to_str` will try to `UNBOX` and then re-try `to_str`, in order to provoke the unboxing of foreign strings.

Changes:

* The version string now mentions if you're running GraalVM Community Edition (`GraalVM CE`) or GraalVM Enterprise Edition (`GraalVM EE`).
* The inline JavaScript functionality `-Xinline_js` has been removed.
* Line numbers `< 0`, in the various eval methods, are now warned about, because we don't support these at all. Line numbers `> 1` are warned about (at the fine level) but they are shimmed by adding blank lines in front to get to the correct offset. Line numbers starting at `0` are also warned about at the fine level and set to `1` instead.
* The `erb` standard library has been patched to stop using a -1 line number.
* `-Xbacktraces.interleave_java` now includes all the trailing Java frames.
* Objects with a `[]` method, except for `Hash`, now do not return anything for `KEYS`, to avoid the impression that you could `READ` them. `KEYINFO` also returns nothing for these objects, except for `Array` where it returns information on indices.
* `String` now returns `false` for `HAS_KEYS`.
* The supported additional functionality module has been renamed from `Truffle` to `TruffleRuby`. Anything not documented in `doc/user/truffleruby-additions.md` should not be used.
* Imprecise wrong gem directory detection was replaced. TruffleRuby newly marks its gem directories with a marker file, and warns if you try to use TruffleRuby with a gem directory which is lacking the marker.

Bug fixes:

* TruffleRuby on SubstrateVM now correctly determines the system timezone.
* `Kernel#require_relative` now coerces the feature argument to a path and canonicalizes it before requiring, and it now uses the current directory as the directory for a synthetic file name from `#instance_eval`.

# 1.0 RC 1, 17 April 2018

New features:

* The Ruby version has been updated to version 2.3.7.

Security:

* CVE-2018-6914, CVE-2018-8779, CVE-2018-8780, CVE-2018-8777, CVE-2017-17742 and CVE-2018-8778 have been mitigated.

Changes:

* `RubyTruffleError` has been removed and uses replaced with standard exceptions.
* C++ libraries like `libc++` are now not needed if you don't run C++ extensions. `libc++abi` is now never needed. Documentation updated to make it more clear what the minimum requirements for pure Ruby, C extensions, and C++ extensions separately.
* C extensions are now built by default - `TRUFFLERUBY_CEXT_ENABLED` is assumed `true` unless set to `false`.
* The `KEYS` interop message now returns an array of Java strings, rather than Ruby strings. `KEYS` on an array no longer returns indices.
* `HAS_SIZE` now only returns `true` for `Array`.
* A method call on a foreign object that looks like an operator (the method name does not begin with a letter) will call `IS_BOXED` on the object and based on that will possibly `UNBOX` and convert to Ruby.
* Now using the native version of Psych.
* The supported version of LLVM on Oracle Linux has been dropped to 3.8.
* The supported version of Fedora has been dropped to 25, and the supported version of LLVM to 3.8, due to LLVM incompatibilities. The instructions for installing `libssl` have changed to match.

# 0.33, April 2018

New features:

* The Ruby version has been updated to version 2.3.6.
* Context pre-initialization with TruffleRuby `--native`, which significantly improves startup time and loads the `did_you_mean` gem ahead of time.
* The default VM is changed to SubstrateVM, where the startup is significantly better. Use `--jvm` option for full JVM VM.
* The `Truffle::Interop` module has been replaced with a new `Polyglot` module which is designed to use more idiomatic Ruby syntax rather than explicit methods. A [new document](doc/user/polyglot.md) describes polyglot programming at a higher level.
* The `REMOVABLE`, `MODIFIABLE` and `INSERTABLE` Truffle interop key info flags have been implemented.
* `equal?` on foreign objects will check if the underlying objects are equal if both are Java interop objects.
* `delete` on foreign objects will send `REMOVE`, `size` will send `GET_SIZE`, and `keys` will send `KEYS`. `respond_to?(:size)` will send `HAS_SIZE`, `respond_to?(:keys)` will send `HAS_KEYS`.
* Added a new Java-interop API similar to the one in the Nashorn JavaScript implementation, as also implemented by Graal.js. The `Java.type` method returns a Java class object on which you can use normal interop methods. Needs the `--jvm` flag to be used.
* Supported and tested versions of LLVM for different platforms have been more precisely [documented](doc/user/installing-llvm.md).

Changes:

* Interop semantics of `INVOKE`, `READ`, `WRITE`, `KEYS` and `KEY_INFO` have changed significantly, so that `INVOKE` maps to Ruby method calls, `READ` calls `[]` or returns (bound) `Method` objects, and `WRITE` calls `[]=`.

Performance:

* `Dir.glob` is much faster and more memory efficient in cases that can reduce to direct filename lookups.
* `SecureRandom` now defers loading OpenSSL until it's needed, reducing time to load `SecureRandom`.
* `Array#dup` and `Array#shift` have been made constant-time operations by sharing the array storage and keeping a starting index.

Bug fixes:

* Interop key-info works with non-string-like names.

Internal changes:

* Changes to the lexer and translator to reduce regular expression calls.
* Some JRuby sources have been updated to 9.1.13.0.

# 0.32, March 2018

New features:

* A new embedded configuration is used when TruffleRuby is used from another language or application. This disables features like signals which may conflict with the embedding application, and threads which may conflict with other languages, and enables features such as the use of polyglot IO streams.

Performance:

* Conversion of ASCII-only Ruby strings to Java strings is now faster.
* Several operations on multi-byte character strings are now faster.
* Native I/O reads are about 22% faster.

Bug fixes:

* The launcher accepts `--native` and similar options in the `TRUFFLERUBYOPT` environment variable.

Internal changes:

* The launcher is now part of the TruffleRuby repository, rather than part of the GraalVM repository.
* `ArrayBuilderNode` now uses `ArrayStrategies` and `ArrayMirrors` to remove direct knowledge of array storage.
* `RStringPtr` and `RStringPtrEnd` now report as pointers for interop purposes, fixing several issues with `char *` usage in C extensions.<|MERGE_RESOLUTION|>--- conflicted
+++ resolved
@@ -29,11 +29,8 @@
 * Support `:buffer` keyword argument to `Array#pack` (#3559, @andrykonchyn).
 * Set `RbConfig::CONFIG['host_cpu']` to `arm64` on darwin platform (#3571, @andrykonchin).
 * Fix `RegexpError` messages to match CRuby better (#3398, @andrykonchin).
-<<<<<<< HEAD
 * Fix `Enumerable#reduce` to handle non-Symbol method name parameter (#2931, @andrykonchin).
-=======
 * Fix `RangeError` message to match CRuby for `Integer#chr` called with invalid codepoint argument (#2795, @andrykonchin).
->>>>>>> 094804c2
 
 Performance:
 
