--- conflicted
+++ resolved
@@ -60,11 +60,8 @@
 * Update random implementation layout to be more compatible (#2234).
 * Set `RbConfig::CONFIG['LIBPATHFLAG'/'RPATHFLAG']` like MRI to let `$LIBPATH` changes in `extconf.rb` work.
 * Access to path and mode via `rb_io_t` from C has been changed to improve compatibility for io-console.
-<<<<<<< HEAD
 * Implemented the `Time.at` `in:` parameter.
-=======
 * Implemented `Kernel#raise` `cause` parameter.
->>>>>>> 8348283a
 
 Performance:
 
