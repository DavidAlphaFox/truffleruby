--- conflicted
+++ resolved
@@ -75,11 +75,8 @@
 * Fix `IO#select` to reallocate its buffer if it is interrupted by a signal.
 * Fix issue where interpolated string matched `#` within string as being a variable (#1495).
 * Fix `File.join` to raise error on strings with null bytes.
-<<<<<<< HEAD
 * Fix initialization of Ruby Thread for foreign thread created in Java.
-=======
 * Fix circular require in `bundler/index` patch.
->>>>>>> d8b0150a
 
 Compatibility:
 
