# 23.0.0

New features:

* Updated to Ruby 3.1.2 (#2733, @andrykonchin, @eregon).

Bug fixes:

* Ensure every parse node has a source section and fix the source section for `ensure` (#2758, @eregon).
* Fix `spawn(..., fd => fd)` on macOS, it did not work due to a macOS bug (@eregon).
* Fix `rb_gc_register_address()`/`rb_global_variable()` to read the latest value (#2721, #2734, #2720, @eregon).
* Synchronize concurrent writes to the same StringIO (@eregon).
* Fix `StringIO#write(str)` when `str` is of an incompatible encoding and position < buffer size (#2770, @eregon).
* Fix `rb_thread_fd_select()` to correctly initialize fdset copies and handle the timeout (@eregon).
* Fix `TracePoint#inspect` when it's called outside of a callback (@andrykonchin).
* Fix `Signal.trap` when signal argument is not supported (#2774, @andrykonchin).
* Fix `Dir.mkdir` and convert permissions argument to `Integer` (#2781, @andrykonchin).
* Fix `String#dump` and use `\u{xxxx}` notation (with curly brackets) for characters that don't fit in `\uxxxx` (#2794, @andrykonchin).
* Fix `Marshal.dump` when big Integer (that cannot be expressed with 4 bytes) is serialized (#2790, @andrykonchin).

Compatibility:

* Fix `MatchData#[]` when passed unbounded Range (#2755, @andrykonchin).
* Updated `rb_define_class`, `rb_define_class_under`, and `rb_define_class_id_under` to allow class names that aren't valid in Ruby (#2739, @nirvdrum).
* Fixed `rb_gv_get` so that it no longer implicitly creates global variables (#2748, @nirvdrum).
* Added implementations of `rb_gvar_val_getter` and `rb_define_virtual_variable` (#2750, @nirvdrum).
* Implement `rb_warning_category_enabled_p` to support the `syntax_tree` gem (#2764, @andrykonchin).
* Fix desctructuring of a single block argument that implements `#to_ary` dynamically (#2719, @andrykonchin).
* Fix `Kernel#Complex` and raise exception when an argument is formatted incorrectly (#2765, @andrykonchin).
* Add `#public?`, `#private?` and `#protected?` methods for `Method` and `UnboundMethod` classes (@andrykonchin).
* Add optional argument to `Thread::Queue.new` (@andrykonchin).
* Support a module as the second argument of `Kernel#load` (@andrykonchin).
* Improve argument validation in `Struct#valies_at` - raise `IndexError` or `RangeError` when arguments are out of range (#2773, @andrykonchin).
* Fix `MatchData#values_at` and handling indices that are out of range (#2783, @andrykonchin).
* Add support for `%-z` (UTC for unknown local time offset, RFC 3339) to `Time#strftime` (@andrykonchin).
* Add support for `UTC` and `A`-`Z` utc offset values, as well as `+/-HH`, `+/-HHMM`, `+/-HHMMSS` (without `:`) (@andrykonchin).
* Treat time with `UTC`, `Z` and `-00:00` utc offset as UTC time (@andrykonchin).
* Raise `FrozenError` when `Time#localtime`, `Time#utc` and `Time#gmtime` is called on a frozen time object (@andrykonchin).
* Validate a microseconds argument used to create a time object (@andrykonchin).
* Support accessing `dmark` and `dfree` fields for `RData` (#2771, @eregon).
* Implement `rb_enc_nth()` (#2771, @eregon).
* Support `offset` keyword argument for `String#unpack` and `String#unpack1` (@andrykonchin).
* Fix `Process.detach` and cast `pid` argument to `Integer` (#2782, @andrykonchin).
* `rb_to_id()` should create a static `ID`, used by RMagick (@eregon).
* Resolve the current user home even when `$HOME` is not set (#2784, @eregon)
* Fix `IO#lineno=` and convert argument to `Integer` more strictly (#2786, @andrykonchin).
* Fix argument implicit convertion in `IO#pos=` and `IO#seek` methods (#2787, @andrykonchin).
* Warn about unknown directive passed to `Array#pack` in verbose mode (#2791, @andrykonchin).
* Added constants `IO::SEEK_DATE` and `IO::SEEK_HOLE` (#2792, @andrykonchin).
<<<<<<< HEAD
* Fix `StringIO.new` to accept keyword arguments (#2793, @andrykonchin).
=======
* `Process#spawn` should call `#to_io` on non-IO file descriptor objects (#2809, @jcouball).
>>>>>>> 93879004

Performance:

* Marking of native structures wrapped in objects is now done on C call exit to reduce memory overhead (@aardvark179).
* Splitting (copying) of call targets has been optimized by implementing `cloneUninitialized()` (@andrykonchin, @eregon).

Changes:


# 22.3.0

New features:

* Foreign strings now have all methods of Ruby `String`. They are treated as `#frozen?` UTF-8 Ruby Strings (@eregon).
* Add `Java.add_to_classpath` method to add jar paths at runtime (#2693, @bjfish).
* Add support for Ruby 3.1's Hash shorthand/punning syntax (@nirvdrum).
* Add support for Ruby 3.1's anonymous block forwarding syntax (@nirvdrum).
* Added the following keyword arguments to `Polyglot::InnerContext.new`: `languages, language_options, inherit_all_access, code_sharing` (@eregon).

Bug fixes:

* Fix `StringIO` to set position correctly after reading multi-byte characters (#2207, @aardvark179).
* Update `Process` methods to use `module_function` (@bjfish).
* Fix `File::Stat`'s `#executable?` and `#executable_real?` predicates that unconditionally returned `true` for a superuser (#2690, @andrykonchin).
* The `strip` option `--keep-section=.llvmbc` is not supported on macOS (#2697, @eregon).
* Disallow the marshaling of polyglot exceptions since we can't properly reconstruct them (@nirvdrum).
* Fix `String#split` missing a value in its return array when called with a pattern of `" "` and a _limit_ value > 0 on a string with trailing whitespace where the limit hasn't been met (@nirvdrum).
* Fix `Kernel#sleep` and `Mutex#sleep` for durations smaller than 1 millisecond (#2716, @eregon).
* Fix `IO#{wait,wait_readable,wait_writable}` with a timeout > INT_MAX seconds (@eregon).
* Use the compatible encoding for `String#{sub,gsub,index,rindex}` (#2749, @eregon).

Compatibility:

* Fix `Array#fill` to raise `TypeError` instead of `ArgumentError` when the length argument is not numeric (#2652, @andrykonchin).
* Warn when a global variable is not initialized (#2595, @andrykonchin).
* Fix escaping of `/` by `Regexp#source` (#2569, @andrykonchin).
* Range literals of integers are now created at parse time like in CRuby (#2622, @aardvark179).
* Fix `IO.pipe` - allow overriding `IO.new` that is used to create new pipes (#2692, @andykonchin).
* Fix exception message when there are missing or extra keyword arguments - it contains all the missing/extra keywords now (#1522, @andrykonchin).
* Always terminate native strings with enough `\0` bytes (#2704, @eregon).
* Support `#dup` and `#clone` on foreign strings (@eregon).
* Fix `Regexp.new` to coerce non-String arguments (#2705, @andrykonchin).
* Fix `Kernel#sprintf` formatting for `%c` when used non-ASCII encoding (#2369, @andrykonchin).
* Fix `Kernel#sprintf` argument casting for `%c` (@andrykonchin).
* Implement the `rb_enc_strlen` function for use by native extensions (@nirvdrum).
* Match tag values used by `rb_protect` and `rb_jump_tag` for the `tk` gem (#2556, @aardvark179).
* Implement `rb_eval_cmd_kw` to support the `tk` gem (#2556, @aardvark179).
* Fix `rb_class2name` to call `inspect` on anonymous classes like in CRuby (#2701, @aardvark179).
* Implement `rb_ivar_foreach` to iterate over instance and class variables like in CRuby (#2701, @aardvark179).
* Fix the absolute path of the main script after chdir (#2709, @eregon).
* Fix exception for `Fiddle::Handle.new` with a missing library (#2714, @eregon).
* Fix arguments implicit type conversion for `BasicObject#instance_eval`, `Module#class_eval`, `Module#module_eval`, `Module#define_method` (@andrykonchin).
* Raise `ArgumentError` unconditionally when `Proc.new` is called without a block argument (@andrykonchin).
* Fix `UnboundMethod#hash` to not depend on a module it was retrieved from (#2728, @andrykonchin).

Performance:

* Replace a call of `-"string"` with frozen string literal at parse time (@andrykonchin).
* Report polymorphism inside `Hash#[]` to recover performance (@aardvark179).
* Improved interpreter performance by optimizing for better host inlining (@eregon).
* Use `poll` instead of `select` for simple IO waiting to reduce overheads (#1584, @aardvark179).

Changes:

* No more conversion between Java Strings and Ruby Strings at the interop boundary (@eregon).
* Removed `Truffle::Interop.{import_without_conversion,export_without_conversion}` (use `Polyglot.{import,export}` instead).
* Removed `Truffle::Interop.members_without_conversion` (use `Truffle::Interop.members` instead).
* Refactored internals of `rb_sprintf` to simplify handling of `VALUE`s in common cases (@aardvark179).
* Refactored sharing of array objects between threads using new `SharedArrayStorage` (@aardvark179).

Security:

* The native access permission is now properly checked before any native pointer (e.g. `Truffle::FFI::Pointer`) is created (@eregon).

# 22.2.0

New features:

* Add support for `darwin-aarch64` (macOS M1) (#2181, @lewurm, @chrisseaton, @eregon).
* Add support for OpenSSL 3.0.0 by updating the openssl gem (@aardvark179, @eregon).

Bug fixes:

* Fix `rb_id2name` to ensure the native string will have the same lifetime as the id (#2630, @aardvark179).
* Fix `MatchData#[]` exception when passing a length argument larger than the number of match values (#2636, @nirvdrum).
* Fix `MatchData#[]` exception when supplying a large negative index along with a length argument (@nirvdrum).
* Fix capacity computation for huge `Hash` (#2635, @eregon).
* Fix aliased methods to return the correct owner when method is from a superclass (@bjfish).
* Fix `String#[Regexp, Integer]` when the capture group exists but is not matched (@eregon).
* Fix `File.open` mode string parsing when binary option is the third character (@bjfish).
* Fix `rb_scan_args_kw` macro to avoid shadowing variables (#2649, @aardvark179).
* Fix `String#unpack("Z")` to not advance after the null byte, like CRuby (#2659, @aardvark179).
* Fix `Float#round` to avoid losing precision during the rounding process (@aardvark179).
* Fix `String#insert` to not call a subclassed string method (@bjfish).
* Fix `rb_obj_call_init` to pass any block argument to the `initialize` method (#2675, @aardvark179).
* Fix issue with feature loading not detecting a previously loaded feature (#2677, @bjfish).
* Fix `/#{...}/o` to evaluate only once per context when splitting happens (@eregon).
* Fix `Kernel#sprintf` formatting of floats to be like CRuby (@aardvark179).
* Fix `Process.egid=` to accept `String`s (#2615, @ngtban)
* Fix optional assignment to only evaluate index arguments once (#2658, @aardvark179).

Compatibility:

* Updated to Ruby 3.0.3. The 3 CVEs did not affect TruffleRuby, this is to bring the stdlib and gem updates (@eregon).
* Fix `Marshal.dump` to raise an error when an object has singleton methods (@bjfish).
* `Exception#full_message` now defaults the order to `:top` like CRuby 3+ (@eregon).
* Fix `Process.wait2` to return `nil` when the `WNOHANG` flag is given and the child process is still running (@bjfish).
* Disable most `nokogiri` C extension patches when system libraries are not being used (#2693, @aardvark179).
* Implement `rb_gc_mark_maybe` and `rb_global_variable` to ensure `VALUE` stay live in C extensions (@aardvark179).
* Implement `rb_imemo_tmpbuf` allocation for `ripper` (@aardvark179).
* Implement `inherit` argument for `Module#class_variables` (#2653, @bjfish).
* Fix `Float#/` when dividing by `Rational` (@bjfish).
* `Process.euid=` should accept String (#2615, @ngtban).
* Fix `instance_variable_get` and `instance_variable_set` for immutable objects (@bjfish).
* `Thread#raise(exc, message)` now calls `exc.exception` in the target thread like CRuby (@eregon).
* Define `Process::{CLOCK_BOOTTIME,CLOCK_BOOTTIME_ALARM,CLOCK_REALTIME_ALARM}` (#1480, @eregon).
* Improve support of `:chomp` keyword argument in `IO` and `StringIO` methods (#2650, @andrykonchin). 
* Implement specializations for immutable ruby objects for ObjectSpace methods (@bjfish).
* Use `$PAGER` for `--help` and `--help*`, similar to CRuby (#2542, @Strech).
* Ensure all headers are warnings-free (#2662, @eregon).
* All `IO` instances should have `T_FILE` as their `rb_type()`, not only `File` instances (#2662, @eregon).
* Make `rb_fd_select` retry on `EINTR` (#1584, @aardvark179).

Performance:

* Reimplement `Float#to_s` for better performance (#1584, @aardvark179).
* Improve reference processing by making C object free functions and other finalizers more lightweight (@aardvark179).
* Improve performance of `RSTRING_PTR` for interned strings (@aardvark179).
* Cache constant argument formats used with `rb_scan_args_kw` (@aardvark179).

Changes:

* `-Werror=implicit-function-declaration` is now used for compiling C extensions to fail more clearly and earlier if a function is missing, like CRuby 3.2 (#2618, @eregon).
* Disable thread pool for Fibers as it causes correctness issues (#2551, @eregon).

# 22.1.0

New features:

* Foreign exceptions are now fully integrated and have most methods of `Exception` (@eregon).
* Foreign exceptions can now be rescued with `rescue Polyglot::ForeignException` or `rescue foreign_meta_object` (#2544, @eregon).

Bug fixes:

* Guard against unterminated ranges in file matching patterns (#2556, @aardvark179).
* Fixed `rb_proc_new` to return a proc that will pass all required arguments to C (#2556, @aardvark179).
* Fixed `String#split` to return empty array when splitting all whitespace on whitespace (#2565, @bjfish).
* Raise `RangeError` for `Time.at(bignum)` (#2580, @eregon).
* Fix `Integer#{<<,>>}` with RHS bignum and long (@eregon).
* Fix a resource leak from allocators defined in C extensions (@aardvark179).
* `SIGINT`/`Interrupt`/`Ctrl+C` now shows the backtrace and exits as signaled, like CRuby (@eregon).
* Update patch feature finding to prefer the longest matching load path (#2605, @bjfish).
* Fix `Hash#{to_s,inspect}` for keys whose `#inspect` return a frozen String (#2613, @eregon).
* Fix `Array#pack` with `x*` to not output null characters (#2614, @bjfish).
* Fix `Random#rand` not returning random floats when given float ranges (#2612, @bjfish).
* Fix `Array#sample` for `[]` when called without `n` and a `Random` is given (#2612, @bjfish).
* Fix `Module#const_get` to raise a `NameError` when nested modules do not exist (#2610, @bjfish).
* Ensure native `VALUE`s returned from C are unwrapped before the objects can be collected (@aardvark179).
* Fix `Enumerator::Lazy#with_index` to start with new index for multiple enumerations (@bjfish).
* Fix `rb_id2name` to ensure the native string will have the same lifetime as the id (#2630, @aardvark179).
* Fix `Integer#fdiv` and `Rational#to_f` for large `Integer` values (#2631, @bjfish).

Compatibility:

* Implement full Ruby 3 keyword arguments semantics (#2453, @eregon, @chrisseaton).
* Implement `ruby_native_thread_p` for compatibility (#2556, @aardvark179).
* Add `rb_argv0` for the `tk` gem. (#2556, @aardvark179).
* Implement more correct conversion of array elements by `Array#pack`(#2503, #2504, @aardvark179).
* Implement `Pathname#{empty?, glob}` (#2559, @bjfish)
* Fixed `Rational('')` to raise error like MRI (#2566, @aardvark179).
* Freeze instances of `Range` but not subclasses, like CRuby (#2570, @MattAlp).
* When writing to STDOUT redirected to a closed pipe, no broken pipe error message will be shown now. (#2532, @gogainda).
* Use `#to_a` for converting `list` in `rescue *list` (#2572, @eregon).
* Implement 'rb_str_buf_append' (@bjfish).
* Add patch for `digest` so that TruffleRuby implementation is not overridden (@bjfish).
* Handle encoding conversion errors when reading directory entries (@aardvark179).
* Follow symlinks when processing `*/` directory glob patterns. (#2589, @aardvark179).
* Set `@gem_prelude_index` variable on the default load paths (#2586 , @bjfish)
* Do not call `IO#flush` dynamically from `IO#close` (#2594, @gogainda).
* Implement `rb_str_new_static` for C extensions that use it (@aardvark179).
* Rewrote `ArrayEachIteratorNode` and re-introduced `each` specs for MRI parity when mutating arrays whilst iterating, rather than crashing (#2587, @MattAlp)
* Update `String#rindex` to only accept `Regexp` or objects convertable to `String` as the first parameter (#2608, @bjfish).
* Update `String#<<` to require one argument (#2609, @bjfish).
* Update `String#split` to raise `TypeError` when false is given (#2606, @bjfish).
* Update `String#lstrip!` to remove leading null characters (#2607, @bjfish).
* Update `File.utime` to return the number of file names in the arguments (#2616, @bjfish).
* Update `Dir.foreach` to accept an `encoding` parameter (#2627, @bjfish).
* Update `IO.readlines` to ignore negative limit parameters (#2625 , @bjfish).
* Update `Math.sqrt` to raise a `Math::DomainError` for negative numbers (#2621, @bjfish).
* Update `Enumerable#inject` to raise an `ArgumentError` if no block or symbol are given (#2626, @bjfish).

Performance:

* Increase dispatch limit for string library to handle mutable, immutable and non-strings (@aardvark179)
* Switch to `Arrays.mismatch()` in string comparison for better performance (@aardvark179).
* Removed extra array allocations for method calls in the interpreter to improve warmup performance (@aardvark179).
* Optimize `Dir[]` by sorting entries as they are found and grouping syscalls (#2092, @aardvark179).
* Reduce memory footprint by tracking `VALUE`s created during C extension init separately (@aardvark179).
* Rewrote `ArrayEachIteratorNode` to optimize performance for a constant-sized array and reduce specializations to 1 general case (#2587, @MattAlp)
* Reduce conversion of `VALUE`s to native handle during common operations in C extensions (@aardvark179).
* Improved performance of regex boolean matches (e.g., `Regexp#match?`) by avoiding match data allocation in TRegex (#2588, @nirvdrum).
* Remove overhead when getting using `RDATA_PTR` (@aardvark179).
* Additional copy operations have been reduced when performing IO (#2536, @aardvark179).

Changes:

* Foreign exceptions are no longer translated to `RuntimeError` but instead remain as foreign exceptions, see the [documentation](doc/user/polyglot.md) for how to rescue them (@eregon).

# 22.0.0

New features:

* Updated to Ruby 3.0.2 (#2453, @eregon).

Bug fixes:

* Fix `File.utime` to use nanoseconds (#2448, @bjfish).
* Capture the intercepted feature path during patching to reuse during patch require (#2441, @bjfish).
* Update `Module#constants` to filter invalid constant identifiers (#2452, @bjfish).
* Fixed `-0.0 <=> 0.0` and `-0.0 <=> 0` to return `0` like on CRuby (#1391, @eregon).
* Fixed `Range#step` to return correct class with begin-less range (@ccocchi, #2516).
* Fixed exception creation when an `Errno` is sub-classed (@bjfish, #2521).
* Fixed `String#[]=` to use the negotiated encoding (@bjfish, #2545).

Compatibility:

* Implement `rb_sprintf` in our format compiler to provide consistent formatting across C standard libraries (@eregon).
* Update `defined?` to return frozen strings (#2450, @bjfish).
* Use compensated summation for `{Array,Enumerable}#sum` when floating point values are included (@eregon).
* `Module#attr_*` methods now return an array of method names (#2498, @gogainda).
* Fixed `Socket#(local|remote)_address` to retrieve family and type from the file descriptor (#2444, @larskanis).
* Add `Thread.ignore_deadlock` accessor (#2453, @bjfish).
* Allow `Hash#transform_keys` to take a hash argument (@ccocchi, #2464).
* Add `Enumerable#grep{_v}` optimization for `Regexp` (#2453, @bjfish).
* Update `IO#write` to accept multiple arguments (#2501, @bjfish).
* Do not warn when uninitialized instance variable is accessed (#2502, @andrykonchin).
* Remove `TRUE`, `FALSE`, and `NIL` constants like CRuby 3.0 (#2505, @andrykonchin).
* `Symbol#to_proc` now returns a lambda like in Ruby 3 (#2508, @andrykonchin).
* `Kernel#lambda` now warns if called without a literal block (#2500, @andrykonchin).
* Implement Hash#except (#2463, @wildmaples).
* Remove special `$SAFE` global and related C API methods (#2453, @bjfish).
* Assigning to a numbered parameter raises `SyntaxError` (#2506, @andrykonchin).
* Implement `--backtrace-limit` option (#2453, @bjfish).
* Update `String` methods to return `String` instances when called on a subclass (#2453, @bjfish).
* Update `String#encode` to support the `:fallback` option (#1391, @aardvark179).
* `Module#alias_method` now returns the defined alias as a symbol(#2499, @gogainda).
* Implement `Symbol#name` (#2453, @bjfish).
* Update `Module#{public, protected, private, public_class_method, private_class_method}` and top-level `private` and `public` methods to accept single array argument with a list of method names (#2453, @bjfish).
* Constants deprecated by `Module#deprecate_constant` only warn if `Warning[:deprecated]` is `true` (@eregon).
* All Array methods now return Array instances and not subclasses (#2510, @Strech).
* Integer#zero? overrides Numeric#zero? for optimization (#2453, @bjfish).
* Default `Kernel#eval` source file and line to `(eval):1` like CRuby 3 (#2453, @aardvark179).
* Add `GC.auto_compact` accessors for compatibility (#2453, @bjfish).
* Update accessing a class variable from the top-level scope to be a `RuntimeError` (#2453, @bjfish).
* Update interpolated strings to not be frozen (#2453, @bjfish).
* Add `WERRORFLAG` to `RbConfig` (#2519, @bjfish).
* Update `MatchData` methods to return `String` instances when called on a subclass (#2453, @bjfish).
* Implement `Proc#{==,eql?}` (#2453, @bjfish).
* Implement all `StringScanner` methods (#2520, @eregon).
* Handle `Kernel#clone(freeze: true)` (#2512, @andrykonchin).
* Relax `Fiber#transfer` limitations (#2453, @bjfish).
* Implement `Fiber#blocking?` like CRuby 3 (#2453, @aardvark179).
* Sort by default for `Dir.{glob,[]}` and add `sort:` keyword argument (#2523, @Strech).
* Implement `rb_str_locktmp` and `rb_str_unlocktmp` (#2524, @bjfish).
* Update `Kernel#instance_variables` to return insertion order (@bjfish).
* Fixed `rb_path2class()` to not error for a module (#2511, @eregon).
* Update `Kernel#print` to print `$_` when no arguments are given (#2531, @bjfish).
* Add category kwarg to Kernel.warn and Warning.warn (#2533, @Strech).
* Implement `GC.{measure_total_time, total_time}` and update `GC.stat` to update provided hash (#2535, @bjfish).
* Implement `Array#slice` with `ArithmeticSequence` (#2526, @ccocchi).
* Update `Hash#each` to consistently yield a 2-element array (#2453, @bjfish).
* Remove `Hash#{__store__, index}` methods for compatibility (#2546, @bjfish).
* Implement more correct conversion of array elements by `Array#pack` (#2503, #2504, @aardvark179).
* Update `String#split` to raise a `RangeError` when `limit` is larger than `int` (@bjfish).

Performance:

* Regexp objects are now interned in a similar way to symbols (@aardvark179).
* Improve performance of regexps using POSIX bracket expressions (e.g., `[[:lower:]]`) matching against ASCII-only strings (#2447, @nirvdrum).
* `String#sub`, `sub!`, `gsub`, and `gsub!` have been refactored for better performance (@aardvark179).
* Don't allocate a `MatchData` object when `Regexp#match?` or `String#match?` is used (#2509, @nirvdrum).
* Add `ENV.except` (#2507, @Strech).
* Fully inline the `Integer#+` and `Integer#-` logic for interpreter speed (#2518, @smarr).
* Remove unnecessary work in negotiating the encoding to use in a Regexp match (#2522, @nirvdrum).
* Add new fast paths for encoding negotiation between strings with different encodings, but which match common default cases (#2522, @nirvdrum).
* Reduce footprint by removing unnecessary nodes for accessing the `FrameOnStackMarker` (#2530, @smarr).

Changes:

* TruffleRuby now requires Java 11+ and no longer supports Java 8 (@eregon).

# 21.3.0

New features:

* [TRegex](https://github.com/oracle/graal/tree/master/regex) is now used by default, which provides large speedups for matching regular expressions.
* Add `Polyglot.languages` to expose the list of available languages.
* Add `Polyglot::InnerContext` to eval code in any available language in an inner isolated context (#2169).
* Foreign objects now have a dynamically-generated class based on their interop traits like `ForeignArray` and are better integrated with Ruby objects (#2149).
* Foreign arrays now have all methods of Ruby `Enumerable` and many methods of `Array` (#2149).
* Foreign hashes now have all methods of Ruby `Enumerable` and many methods of `Hash` (#2149).
* Foreign iterables (`InteropLibrary#hasIterator`) now have all methods of Ruby `Enumerable` (#2149).
* Foreign objects now implement `#instance_variables` (readable non-invocable members) and `#methods` (invocable members + Ruby methods).

Bug fixes:

* Fix `Marshal.load` of multiple `Symbols` with an explicit encoding (#1624).
* Fix `rb_str_modify_expand` to preserve existing bytes (#2392).
* Fix `String#scrub` when replacement is frozen (#2398, @LillianZ).
* Fix `Dir.mkdir` error handling for `Pathname` paths (#2397).
* `BasicSocket#*_nonblock(exception: false)` now only return `:wait_readable/:wait_writable` for `EAGAIN`/`EWOULDBLOCK` like MRI (#2400).
* Fix issue with `strspn` used in the `date` C extension compiled as a macro on older glibc and then missing the `__strspn_c1` symbol on newer glibc (#2406).
* Fix constant lookup when loading the same file multiple times (#2408).
* Fix handling of `break`, `next` and `redo` in `define_method(name, &block)` methods (#2418).
* Fix handling of incompatible types in `Float#<=>` (#2432, @chrisseaton).
* Fix issue with escaping curly braces for `Dir.glob` (#2425).
* Fix `base64` decoding issue with missing output (#2435).
* Fix `StringIO#ungetbyte` to treat a byte as a byte, not a code point (#2436). 
* Fix `defined?(yield)` when used inside a block (#2446).
* Fix a couple issues related to native memory allocation and release.

Compatibility:

* Implement `Process::Status.wait` (#2378).
* Update `rb_str_modify` and `rb_str_modify_expand` to raise a `FrozenError` when given a frozen string (#2392).
* Implement `rb_fiber_*` functions (#2402).
* Implement `rb_str_vcatf`.
* Add support for tracing allocations from C functions (#2403, @chrisseaton).
* Implement `rb_str_catf`.
* Search the executable in the passed env `PATH` for subprocesses (#2419).
* Accept a string as the pattern argument to `StringScanner#scan` and `StringScanner#check` (#2423).

Performance:

* Moved most of `MonitorMixin` to primitives to deal with interrupts more efficiently (#2375).
* Improved the performance of `rb_enc_from_index` by adding cached lookups (#2379, @nirvdrum).
* Improved the performance of many `MatchData` operations (#2384, @nirvdrum).
* Significantly improved performance of TRegex calls by allowing Truffle splitting (#2389, @nirvdrum).
* Improved `String#gsub` performance by adding a fast path for the `string_byte_index` primitive (#2380, @nirvdrum).
* Improved `String#index` performance by adding a fast path for the `string_character_index` primitive (#2383, @LillianZ).
* Optimized conversion of strings to integers if the string contained a numeric value (#2401, @nirvdrum).
* Use Truffle's `ContextThreadLocal` to speedup access to thread-local data.
* Provide a new fast path for `rb_backref*` and `rb_lastline*`functions from C extensions.

Changes:

* `foreign_object.class` on foreign objects is no longer special and uses `Kernel#class` (it used to return the `java.lang.Class` object for a Java type or `getMetaObject()`, but that is too incompatible with Ruby code).
* `Java.import name` imports a Java class in the enclosing module instead of always as a top-level constant.
* `foreign_object.keys` no longer returns members, use `foreign_object.instance_variables` or `foreign_object.methods` instead.
* `foreign_object.respond_to?(:class)` is now always true (before it was only for Java classes), since the method is always defined.

Security:

* Updated to Ruby 2.7.4 to fix CVE-2021-31810, CVE-2021-32066 and CVE-2021-31799.

# 21.2.0

New features:

* New `TruffleRuby::ConcurrentMap` data structure for use in [`concurrent-ruby`](https://github.com/ruby-concurrency/concurrent-ruby) (#2339, @wildmaples).

Bug fixes:

* Fix of different values of self in different scopes.
* `Truffle::POSIX.select` was being redefined repeatedly (#2332).
* Fix the `--backtraces-raise` and `--backtraces-rescue` options in JVM mode (#2335).
* Fix `File.{atime, mtime, ctime}` to include nanoseconds (#2337).
* Fix `Array#[a, b] = "frozen string literal".freeze` (#2355).
* `rb_funcall()` now releases the C-extension lock (similar to MRI).

Compatibility:

* Updated to Ruby 2.7.3. The `resolv` stdlib was not updated (`resolv` in 2.7.3 has [bugs](https://bugs.ruby-lang.org/issues/17748)).
* Make interpolated strings frozen for compatibility with Ruby 2.7 (#2304, @kirs).
* `require 'socket'` now also requires `'io/wait'` like CRuby (#2326).
* Support precision when formatting strings (#2281, @kirs).
* Make rpartition compatible with Ruby 2.7 (#2320, @gogainda).
* Include the type name in exception messages from `rb_check_type` (#2307).
* Fix `Hash#rehash` to remove duplicate keys after modifications (#2266, @MattAlp)
* Only fail `rb_check_type` for typed data, not wrapped untyped structs (#2331).
* Decide the visibility in `Module#define_method` based on `self` and the default definee (#2334).
* Configure `mandir` value in `RbConfig::CONFIG` and `RbConfig::MAKEFILE_CONFIG` (#2315).
* TruffleRuby now supports the Truffle polyglot Hash interop API.
* Implement `Fiber#raise` (#2338).
* Update `File.basename` to return new `String` instances (#2343).
* Allow `Fiber#raise` after `Fiber#transfer` like Ruby 3.0 (#2342).
* Fix `ObjectSpace._id2ref` for Symbols and frozen String literals (#2358).
* Implemented `Enumerator::Lazy#filter_map` (#2356).
* Fix LLVM toolchain issue on macOS 11.3 (#2352, [oracle/graal#3383](https://github.com/oracle/graal/issues/3383)).
* Implement `IO#set_encoding_by_bom` (#2372, pawandubey).
* Implemented `Enumerator::Lazy#with_index` (#2356).
* Implement `rb_backref_set`.
* Fix `Float#<=>` when comparing `Infinity` to other `#infinite?` values.
* Implement `date` library as a C extension to improve compatibility (#2344).

Performance:

* Make `#dig` iterative to make it faster and compile better for calls with 3+ arguments (#2301, @chrisseaton, @jantnovi).
* Make `Struct#dig` faster in interpreter by avoiding exceptions (#2306, @kirs).
* Reduce the number of AST nodes created for methods and blocks (#2261).
* Fiber-local variables are much faster now by using less synchronization.
* Improved the performance of the exceptional case of `String#chr` (#2318, @chrisseaton).
* Improved the performance of `IO#read_nonblock` when no data is available to be read.
* `TruffleSafepoint` is now used instead of custom logic, which no longer invalidates JITed code for guest safepoints (e.g., `Thread#{backtrace,raise,kill}`, `ObjectSpace`, etc)
* Significantly improved performance of `Time#strftime` for common formats (#2361, @wildmaples, @chrisseaton).
* Faster solution for lazy integer length (#2365, @lemire, @chrisseaton).
* Speedup `rb_funcallv*()` by directly unwrapping the C arguments array instead of going through a Ruby `Array` (#2089).
* Improved the performance of several `Truffle::RegexOperations` methods (#2374, @wildmapes, @nirvdrum).

Changes:

* `rb_iterate()` (deprecated since 1.9) no longer magically passes the block to `rb_funcall()`, use `rb_block_call()` instead.

Security:

* Updated to Ruby 2.7.3 to fix CVE-2021-28965 and CVE-2021-28966.

# 21.1.0

New features:

* Access to local variables of the interactive Binding via language bindings is now supported: `context.getBindings("ruby").putMember("my_var", 42);` (#2030).
* `VALUE`s in C extensions now expose the Ruby object when viewed in the debugger, as long as they have not been converted to native values.
* Signal handlers can now be run without triggering multi-threading.
* Fibers no longer trigger Truffle multi-threading.

Bug fixes:

* `Range#to_a` wasn't working for `long` ranges (#2198, @tomstuart and @LillianZ).
* Show the interleaved host and guest stacktrace for host exceptions (#2226).
* Fix the label of the first location reported by `Thread#backtrace_locations` (#2229).
* Fix `Thread.handle_interrupt` to defer non-pure interrupts until the end of the `handle_interrupt` block (#2219).
* Clear and restore errinfo on entry and normal return from methods in C extensions (#2227).
* Fix extra whitespace in squiggly heredoc with escaped newline (#2238, @wildmaples and @norswap).
* Fix handling of signals with `--single-threaded` (#2265).
* Fix `Enumerator::Lazy#{chunk_while, slice_before, slice_after, slice_when}` to return instances of `Enumerator::Lazy` (#2273).
* Fix `Truffle::Interop.source_location` to return unavailable source sections for modules instead of null (#2257).
* Fix usage of `Thread.handle_interrupt` in `MonitorMixin#mon_synchronize`.
* Fixed `TruffleRuby.synchronized` to handle guest safepoints (#2277).
* Fix control flow bug when assigning constants using ||= (#1489).
* Fix `Kernel#raise` argument handling for hashes (#2298).
* Set errinfo when `rb_protect` captures a Ruby exception (#2245).
* Fixed handling of multiple optional arguments and keywords when passed a positional `Hash` (#2302).

Compatibility:

* Prepend the GraalVM LLVM Toolchain to `PATH` when installing gems (#1974, #1088, #1343, #1400, #1947, #1931, #1588).
* Installing the `nokogiri` gem now defaults to use the vendored `libxml2` and `libxslt`, similar to CRuby, which means the corresponding system packages are no longer needed (#62).
* Implemented `$LOAD_PATH.resolve_feature_path`.
* Add `Pathname#/` alias to `Pathname#+` (#2178).
* Fixed issue with large `Integer`s in `Math.log` (#2184).
* Updated `Regexp.last_match` to support `Symbol` and `String` parameter (#2179).
* Added support for numbered block parameters (`_1` etc).
* Fixed `String#upto` issue with non-ascii strings (#2183).
* Implemented partial support for pattern matching (#2186).
* Make `File.extname` return `'.'` if the path ends with one (#2192, @tomstuart).
* Include fractional seconds in `Time#inspect` output (#2194, @tomstuart).
* Add support for `Integer#[Range]` and `Integer#[start, length]` (#2182, @gogainda).
* Allow private calls with `self` as an explicit receiver (#2196, @wildmaples).
* Fixed `:perm` parameter for `File.write`.
* Implemented `Time#floor` and `#ceil` (#2201, @wildmaples).
* Allow `Range#include?` and `#member?` with `Time` (#2202, @wildmaples).
* Implemented `Comparable#clamp(Range)` (#2200, @wildmaples).
* Added a `Array#minmax` to override `Enumerable#minmax` (#2199, @wildmaples).
* Implemented `chomp` parameter for `IO.{readlines, foreach}` (#2205).
* Implemented the Debug Inspector C API.
* Added beginless range support for `Range#{new, bsearch, count, each, equal_value, first, inspect, max, min, size, cover?, include?, ===}`.
* Added beginless range support for `Array#{[], []=, slice, slice!, to_a, fill, values_at}` (#2155, @LillianZ).
* Added beginless range support for `String#{byteslice, slice, slice!}` and `Symbol#slice` (#2211, @LillianZ).
* Added beginless range support for `Kernel#{caller, caller_locations}` and `Thread#backtrace_locations` (#2211, @LillianZ).
* Make rand work with exclusive range with Float (#1506, @gogainda)
* Fixed `String#dump`'s formatting of escaped unicode characters (#2217, @meganniu).
* Switched to the io-console C extension from C ruby for better performance and compatibility in `irb`.
* Coerce the message to a `String` for `BasicSocket#send` (#2209, @HoneyryderChuck).
* Support buffer argument for `UDPSocket#recvfrom_nonblock` (#2209, @HoneyryderChuck).
* Fixed `Integer#digits` implementation to handle more bases (#2224, #2225).
* Support the `inherit` parameter for `Module#{private, protected, public}_method_defined?`.
* Implement `Thread.pending_interrupt?` and `Thread#pending_interrupt?` (#2219).
* Implement `rb_lastline_set` (#2170).
* Implemented `Module#const_source_location` (#2212, @tomstuart and @wildmaples).
* Do not call `File.exist?` in `Dir.glob` as `File.exist?` is often mocked (#2236, @gogainda).
* Coerce the inherit argument to a boolean in `Module#const_defined?` and `Module#const_get` (#2240).
* Refinements take place at `Object#method` and `Module#instance_method` (#2004, @ssnickolay).
* Add support for `rb_scan_args_kw` in C API (#2244, @LillianZ).
* Update random implementation layout to be more compatible (#2234).
* Set `RbConfig::CONFIG['LIBPATHFLAG'/'RPATHFLAG']` like MRI to let `$LIBPATH` changes in `extconf.rb` work.
* Access to path and mode via `rb_io_t` from C has been changed to improve compatibility for io-console.
* Implemented the `Time.at` `in:` parameter.
* Implemented `Kernel#raise` `cause` parameter.
* Improved compatibility of `Signal.trap` and `Kernel#trap` (#2287, @chrisseaton).
* Implemented `GC.stat(:total_allocated_objects)` as `0` (#2292, @chrisseaton).
* `ObjectSpace::WeakMap` now supports immediate and frozen values as both keys and values (#2267).
* Call `divmod` when coercion to `Float` fails for `#sleep` (#2289, @LillianZ).

Performance:

* Multi-Tier compilation is now enabled by default, which improves warmup significantly.
* Improve the performance of checks for recursion (#2189, @LillianZ).
* Improve random number generation performance by avoiding synchronization (#2190, @ivoanjo).
* We now create a single call target per block by default instead of two.
* Some uses of class variables are now much better optimized (#2259, @chrisseaton).
* Several methods that need the caller frame are now always inlined in their caller, which speeds up the interpreter and reduces footprint.
* Pasting code in IRB should be reasonably fast, by updating to `irb` 1.3.3 and `reline` 0.2.3 (#2233).

Changes:

* Standalone builds of TruffleRuby are now based on JDK11 (they used JDK8 previously). There should be no user-visible changes. Similarly, JDK11 is now used by default in development instead of JDK8.
* The deprecated `Truffle::System.synchronized` has been removed.
* `Java.synchronized` has been removed, it did not work on host objects.

# 21.0.0

Release notes:

* The new IRB is quite slow when copy/pasting code into it. This is due to an inefficient `io/console` implementation which will be addressed in the next release. A workaround is to use `irb --readline`, which disables some IRB features but is much faster for copy/pasting code.

New features:

* Updated to Ruby 2.7.2 (#2004).

Bug fixes:

* Fix error message when the method name is not a Symbol or String for `Kernel#respond_to?` (#2132, @ssnickolay)
* Fixed setting of special variables in enumerators and enumerables (#1484).
* Fixed return value of `Enumerable#count` and `Enumerable#uniq` with multiple yielded arguments (#2145, @LillianZ).
* Fixed `String#unpack` for `w*` format (#2143).
* Fixed issue with ``Kernel#` `` when invalid UTF-8 given (#2118).
* Fixed issue with `Method#to_proc` and special variable storage (#2156).
* Add missing `offset` parameter for `FFI::Pointer#put_array_of_*` (#1525).
* Fixed issue with different `Struct`s having the same hash values (#2214).

Compatibility:

* Implement `String#undump` (#2131, @kustosz)
* `Errno` constants with the same `errno` number are now the same class.
* Implement `Enumerable#tally` and `Enumerable#filter_map` (#2144 and #2152, @LillianZ).
* Implement `Range#minmax`.
* Pass more `Enumerator::Lazy#uniq` and `Enumerator::Lazy#chunk` specs (#2146, @LillianZ).
* Implement `Enumerator#produce` (#2160, @zverok)
* Implement `Complex#<=>` (#2004, @ssnickolay).
* Add warning for `proc` without block (#2004, @ssnickolay).
* Implemented `FrozenError#receiver`.
* `Proc#<<` and `Proc#>>` raises TypeError if passed not callable object (#2004, @ssnickolay).
* Support time and date related messages for `Time` (#2166).
* Updated `Dir.{glob,[]}` to raise `ArgumentError` for nul-separated strings.
* `Kernel#lambda` with no block in a method called with a block raises an exception (#2004, @ssnickolay).
* Implemented `BigDecimal` as C extension to improve compatibility.
* Comment lines can be placed between fluent dot now (#2004, @ssnickolay).
* Implemented `rb_make_exception`.
* `**kwargs` now accept non-Symbol keys like Ruby 2.7.
* Updated the Unicode Emoji version (#2173, @wildmaples).
* Added `Enumerator::Yielder#to_proc`.
* Implemented `Enumerator::Lazy#eager`.
* Updated `Method#inspect` to include paremeter information.
* Update `Module#name` to return the same frozen string.
* Implemented `inherit` argument for `Module#autoload?`.

Performance:

* Refactor and implement more performant `MatchData#length` (#2147, @LillianZ).
* Refactor and implement more performant `Array#sample` (#2148, @LillianZ).
* `String#inspect` is now more efficient.

Changes:

* All `InteropLibrary` messages are now exposed consistently as methods on `Truffle::Interop` (#2139). Some methods were renamed to match the scheme described in the documentation.

# 20.3.0

Bug fixes:

* Handle foreign null object as falsy value (#1902, @ssnickolay)
* Fixed return value of `Enumerable#first` with multiple yielded arguments (#2056, @LillianZ).
* Improve reliability of the post install hook by disabling RubyGems (#2075).
* Fixed top level exception handler to print exception cause (#2013).
* Fixed issue when extending FFI from File (#2094).
* Fixed issue with `Kernel#freeze` not freezing singleton class (#2093).
* Fixed `String#encode` with options issue (#2091, #2095, @LillianZ)
* Fixed issue with `spawn` when `:close` redirect is used (#2097).
* Fixed `coverage` issue when `*eval` is used (#2078).
* Use expanded load paths for feature matching (#1501).
* Fixed handling of post arguments for `super()` (#2111).
* Fixed `SystemStackError` sometimes replaced by an internal Java `NoClassDefFoundError` on JVM (#1743).
* Fixed constant/identifier detection in lexer for non-ASCII encodings (#2079, #2102, @ivoanjo).
* Fixed parsing of `--jvm` as an application argument (#2108).
* Fix `rb_rescue2` to ignore the end marker `(VALUE)0` (#2127, #2130).
* Fix status and output when SystemExit is subclassed and raised (#2128)
* Fix `String#{chomp, chomp!}` issue with invalid encoded strings (#2133).

Compatibility:

* Run `at_exit` handlers even if parsing the main script fails (#2047).
* Load required libraries (`-r`) before parsing the main script (#2047).
* `String#split` supports block (#2052, @ssnickolay)
* Implemented `String#{grapheme_clusters, each_grapheme_cluster}`.
* Fix the caller location for `#method_added` (#2059).
* Fix issue with `Float#round` when `self` is `-0.0`.
* Fix `String#unpack` issue with `m0` format (#2065).
* Fix issue with `File.absolute_path` returning a path to current directory (#2062).
* Update `Range#cover?` to handle `Range` parameter.
* Fix `String#{casecmp, casecmp?}` parameter conversion.
* Fix `Regexp` issue which raised syntax error instead of `RegexpError` (#2066).
* Handle `Object#autoload` when autoload itself (#1616, @ssnickolay)
* Skip upgraded default gems while loading RubyGems (#2075).
* Verify that gem paths are correct before loading RubyGems (#2075).
* Implement `rb_ivar_count`.
* Implemented `rb_yield_values2`.
* Implemented `Digest::Base#{update, <<}` (#2100).
* Pass the final `super` specs (#2104, @chrisseaton).
* Fix arity for arguments with optional kwargs (#1669, @ssnickolay)
* Fix arity for `Proc` (#2098, @ssnickolay)
* Check bounds for `FFI::Pointer` accesses when the size of the memory behind is known.
* Implement negative line numbers for eval (#1482).
* Support refinements for `#to_s` called by string interpolation (#2110, @ssnickolay)
* Module#using raises error in method scope (#2112, @ssnickolay)
* `File#path` now returns a new mutable String on every call like MRI (#2115).
* Avoid infinite recursion when redefining `Warning#warn` and calling `Kernel#warn` (#2109).
* Convert objects with `#to_path` in `$LOAD_PATH` (#2119).
* Handle the functions being native for `rb_thread_call_without_gvl()` (#2090).
* Support refinements for Kernel#respond_to? (#2120, @ssnickolay)
* JCodings has been updated from 1.0.45 to 1.0.55.
* Joni has been updated from 2.1.30 to 2.1.40.

Performance:

* Calls with a literal block are no longer always split but instead the decision is made by the Truffle splitting heuristic.
* `Symbol#to_proc` is now AST-inlined in order to not rely on splitting and to avoid needing the caller frame to find refinements which apply.
* `Symbol#to_proc` is now globally cached per Symbol and refinements, to avoid creating many redundant `CallTargets`.
* Setting and access to the special variables `$~` and `$_` has been refactored to require less splitting.

Changes:

* Migrated from JLine 2 to JLine 3 for the `readline` standard library.

# 20.2.0

New features:

* Updated to Ruby 2.6.6.
* Use `InteropLibrary#toDisplayString()` to better display objects from other languages.
* Implement writing to the top scope for global variables (#2024).
* `foreign_object.to_s` now uses `InteropLibrary#toDisplayString()` (and still `asString()` if `isString()`).
* `foreign_object.inspect` has been improved to be more useful (include the language and meta object).
* `foreign_object.class` now calls `getMetaObject()` (except for Java classes, same as before).
* Add basic support for Linux AArch64.
* `foreign_object.name = value` will now call `Interoplibrary#writeMember("name", value)` instead of `invokeMember("name=", value)`.
* Always show the Ruby core library files in backtraces (#1414).
* The Java stacktrace is now shown when sending SIGQUIT to the process, also on TruffleRuby Native, see [Debugging](doc/user/debugging.md) for details (#2041).
* Calls to foreign objects with a block argument will now pass the block as the last argument.
* `foreign.name` will now use `invokeMember` if invocable and if not use `readMember`, see `doc/contrib/interop_implicit_api.md` for details.
* `foreign.to_f` and `foreign.to_i` will now attempt to convert to Ruby `Float` and `Integer` (#2038).
* `foreign.equal?(other)` now uses `InteropLibrary#isIdentical(other)` and `foreign.object_id/__id__` now uses `InteropLibrary#identityHashCode()`.

Bug fixes:

* Fix `#class_exec`, `#module_exec`, `#instance_eval`, and `instance_exec` to use activated refinements (#1988, @ssnickolay).
* Fixed missing method error for FFI calls with `blocking: true` when interrupted.
* Use upgraded default gems when installed (#1956).
* Fixed `NameError` when requiring an autoload path that does not define the autoload constant (#1905).
* Thread local IO buffers are now allocated using a stack to ensure safe operating if a signal handler uses one during an IO operation.
* Fixed `TracePoint` thread-safety by storing the state on the Ruby `Thread` (like MRI) instead of inside the `TracePoint` instance.
* Make `require 'rubygems/package'` succeed and define `Gem::Deprecate` correctly (#2014).
* Fix `MBCLEN_CHARFOUND_P` error.
* Fix `rb_enc_str_new` when `NULL` encoding is given with a constant string.
* Fixed `rb_enc_precise_mbclen` to handle more inputs.
* The output for `--engine.TraceCompilation` is now significantly easier to read, by having shorter method names and source names (oracle/graal#2052).
* Fix indentation for squiggly heredoc with single quotes (#1564).
* Only print members which are readable for foreign `#inspect` (#2027).
* Fixed the return value of the first call to `Kernel#srand` in a Thread (#2028).
* Fix missing flushing when printing an exception at top-level with a custom backtrace, which caused no output being shown (#1750, #1895).
* Use the mode of the given `IO` for `IO#reopen(IO)` which is important for the 3 standard IOs (#2034).
* Fix potential deadlock when running finalizers (#2041).
* Let `require 'rubygems/specification'` work before `require 'rubygems'`.

Compatibility:

* Implement `UnboundMethod#bind_call`.
* Implemented `ObjectSpace::WeakMap` (#1385, #1958).
* Implemented `strtod` and `ruby_strtod` (#2007).
* Fix detection of `#find_type` in FFI to ignore `MakeMakefile#find_type` from `mkmf` (#1896, #2010).
* Implemented `rb_uv_to_utf8` (#1998, @skateman).
* Implemented `rb_str_cat_cstr`.
* Implemented `rb_fstring`.
* Support `#refine` for Module (#2021, @ssnickolay).
* Implemented `rb_ident_hash_new`.
* Improved the compatibility of `Symbol.all_symbols` (#2022, @chrisseaton).
* Implemented `rb_enc_str_buf_cat`.
* Implemented `rb_int_positive_pow`.
* Implemented `rb_usascii_str_new_lit`.
* Define `#getch` and `#getpass` on `StringIO` when `io/console` is required.
* Implemented `rb_uv_to_utf8` (#1998).
* Single character IDs now behave more like those in MRI to improve C extension compatibility, so `rb_funcall(a, '+', b)` will now do the same thing as in MRI.
* Removed extra public methods on `String`.
* Implemented `rb_array_sort` and `rb_array_sort_bang`.
* Do not create a finalizers `Thread` if there are other public languages, which is helpful for polyglot cases (#2035).
* Implemented `rb_enc_isalnum` and `rb_enc_isspace`.
* `RUBY_REVISION` is now the full commit hash used to build TruffleRuby, similar to MRI 2.7+.
* Implemented `rb_enc_mbc_to_codepoint`.
* Changed the lookup methods to achieve Refinements specification (#2033, @ssnickolay)
* Implemented `Digest::Instance#new` (#2040).
* Implemented `ONIGENC_MBC_CASE_FOLD`.
* Fixed `Thread#raise` to call the exception class' constructor with no arguments when given no message (#2045).
* Fixed `refine + super` compatibility (#2039, #2048, @ssnickolay)
* Make the top-level exception handler more compatible with MRI (#2047).
* Implemented `rb_enc_codelen`.
* Implemented `Ripper` by using the C extension (#1585).

Changes:

* RubyGems gem commands updated to use the `--no-document` option by default.

Performance:

* Enable lazy translation from the parser AST to the Truffle AST for user code by default. This should improve application startup time (#1992).
* `instance variable ... not initialized` and similar warnings are now optimized to have no peak performance impact if they are not printed (depends on `$VERBOSE`).
* Implement integer modular exponentiation using `BigInteger#mod_pow` (#1999, @skateman)
* Fixed a performance issue when computing many substrings of a given non-leaf `String` with non-US-ASCII characters.
* Speedup native handle to Ruby object lookup for C extensions.

# 20.1.0

New features:

* Nightly builds of TruffleRuby are now available, see the README for details (#1483).
* `||=` will not compile the right-hand-side if it's only executed once, to match the idiomatic lazy-initialisation use-case ([blog post](https://engineering.shopify.com/blogs/engineering/optimizing-ruby-lazy-initialization-in-truffleruby-with-deoptimization), #1887, @kipply).
* Added `--metrics-profile-require` option to profile searching, parsing, translating and loading files.
* Added support for captured variables for the Truffle instruments (e.g. Chrome debugger).

Bug fixes:

* Fixed `Exception#dup` to copy the `Exception#backtrace` string array.
* Fixed `rb_warn` and `rb_warning` when used as statements (#1886, @chrisseaton).
* Fixed `NameError.new` and `NoMethodError.new` `:receiver` argument.
* Correctly handle large numbers of arguments to `rb_funcall` (#1882).
* Added arity check to `Module#{include, prepend}`.
* Fix `OpenSSL::Digest.{digest,hexdigest,base64digest}` to handle `algorithm, data` arguments (#1889, @bdewater).
* Fixed `SystemCallError.new` parameter conversion.
* Fixed `File#{chmod, umask}` argument conversion check.
* Added warning in `Hash.[]` for non-array elements.
* Fixed `File.lchmod` to raise `NotImplementedError` when not available.
* `RSTRING_PTR()` now always returns a native pointer, resolving two bugs `memcpy`ing to (#1822) and from (#1772) Ruby Strings.
* Fixed issue with duping during splat (#1883).
* Fixed `Dir#children` implementation.
* Fixed `SignalException.new` error when bad parameter given.
* Added deprecation warning to `Kernel#=~`.
* Fixed `puts` for a foreign objects, e.g. `puts Polyglot.eval('js', '[]')` (#1881).
* Fixed `Exception#full_message` implementation.
* Updated `Kernel.Complex()` to handle the `exception: false` parameter.
* Fixed `Kernel#dup` to return self for `Complex` and `Rational` objects.
* Updated `Kernel.Float()` to handle the `exception: false` parameter.
* Fixed `String#unpack` `M` format (#1901).
* Fixed error when `SystemCallError` message contained non-ASCII characters.
* Fixed `rb_rescue` to allow null rescue methods. (#1909, @kipply).
* Fixed incorrect comparisons between bignums and doubles.
* Prevented some internal uses of `Kernel#caller_locations` to be overridden by user code (#1934).
* Fixed an issue caused by recursing inlining within `Regexp#quote` (#1927).
* Updated `Kernel.Float()` to return given string in error message (#1945).
* Parameters and arity of methods derived from `method_missing` should now match MRI (#1921).
* Fixed compile error in `RB_FLOAT_TYPE_P` macro (#1928).
* Fixed `Symbol#match` to call the block with the `MatchData` (#1933).
* Fixed `Digest::SHA2.hexdigest` error with long messages (#1922).
* Fixed `Date.parse` to dup the coerced string to not modify original (#1946).
* Update `Comparable` error messages for special constant values (#1941).
* Fixed `File.ftype` parameter conversion (#1961).
* Fixed `Digest::Instance#file` to not modify string literals (#1964).
* Make sure that string interpolation returns a `String`, and not a subclass (#1950).
* `alias_method` and `instance_methods` should now work correctly inside a refinement (#1942).
* Fixed `Regexp.union` parameter conversion (#1963).
* `IO#read(n)` no longer buffers more than needed, which could cause hanging if detecting readability via a native call such as `select(2)` (#1951).
* Fixed `Random::DEFAULT.seed` to be different on boot (#1965, @kipply)
* `rb_encoding->name` can now be read even if the `rb_encoding` is stored in native memory.
* Detect and cut off recursion when inspecting a foreign object, substituting an ellipsis instead.
* Fixed feature lookup order to check every `$LOAD_PATH` path entry for `.rb`, then every entry for native extension when `require` is called with no extension.
* Define the `_DARWIN_C_SOURCE` macro in extension makefiles (#1592).
* Change handling of var args in `rb_rescue2` to handle usage in C extensions (#1823).
* Fixed incorrect `Encoding::CompatibilityError` raised for some interpolated Regexps (#1967).
* Actually unset environment variables with a `nil` value for `Process.spawn` instead of setting them to an empty String.
* Core library methods part of the Native Image heap are no longer added in the compilation queue on the first call, but after they reach the thresholds like other methods.
* Fix `RbConfig::CONFIG['LIBRUBY_SO']` file extension.
* Fix `char`, `short`, `unsigned char`,  `unsigned int`, and `unsigned short` types in `Fiddle` (#1971).
* Fix `IO#select` to reallocate its buffer if it is interrupted by a signal.
* Fix issue where interpolated string matched `#` within string as being a variable (#1495).
* Fix `File.join` to raise error on strings with null bytes.
* Fix initialization of Ruby Thread for foreign thread created in Java.
* Fix registration of default specs in RubyGems (#1987).

Compatibility:

* The C API type `VALUE` is now defined as `unsigned long` as on MRI. This enables `switch (VALUE)` and other expressions which rely on `VALUE` being an integer type (#1409, #1541, #1675, #1917, #1954).
* Implemented `Float#{floor, ceil}` with `ndigits` argument.
* Implemented `Thread#fetch`.
* Implemented `Float#truncate` with `ndigits` argument.
* Made `String#{byteslice, slice, slice!}` and `Symbol#slice` compatible with endless ranges.
* Implemented "instance variable not initialized" warning.
* Make `Kernel#{caller, caller_locations}` and `Thread#backtrace_locations` compatible with endless ranges.
* Implemented `Dir#each_child`.
* Implemented `Kernel.{chomp, chop}` and `Kernel#{chomp, chop}`.
* Implemented `-p` and `-a`, and `-l` CLI options.
* Convert the argument to `File.realpath` with `#to_path` (#1894).
* `StringIO#binmode` now sets the external encoding to BINARY like MRI (#1898).
* `StringIO#inspect` should not include the contents of the `StringIO` (#1898).
* Implemented `rb_fd_*` functions (#1623).
* Fixed uninitialized variable warnings in core and lib (#1897).
* Make `Thread#backtrace` support omit, length and range arguments.
* Implemented `Range#%`.
* Fixed the type of the `flags` field of `rb_data_type_t` (#1911).
* Implemented `rb_obj_is_proc` (#1908, @kipply, @XrXr).
* Implemented C API macro `RARRAY_ASET()`.
* Implemented `num2short` (#1910, @kipply).
* `RSTRING_END()` now always returns a native pointer.
* Removed `register` specifier for `rb_mem_clear()` (#1924).
* Implemented `Thread::Backtrace::Locations#base_label` (#1920).
* Implemented `rb_mProcess` (#1936).
* Implemented `rb_gc_latest_gc_info` (#1937).
* Implemented `RBASIC_CLASS` (#1935).
* Yield 2 arguments for `Hash#map` if the arity of the block is > 1 (#1944).
* Add all `Errno` constants to match MRI, needed by recent RubyGems.
* Silence `ruby_dep` warnings since that gem is unmaintained.
* Clarify error message for not implemented `Process.daemon` (#1962).
* Allow multiple assignments in conditionals (#1513).
* Update `NoMethodError#message` to match MRI (#1957).
* Make `StringIO` work with `--enable-frozen-string-literal` (#1969).
* Support `NULL` for the status of `rb_protect()`.
* Ensure `BigDecimal#inspect` does not call `BigDecimal#to_s` to avoid behaviour change on `to_s` override (#1960).
* Define all C-API `rb_{c,m,e}*` constants as C global variables (#1541).
* Raise `ArgumentError` for `Socket.unpack_sockaddr_un` if the socket family is incorrect.
* Implemented `RTYPEDDATA_*()` macros and `rb_str_tmp_new()` (#1975).
* Implemented `rb_set_end_proc` (#1959).
* Implemented `rb_to_symbol`.
* Implemented `rb_class_instance_methods`, `rb_class_public_instance_methods`, `rb_class_protected_instance_methods`, and `rb_class_private_instance_methods`.
* Implemented `rb_tracepoint_new`, `rb_tracepoint_disable`, `rb_tracepoint_enable`, and `rb_tracepoint_enabled_p` (#1450).
* Implemented `RbConfig::CONFIG['AR']` and `RbConfig::CONFIG['STRIP']` (#1973).
* Not yet implemented C API functions are now correctly detected as missing via `mkmf`'s `have_func` (#1980).
* Accept `RUBY_INTERNAL_EVENT_{NEWOBJ,FREEOBJ}` events but warn they are not triggered (#1978, #1983).
* `IO.copy_stream(in, STDOUT)` now writes to `STDOUT` without buffering like MRI.
* Implemented `RbConfig['vendordir']`.
* Implemented `Enumerator::ArithmeticSequence`.
* Support `(struct RBasic *)->flags` and `->klass` from `ruby.h` (#1891, #1884, #1978).

Changes:

* `TRUFFLERUBY_RESILIENT_GEM_HOME` has been removed. Unset `GEM_HOME` and `GEM_PATH` instead if you need to.
* The deprecated `Truffle::System.full_memory_barrier`, `Truffle::Primitive.logical_processors`, and  `Truffle::AtomicReference` have been removed.
* The implicit interface for allowing Ruby objects to behave as polyglot arrays with `#size`, `#[]` methods has been removed and replaced with an explicit interface where each method starts with `polyglot_*`.
* Hash keys are no longer reported as polyglot members.
* All remaining implicit polyglot behaviour for `#[]` method was replaced with `polyglot_*` methods.
* Rename dynamic API to match InteropLibrary. All the methods keep the name as it is in InteropLibrary with the following changes: use snake_case, add `polyglot_` prefix, drop `get` and `is` prefix, append `?` on all predicates.
* Split `Truffle::Interop.write` into `.write_array_element` and `.write_member` methods.
* Rename `Truffle::Interop.size` to `.array_size`.
* Rename `Truffle::Interop.is_boolean?` to `.boolean?`.
* Split `Truffle::Interop.read` into `.read_member` and `.read_array_element`.
* Drop `is_` prefix in `Truffle::Interop.is_array_element_*` predicates.
* `Truffle::Interop.hash_keys_as_members` has been added to treat a Ruby Hash as a polyglot object with the Hash keys as members.

Performance:

* Optimized `RSTRING_PTR()` accesses by going to native directly, optimized various core methods, use Mode=latency and tune GC heap size for Bundler. This speeds up `bundle install` from 84s to 19s for a small Gemfile with 6 gems (#1398).
* Fixed memory footprint issue due to large compilation on Native Image, notably during `bundle install` (#1893).
* `ArrayBuilderNode` now uses a new Truffle library for manipulating array stores.
* Ruby objects passed to C extensions are now converted less often to native handles.
* Calling blocking system calls and running C code with unblocking actions has been refactored to remove some optimisation boundaries.
* `return` expressions are now rewritten as implicit return expressions where control flow allows this to be safely done as a tail optimisation. This can improve interpreter performance by up to 50% in some benchmarks, and can be applied to approximately 80% of return nodes seen in Rails and its dependencies (#1977).
* The old array strategy code has been removed and all remaining nodes converted to the new `ArrayStoreLibrary`.
* Updated `nil` to be a global immutable singleton (#1835).

# 20.0.0

New features:

* Enable and document `--coverage` option (#1840, @chrisseaton).
* Update the internal LLVM toolchain to LLVM 9 and reduce its download size.
* Updated to Ruby 2.6.5 (#1749).
* Automatically set `PKG_CONFIG_PATH` as needed for compiling OpenSSL on macOS (#1830).

Bug fixes:

* Fix `Tempfile#{size,length}` when the IO is not flushed (#1765, @rafaelfranca).
* Dump and load instance variables in subclasses of `Exception` (#1766, @rafaelfranca).
* Fix `Date._iso8601` and `Date._rfc3339` when the string is an invalid date (#1773, @rafaelfranca).
* Fail earlier for bad handle unwrapping (#1777, @chrisseaton).
* Match out of range `ArgumentError` message with MRI (#1774, @rafaelfranca).
* Raise `Encoding::CompatibilityError` with incompatible encodings on `Regexp` (#1775, @rafaelfranca).
* Fixed interactions between attributes and instance variables in `Struct` (#1776, @chrisseaton).
* Coercion fixes for `TCPServer.new` (#1780, @XrXr).
* Fix `Float#<=>` not calling `coerce` when `other` argument responds to it (#1783, @XrXr).
* Do not warn / crash when requiring a file that sets and trigger autoload on itself (#1779, @XrXr).
* Strip trailing whitespaces when creating a `BigDecimal` with a `String` (#1796, @XrXr).
* Default `close_others` in `Process.exec` to `false` like Ruby 2.6 (#1798, @XrXr).
* Don't clone methods when setting method to the same visibility (#1794, @XrXr).
* `BigDecimal()` deal with large rationals precisely (#1797, @XrXr).
* Make it possible to call `instance_exec` with `rb_block_call` (#1802, @XrXr).
* Check for duplicate members in `Struct.new` (#1803, @XrXr).
* `Process::Status#to_i` return raw `waitpid(2)` status (#1800, @XrXr).
* `Process#exec`: set close-on-exec to false for fd redirection (#1805, @XrXr, @rafaelfranca).
* Building C extensions should now work with frozen string literals (#1786).
* Keep the Truffle working directory in sync with the native working directory.
* Rename `to_native` to `polyglot_to_native` to match `polyglot_pointer?` and `polyglot_address` methods.
* Fixed missing partial evaluation boundary in `Array#{sort,sort!}` (#1727).
* Fixed the class of `self` and the wrapping `Module` for `Kernel#load(path, wrap=true)` (#1739).
* Fixed missing polyglot type declaration for `RSTRING_PTR` to help with native/managed interop.
* Fixed `Module#to_s` and `Module#inspect` to not return an extra `#<Class:` for singleton classes.
* Arrays backed by native storage now allocate the correct amount of memory (#1828).
* Fixed issue in `ConditionVariable#wait` that could lose a `ConditionVariable#signal`.
* Do not expose TruffleRuby-specific method `Array#swap` (#1816).
* Fixed `#inspect` on broken UTF-8 sequences (#1842, @chrisseaton).
* `Truffle::Interop.keys` should report methods of `String` and `Symbol` (#1817).
* `Kernel#sprintf` encoding validity has been fixed (#1852, @XrXr).
* Fixed `ArrayIndexOutOfBoundsException` in `File.fnmatch` (#1845).
* Make `String#concat` work with no or multiple arguments (#1519).
* Make `Array#concat` work with no or multiple arguments (#1519).
* Coerce `BigDecimal(arg)` using `to_str` (#1826).
* Fixed `NameError#dup`, `NoMethodError#dup`, and `SystemCallError#dup` to copy internal fields.
* Make `Enumerable#chunk` work without a block (#1518).
* Fixed issue with `SystemCallError.new` setting a backtrace too early.
* Fixed `BigDecimal#to_s` formatting issue (#1711).
* Run `END` keyword block only once at exit.
* Implement `Numeric#clone` to return `self`.
* Fixed `Symbol#to_proc` to create a `Proc` with `nil` `source_location` (#1663).
* Make `GC.start` work with keyword arguments.
* Fixed `Kernel#clone` for `nil`, `true`, `false`, `Integer`, and `Symbol`.
* Make top-level methods available in `Context#getBindings()` (#1838).
* Made `Kernel#caller_locations` accept a range argument, and return `nil` when appropriate.
* Made `rb_respond_to` work with primitives (#1869, @chrisseaton).
* Fixed issue with missing backtrace for `rescue $ERROR_INFO` (#1660).
* Fixed `Struct#hash` for `keyword_init: true` `Struct`.
* Fixed `String#{upcase!,downcase!,swapcase!}(:ascii)` for non-ASCII-compatible encodings like UTF-16.
* Fixed `String#capitalize!` for strings that weren't full ASCII.
* Fixed enumeration issue in `ENV.{select, filter}`.
* Fixed `Complex` and `Rational` should be frozen after initializing.
* Fixed `printf` should raise error when not enough arguments for positional argument.
* Removed "shadowing outer local variable" warning.
* Fixed parameter conversion to `String` in ENV methods.
* Fixed deprecation warning when `ENV.index` is called.
* Fixed issue with `ENV.each_key`.
* Fixed `ENV.replace` implementation.
* Fixed `ENV.udpate` implementation.
* Fixed argument handling in `Kernel.printf`.
* Fixed character length after conversion to binary from a non-US-ASCII String.
* Fixed issue with installing latest bundler (#1880).
* Fixed type conversion for `Numeric#step` `step` parameter.
* Fixed `Kernel#Integer` conversion.
* Fixed `IO.try_convert` parameter conversion.
* Fixed linking of always-inline C API functions with `-std=gnu90` (#1837, #1879).
* Avoid race conditions during `gem install` by using a single download thread.
* Do not use gems precompiled for MRI on TruffleRuby (#1837).
* Fixed printing foreign arrays that were also pointers (#1679).
* Fixed `nil#=~` to not warn.
* Fixed `Enumerable#collect` to give user block arity in the block passed to `Enumerable#each`.

Compatibility:

* Implemented `String#start_with?(Regexp)` (#1771, @zhublik).
* Various improvements to `SignalException` and signal handling (#1790, @XrXr).
* Implemented `rb_utf8_str_new`, `rb_utf8_str_new_cstr`, `rb_utf8_str_new_static` (#1788, @chrisseaton).
* Implemented the `unit` argument of `Time.at` (#1791, @XrXr).
* Implemented `keyword_init: true` for `Struct.new` (#1789, @XrXr).
* Implemented `MatchData#dup` (#1792, @XrXr).
* Implemented a native storage strategy for `Array` to allow better C extension compatibility.
* Implemented `rb_check_symbol_cstr` (#1814).
* Implemented `rb_hash_start` (#1841, @XrXr).
* JCodings has been updated from 1.0.42 to 1.0.45.
* Joni has been updated from 2.1.25 to 2.1.30.
* Implemented `Method#<<` and `Method#>>` (#1821).
* The `.bundle` file extension is now used for C extensions on macOS (#1819, #1837).
* Implemented `Comparable#clamp` (#1517).
* Implemented `rb_gc_register_mark_object` and `rb_enc_str_asciionly_p` (#1856, @chrisseaton).
* Implemented `rb_io_set_nonblock` (#1741).
* Include the major kernel version in `RUBY_PLATFORM` on macOS like MRI (#1860, @eightbitraptor).
* Implemented `Enumerator::Chain`, `Enumerator#+`, and `Enumerable#chain` (#1859, #1858).
* Implemented `Thread#backtrace_locations` and `Exception#backtrace_locations` (#1556).
* Implemented `rb_module_new`, `rb_define_class_id`, `rb_define_module_id`, (#1876, @XrXr, @chrisseaton).
* Implemented `-n` CLI option (#1532).
* Cache the `Symbol` of method names in call nodes only when needed (#1872).
* Implemented `rb_get_alloc_func` and related functions (#1874, @XrXr).
* Implemented `rb_module_new`, `rb_define_class_id`, `rb_define_module_id`, (#1876, @chrisseaton).
* Implemented `ENV.slice`.
* Support for the Darkfish theme for RDoc generation has been added back.
* Implemented `Kernel#system` `exception: true` option.
* Implemented `Random.bytes`.
* Implemented `Random.random_number`.
* Added the ability to parse endless ranges.
* Made `Range#{to_a, step, each, bsearch, step, last, max, min, to_s, ==}` compatible with endless ranges.
* Made `Array#{[], []=, values_at, fill, slice!}` compatible with endless ranges.
* Defined `Array#{min, max}` methods.

Performance:

* Use a smaller limit for identity-based inline caches to improve warmup by avoiding too many deoptimizations.
* `long[]` array storage now correctly declare that they accept `int` values, reducing deoptimisations and promotions to `Object[]` storage.
* Enable inline caching of `Symbol` conversion for `rb_iv_get` and `rb_iv_set`.
* `rb_type` information is now cached on classes as a hidden variable to improve performance.
* Change to using thread local buffers for socket calls to reduce allocations.
* Refactor `IO.select` to reduce copying and optimisation boundaries.
* Refactor various `String` and `Rope` nodes to avoid Truffle performance warnings.
* Reading caller frames should now work in more cases without deoptimisation.

# 19.3.0

New features:

* Compilation of C extensions is now done with an internal LLVM toolchain producing both native code and bitcode. This means more C extensions should compile out of the box and this should resolve most linker-related issues.
* It is no longer necessary to install LLVM for installing C extensions on TruffleRuby.
* It is no longer necessary to install libc++ and libc++abi for installing C++ extensions on TruffleRuby.
* On macOS, it is no longer necessary to install the system headers package (#1417).
* License updated to EPL 2.0/GPL 2.0/LGPL 2.1 like recent JRuby.

Bug fixes:

* `rb_undef_method` now works for private methods (#1731, @cky).
* Fixed several issues when requiring C extensions concurrently (#1565).
* `self.method ||= value` with a private method now works correctly (#1673).
* Fixed `RegexpError: invalid multibyte escape` for binary regexps with a non-binary String (#1433).
* Arrays now report their methods to other languages for interopability (#1768).
* Installing `sassc` now works due to using the LLVM toolchain (#1753).
* Renamed `Truffle::Interop.respond_to?` to avoid conflict with Ruby's `respond_to?` (#1491).
* Warn only if `$VERBOSE` is `true` when a magic comment is ignored (#1757, @nirvdrum).
* Make C extensions use the same libssl as the one used for the openssl C extension (#1770).

Compatibility:

* `GC.stat` can now take an optional argument (#1716, @kirs).
* `Kernel#load` with `wrap` has been implemented (#1739).
* Implemented `Kernel#spawn` with `:chdir` (#1492).
* Implemented `rb_str_drop_bytes`, notably used by OpenSSL (#1740, @cky).
* Include executables of default gems, needed for `rails new` in Rails 6.
* Use compilation flags similar to MRI for C extension compilation.
* Warn for `gem update --system` as it is not fully supported yet and is often not needed.
* Pass `-undefined dynamic_lookup` to the linker on macOS like MRI.

Performance:

* Core methods are no longer always cloned, which reduces memory footprint and should improve warmup.
* Inline cache calls to `rb_intern()` with a constant name in C extensions.
* Improve allocation speed of native handles for C extensions.
* Improve the performance of `NIL_P` and `INT2FIX` in C extensions.
* Various fixes to improve Rack performance.
* Optimize `String#gsub(String)` by not creating a `Regexp` and using `String#index` instead.
* Fixed "FrameWithoutBoxing should not be materialized" compilation issue in `TryNode`.

# 19.2.0, August 2019

New features:

* `Fiddle` has been implemented.

Bug fixes:

* Set `RbConfig::CONFIG['ruby_version']` to the same value as the TruffleRuby version. This fixes reusing C extensions between different versions of TruffleRuby with Bundler (#1715).
* Fixed `Symbol#match` returning `MatchData` (#1706, @zhublik).
* Allow `Time#strftime` to be called with binary format strings.
* Do not modify the argument passed to `IO#write` when the encoding does not match (#1714).
* Use the class where the method was defined to check if an `UnboundMethod` can be used for `#define_method` (#1710).
* Fixed setting `$~` for `Enumerable` and `Enumerator::Lazy`'s `#grep` and `#grep_v`.
* Improved errors when interacting with single-threaded languages (#1709).

Compatibility:

* Added `Kernel#then` (#1703, @zhublik).
* `FFI::Struct#[]=` is now supported for inline character arrays.
* `blocking: true` is now supported for `FFI::Library#attach_function`.
* Implemented `Proc#>>` and `#<<` (#1688).
* `Thread.report_on_exception` is now `true` by default like MRI 2.5+.
* `BigDecimal` compatibility has been generally improved in several ways.

Changes:

* An interop read message sent to a `Proc` will no longer call the `Proc`.

Performance:

* Several `String` methods have been made faster by the usage of vector instructions
  when searching for a single-byte character in a String.
* Methods needing the caller frame are now better optimized.

# 19.1.0, June 2019

*Ruby is an experimental language in the GraalVM 19.1.0 release*

Bug fixes:

* Sharing for thread-safety of objects is now triggered later as intended, e.g., when a second `Thread` is started.
* Fixed `Array#to_h` so it doesn't set a default value (#1698).
* Removed extra `public` methods on `IO` (#1702).
* Fixed `Process.kill(signal, Process.pid)` when the signal is trapped as `:IGNORE` (#1702).
* Fixed `Addrinfo.new(String)` to reliably find the address family (#1702).
* Fixed argument checks in `BasicSocket#setsockopt` (#1460).
* Fixed `ObjectSpace.trace_object_allocations` (#1456).
* Fixed `BigDecimal#{clone,dup}` so it now just returns the receiver, per Ruby 2.5+ semantics (#1680).
* Fixed creating `BigDecimal` instances from non-finite `Float` values (#1685).
* Fixed `BigDecimal#inspect` output for non-finite values (e.g, NaN or -Infinity) (#1683).
* Fixed `BigDecimal#hash` to return the same value for two `BigDecimal` objects that are equal (#1656).
* Added missing `BigDecimal` constant definitions (#1684).
* Implemented `rb_eval_string_protect`.
* Fixed `rb_get_kwargs` to correctly handle optional and rest arguments.
* Calling `Kernel#raise` with a raised exception will no longer set the cause of the exception to itself (#1682).
* Return a `FFI::Function` correctly for functions returning a callback.
* Convert to intuitive Ruby exceptions when INVOKE fails (#1690).
* Implemented `FFI::Pointer#clear` (#1687).
* Procs will now yield to the block in their declaration context even when called with a block argument (#1657).
* Fixed problems with calling POSIX methods if `Symbol#[]` is redefined (#1665).
* Fixed sharing of `Array` and `Hash` elements for thread-safety of objects (#1601).
* Fixed concurrent modifications of `Gem::Specification::LOAD_CACHE` (#1601).
* Fix `TCPServer#accept` to set `#do_not_reverse_lookup` correctly on the created `TCPSocket`.

Compatibility:

* Exceptions from `coerce` are no longer rescued, like MRI.
* Implemented `Integer#{allbits?,anybits?,nobits?}`.
* `Integer#{ceil,floor,truncate}` now accept a precision and `Integer#round` accepts a rounding mode.
* Added missing `Enumerable#filter` and `Enumerator::Lazy#filter` aliases to the respective `select` method (#1610).
* Implemented more `Ripper` methods as no-ops (#1694, @Mogztter).
* Implemented `rb_enc_sprintf` (#1702).
* Implemented `ENV#{filter,filter!}` aliases for `select` and `select!`.
* Non-blocking `StringIO` and `Socket` APIs now support `exception: false` like MRI (#1702).
* Increased compatibility of `BigDecimal`.
* `String#-@` now performs string deduplication (#1608).
* `Hash#merge` now preserves the key order from the original hash for merged values (#1650).
* Coerce values given to `FFI::Pointer` methods.
* `FrozenError` is now defined and is used for `can't modify frozen` object exceptions.
* `StringIO` is now available by default like in MRI, because it is required by RubyGems.

Changes:

* Interactive sources (like the GraalVM polyglot shell) now all share the same binding (#1695).
* Hash code calculation has been improved to reduce hash collisions for `Hash` and other cases.

Performance:

* `eval(code, binding)` for a fixed `code` containing blocks is now much faster. This improves the performance of rendering `ERB` templates containing loops.
* `rb_str_cat` is faster due to the C string now being concatenated without first being converted to a Ruby string or having its encoding checked. As a side effect the behaviour of `rb_str_cat` should now more closely match that of MRI.

# 19.0.0, May 2019

*Ruby is an experimental language in the GraalVM 19.0.0 release*

Bug fixes:

* The debugger now sees global variables as the global scope.
* Temporary variables are no longer visible in the debugger.
* Setting breakpoints on some lines has been fixed.
* The OpenSSL C extension is now always recompiled, fixing various bugs when using the extension (e.g., when using Bundler in TravisCI) (#1676, #1627, #1632).
* Initialize `$0` when not run from the 'ruby' launcher, which is needed to `require` gems (#1653).

Compatibility:

* `do...end` blocks can now have `rescue/else/ensure` clauses like MRI (#1618).

Changes:

* `TruffleRuby.sulong?` has been replaced by `TruffleRuby.cexts?`, and `TruffleRuby.graal?` has been replaced by `TruffleRuby.jit?`. The old methods will continue to work for now, but will produce warnings, and will be removed at a future release.

# 1.0 RC 16, 19 April 2019

Bug fixes:

* Fixed `Hash#merge` with no arguments to return a new copy of the receiver (#1645).
* Fixed yield with a splat and keyword arguments (#1613).
* Fixed `rb_scan_args` to correctly handle kwargs in combination with optional args.
* Many fixes for `FFI::Pointer` to be more compatible with the `ffi` gem.

New features:

* Rounding modes have been implemented or improved for `Float`, `Rational`, `BigDecimal` (#1509).
* Support Homebrew installed in other prefixes than `/usr/local` (#1583).
* Added a pure-Ruby implementation of FFI which passes almost all Ruby FFI specs (#1529, #1524).

Changes:

* Support for the Darkfish theme for RDoc generation has been removed.

Compatibility:

* The `KeyError` raised from `ENV#fetch` and `Hash#fetch` now matches MRI's message formatting (#1633).
* Add the missing `key` and `receiver` values to `KeyError` raised from `ENV#fetch`.
* `String#unicode_normalize` has been moved to the core library like in MRI.
* `StringScanner` will now match a regexp beginning with `^` even when not scanning from the start of the string.
* `Module#define_method` is now public like in MRI.
* `Kernel#warn` now supports the `uplevel:` keyword argument.

# 1.0 RC 15, 5 April 2019

Bug fixes:

* Improved compatibility with MRI's `Float#to_s` formatting (#1626).
* Fixed `String#inspect` when the string uses a non-UTF-8 ASCII-compatible encoding and has non-ASCII characters.
* Fixed `puts` for strings with non-ASCII-compatible encodings.
* `rb_protect` now returns `Qnil` when an error occurs.
* Fixed a race condition when using the interpolate-once (`/o`) modifier in regular expressions.
* Calling `StringIO#close` multiple times no longer raises an exception (#1640).
* Fixed a bug in include file resolution when compiling C extensions.

New features:

* `Process.clock_getres` has been implemented.

Changes:

* `debug`, `profile`, `profiler`, which were already marked as unsupported, have been removed.
* Our experimental JRuby-compatible Java interop has been removed - use `Polyglot` and `Java` instead.
* The Trufle handle patches applied to `psych` C extension have now been removed.
* The `rb_tr_handle_*` functions have been removed as they are no longer used in any C extension patches.
* Underscores and dots in options have become hyphens, so `--exceptions.print_uncaught_java` is now `--exceptions-print-uncaught-java`, for example.
* The `rb_tr_handle_*` functions have been removed as they are no longer used in any C extension patches.

Bug fixes:

* `autoload :C, "path"; require "path"` now correctly triggers the autoload.
* Fixed `UDPSocket#bind` to specify family and socktype when resolving address.
* The `shell` standard library can now be `require`-d.
* Fixed a bug where `for` could result in a `NullPointerException` when trying to assign the iteration variable.
* Existing global variables can now become aliases of other global variables (#1590).

Compatibility:

* ERB now uses StringScanner and not the fallback, like on MRI. As a result `strscan` is required by `require 'erb'` (#1615).
* Yield different number of arguments for `Hash#each` and `Hash#each_pair` based on the block arity like MRI (#1629).
* Add support for the `base` keyword argument to `Dir.{[], glob}`.

# 1.0 RC 14, 18 March 2019

Updated to Ruby 2.6.2.

Bug fixes:

* Implement `rb_io_wait_writable` (#1586).
* Fixed error when using arrows keys first within `irb` or `pry` (#1478, #1486).
* Coerce the right hand side for all `BigDecimal` operations (#1598).
* Combining multiple `**` arguments containing duplicate keys produced an incorrect hash. This has now been fixed (#1469).
* `IO#read_nonblock` now returns the passed buffer object, if one is supplied.
* Worked out autoloading issue (#1614).

New features:

* Implemented `String#delete_prefix`, `#delete_suffix`, and related methods.
* Implemented `Dir.children` and `Dir#children`.
* Implemented `Integer#sqrt`.

Changes:

* `-Xoptions` has been removed - use `--help:languages` instead.
* `-Xlog=` has been removed - use `--log.level=` instead.
* `-J` has been removed - use `--vm.` instead.
* `-J-cp lib.jar` and so on have removed - use `--vm.cp=lib.jar` or `--vm.classpath=lib.jar` instead.
* `--jvm.` and `--native.` have been deprecated, use `--vm.` instead to pass VM options.
* `-Xoption=value` has been removed - use `--option=value` instead.
* The `-X` option now works as in MRI.
* `--help:debug` is now `--help:internal`.
* `ripper` is still not implemented, but the module now exists and has some methods that are implemented as no-ops.

# 1.0 RC 13, 5 March 2019

Note that as TruffleRuby RC 13 is built on Ruby 2.4.4 it is still vulnerable to CVE-2018-16395. This will be fixed in the next release.

New features:

* Host interop with Java now works on SubstrateVM too.

Bug fixes:

* Fixed `Enumerator::Lazy` which wrongly rescued `StandardError` (#1557).
* Fixed several problems with `Numeric#step` related to default arguments, infinite sequences, and bad argument types (#1520).
* Fixed incorrect raising of `ArgumentError` with `Range#step` when at least one component of the `Range` is `Float::INFINITY` (#1503).
* Fixed the wrong encoding being associated with certain forms of heredoc strings (#1563).
* Call `#coerce` on right hand operator if `BigDecimal` is the left hand operator (#1533, @Quintasan).
* Fixed return type of division of `Integer.MIN_VALUE` and `Long.MIN_VALUE` by -1 (#1581).
* `Exception#cause` is now correctly set for internal exceptions (#1560).
* `rb_num2ull` is now implemented as well as being declared in the `ruby.h` header (#1573).
* `rb_sym_to_s` is now implemented (#1575).
* `R_TYPE_P` now returns the type number for a wider set of Ruby objects (#1574).
* `rb_fix2str` has now been implemented.
* `rb_protect` will now work even if `NilClass#==` has been redefined.
* `BigDecimal` has been moved out of the `Truffle` module to match MRI.
* `StringIO#puts` now correctly handles `to_s` methods which do not return strings (#1577).
* `Array#each` now behaves like MRI when the array is modified (#1580).
* Clarified that `$SAFE` can never be set to a non-zero value.
* Fix compatibility with RubyGems 3 (#1558).
* `Kernel#respond_to?` now returns false if a method is protected and the `include_all` argument is false (#1568).

Changes:

* `TRUFFLERUBY_CEXT_ENABLED` is no longer supported and C extensions are now always built, regardless of the value of this environment variable.
* Getting a substring of a string created by a C extension now uses less memory as only the requested portion will be copied to a managed string.
* `-Xoptions` has been deprecated and will be removed - use `--help:languages` instead.
* `-Xlog=` has been deprecated and will be removed - use `--log.level=` instead.
* `-J` has been deprecated and will be removed - use `--jvm.` instead.
* `-J-cp lib.jar` and so on have been deprecated and will be removed - use `--jvm.cp=lib.jar` or `--jvm.classpath=lib.jar` instead.
* `-J-cmd`, `--jvm.cmd`, `JAVA_HOME`, `JAVACMD`, and `JAVA_OPTS` do not work in any released configuration of TruffleRuby, so have been removed.
* `-Xoption=value` has been deprecated and will be removed - use `--option=value` instead.
* `TracePoint` now raises an `ArgumentError` for unsupported events.
* `TracePoint.trace` and `TracePoint#inspect` have been implemented.

Compatibility:

* Improved the exception when an `-S` file isn't found.
* Removed the message from exceptions raised by bare `raise` to better match MRI (#1487).
* `TracePoint` now handles the `:class` event.

Performance:

* Sped up `String` handling in native extensions, quite substantially in some cases, by reducing conversions between native and managed strings and allowing for mutable metadata in native strings.

# 1.0 RC 12, 4 February 2019

Bug fixes:

* Fixed a bug with `String#lines` and similar methods with multibyte characters (#1543).
* Fixed an issue with `String#{encode,encode!}` double-processing strings using XML conversion options and a new destination encoding (#1545).
* Fixed a bug where a raised cloned exception would be caught as the original exception (#1542).
* Fixed a bug with `StringScanner` and patterns starting with `^` (#1544).
* Fixed `Enumerable::Lazy#uniq` with infinite streams (#1516).

Compatibility:

* Change to a new system for handling Ruby objects in C extensions which greatly increases compatibility with MRI.
* Implemented `BigDecimal#to_r` (#1521).
* `Symbol#to_proc` now returns `-1` like on MRI (#1462).

# 1.0 RC 11, 15 January 2019

New features:

* macOS clocks `CLOCK_MONOTONIC_RAW`, `_MONOTONIC_RAW_APPROX`, `_UPTIME_RAW`, `_UPTIME_RAW_APPROX`, and `_PROCESS_CPUTIME_ID` have been implemented (#1480).
* TruffleRuby now automatically detects native access and threading permissions from the `Context` API, and can run code with no permissions given (`Context.create()`).

Bug fixes:

* FFI::Pointer now does the correct range checks for signed and unsigned values.
* Allow signal `0` to be used with `Process.kill` (#1474).
* `IO#dup` now properly sets the new `IO` instance to be close-on-exec.
* `IO#reopen` now properly resets the receiver to be close-on-exec.
* `StringIO#set_encoding` no longer raises an exception if the underlying `String` is frozen (#1473).
* Fix handling of `Symbol` encodings in `Marshal#dump` and `Marshal#load` (#1530).

Compatibility:

* Implemented `Dir.each_child`.
* Adding missing support for the `close_others` option to `exec` and `spawn`.
* Implemented the missing `MatchData#named_captures` method (#1512).

Changes:

* `Process::CLOCK_` constants have been given the same value as in standard Ruby.

Performance:

* Sped up accesses to native memory through FFI::Pointer.
* All core files now make use of frozen `String` literals, reducing the number of `String` allocations for core methods.
* New -Xclone.disable option to disable all manual cloning.

# 1.0 RC 10, 5 December 2018

New features:

* The `nkf` and `kconv` standard libraries were added (#1439).
* `Mutex` and `ConditionVariable` have a new fast path for acquiring locks that are unlocked.
* `Queue` and `SizedQueue`, `#close` and `#closed?`, have been implemented.
* `Kernel#clone(freeze)` has been implemented (#1454).
* `Warning.warn` has been implemented (#1470).
* `Thread.report_on_exception` has been implemented (#1476).
* The emulation symbols for `Process.clock_gettime` have been implemented.

Bug fixes:

* Added `rb_eEncodingError` for C extensions (#1437).
* Fixed race condition when creating threads (#1445).
* Handle `exception: false` for IO#write_nonblock (#1457, @ioquatix).
* Fixed `Socket#connect_nonblock` for the `EISCONN` case (#1465, @ioquatix).
* `File.expand_path` now raises an exception for a non-absolute user-home.
* `ArgumentError` messages now better match MRI (#1467).
* Added support for `:float_millisecond`, `:millisecond`, and `:second` time units to `Process.clock_gettime` (#1468).
* Fixed backtrace of re-raised exceptions (#1459).
* Updated an exception message in Psych related to loading a non-existing class so that it now matches MRI.
* Fixed a JRuby-style Java interop compatibility issue seen in `test-unit`.
* Fixed problem with calling `warn` if `$stderr` has been reassigned.
* Fixed definition of `RB_ENCODING_GET_INLINED` (#1440).

Changes:

* Timezone messages are now logged at `CONFIG` level, use `-Xlog=CONFIG` to debug if the timezone is incorrectly shown as `UTC`.

# 1.0 RC 9, 5 November 2018

Security:

* CVE-2018-16396, *tainted flags are not propagated in Array#pack and String#unpack with some directives* has been mitigated by adding additional taint operations.

New features:

* LLVM for Oracle Linux 7 can now be installed without building from source.

Bug fixes:

* Times can now be created with UTC offsets in `+/-HH:MM:SS` format.
* `Proc#to_s` now has `ASCII-8BIT` as its encoding instead of the incorrect `UTF-8`.
* `String#%` now has the correct encoding for `UTF-8` and `US-ASCII` format strings, instead of the incorrect `ASCII-8BIT`.
* Updated `BigDecimal#to_s` to use `e` instead of `E` for exponent notation.
* Fixed `BigDecimal#to_s` to allow `f` as a format flag to indicate conventional floating point notation. Previously only `F` was allowed.

Changes:

* The supported version of LLVM for Oracle Linux has been updated from 3.8 to 4.0.
* `mysql2` is now patched to avoid a bug in passing `NULL` to `rb_scan_args`, and now passes the majority of its test suite.
* The post-install script now automatically detects if recompiling the OpenSSL C extension is needed. The post-install script should always be run in TravisCI as well, see `doc/user/standalone-distribution.md`.
* Detect when the system libssl is incompatible more accurately and add instructions on how to recompile the extension.

# 1.0 RC 8, 19 October 2018

New features:

* `Java.synchronized(object) { }` and `TruffleRuby.synchronized(object) { }` methods have been added.
* Added a `TruffleRuby::AtomicReference` class.
* Ubuntu 18.04 LTS is now supported.
* macOS 10.14 (Mojave) is now supported.

Changes:

* Random seeds now use Java's `NativePRNGNonBlocking`.
* The supported version of Fedora is now 28, upgraded from 25.
* The FFI gem has been updated from 1.9.18 to 1.9.25.
* JCodings has been updated from 1.0.30 to 1.0.40.
* Joni has been updated from 2.1.16 to 2.1.25.

Performance:

* Performance of setting the last exception on a thread has now been improved.

# 1.0 RC 7, 3 October 2018

New features:

* Useful `inspect` strings have been added for more foreign objects.
* The C extension API now defines a preprocessor macro `TRUFFLERUBY`.
* Added the rbconfig/sizeof native extension for better MRI compatibility.
* Support for `pg` 1.1. The extension now compiles successfully, but may still have issues with some datatypes.

Bug fixes:

* `readline` can now be interrupted by the interrupt signal (Ctrl+C). This fixes Ctrl+C to work in IRB.
* Better compatibility with C extensions due to a new "managed struct" type.
* Fixed compilation warnings which produced confusing messages for end users (#1422).
* Improved compatibility with Truffle polyglot STDIO.
* Fixed version check preventing TruffleRuby from working with Bundler 2.0 and later (#1413).
* Fixed problem with `Kernel.public_send` not tracking its caller properly (#1425).
* `rb_thread_call_without_gvl()` no longer holds the C-extensions lock.
* Fixed `caller_locations` when called inside `method_added`.
* Fixed `mon_initialize` when called inside `initialize_copy` (#1428).
* `Mutex` correctly raises a `TypeError` when trying to serialize with `Marshal.dump`.

Performance:

* Reduced memory footprint for private/internal AST nodes.
* Increased the number of cases in which string equality checks will become compile-time constants.
* Major performance improvement for exceptional paths where the rescue body does not access the exception object (e.g., `x.size rescue 0`).

Changes:

* Many clean-ups to our internal patching mechanism used to make some native extensions run on TruffleRuby.
* Removed obsoleted patches for Bundler compatibility now that Bundler 1.16.5 has built-in support for TruffleRuby.
* Reimplemented exceptions and other APIs that can return a backtrace to use Truffle's lazy stacktraces API.

# 1.0 RC 6, 3 September 2018

New features:

* `Polyglot.export` can now be used with primitives, and will now convert strings to Java, and `.import` will convert them from Java.
* Implemented `--encoding`, `--external-encoding`, `--internal-encoding`.
* `rb_object_tainted` and similar C functions have been implemented.
* `rb_struct_define_under` has been implemented.
* `RbConfig::CONFIG['sysconfdir']` has been implemented.
* `Etc` has been implemented (#1403).
* The `-Xcexts=false` option disables C extensions.
* Instrumentation such as the CPUSampler reports methods in a clearer way like `Foo#bar`, `Gem::Specification.each_spec`, `block in Foo#bar` instead of just `bar`, `each_spec`, `block in bar` (which is what MRI displays in backtraces).
* TruffleRuby is now usable as a JSR 223 (`javax.script`) language.
* A migration guide from JRuby (`doc/user/jruby-migration.md`) is now included.
* `kind_of?` works as an alias for `is_a?` on foreign objects.
* Boxed foreign strings unbox on `to_s`, `to_str`, and `inspect`.

Bug fixes:

* Fix false-positive circular warning during autoload.
* Fix Truffle::AtomicReference for `concurrent-ruby`.
* Correctly look up `llvm-link` along `clang` and `opt` so it is no longer needed to add LLVM to `PATH` on macOS for Homebrew and MacPorts.
* Fix `alias` to work when in a refinement module (#1394).
* `Array#reject!` no longer truncates the array if the block raises an exception for an element.
* WeakRef now has the same inheritance and methods as MRI's version.
* Support `-Wl` linker argument for C extensions. Fixes compilation of`mysql2` and `pg`.
* Using `Module#const_get` with a scoped argument will now correctly autoload the constant if needed.
* Loaded files are read as raw bytes, rather than as a UTF-8 string and then converted back into bytes.
* Return 'DEFAULT' for `Signal.trap(:INT) {}`. Avoids a backtrace when quitting a Sinatra server with Ctrl+C.
* Support `Signal.trap('PIPE', 'SYSTEM_DEFAULT')`, used by the gem `rouge` (#1411).
* Fix arity checks and handling of arity `-2` for `rb_define_method()`.
* Setting `$SAFE` to a negative value now raises a `SecurityError`.
* The offset of `DATA` is now correct in the presence of heredocs.
* Fix double-loading of the `json` gem, which led to duplicate constant definition warnings.
* Fix definition of `RB_NIL_P` to be early enough. Fixes compilation of `msgpack`.
* Fix compilation of megamorphic interop calls.
* `Kernel#singleton_methods` now correctly ignores prepended modules of non-singleton classes. Fixes loading `sass` when `activesupport` is loaded.
* Object identity numbers should never be negative.

Performance:

* Optimize keyword rest arguments (`def foo(**kwrest)`).
* Optimize rejected (non-Symbol keys) keyword arguments.
* Source `SecureRandom.random_bytes` from `/dev/urandom` rather than OpenSSL.
* C extension bitcode is no longer encoded as Base64 to pass it to Sulong.
* Faster `String#==` using vectorization.

Changes:

* Clarified that all sources that come in from the Polyglot API `eval` method will be treated as UTF-8, and cannot be re-interpreted as another encoding using a magic comment.
* The `-Xembedded` option can now be set set on the launcher command line.
* The `-Xplatform.native=false` option can now load the core library, by enabling `-Xpolyglot.stdio`.
* `$SAFE` and `Thread#safe_level` now cannot be set to `1` - raising an error rather than warning as before. `-Xsafe` allows it to be set, but there are still no checks.
* Foreign objects are now printed as `#<Foreign:system-identity-hash-code>`, except for foreign arrays which are now printed as `#<Foreign [elements...]>`.
* Foreign objects `to_s` now calls `inspect` rather than Java's `toString`.
* The embedded configuration (`-Xembedded`) now warns about features which may not work well embedded, such as signals.
* The `-Xsync.stdio` option has been removed - use standard Ruby `STDOUT.sync = true` in your program instead.

# 1.0 RC 5, 3 August 2018

New features:

* It is no longer needed to add LLVM (`/usr/local/opt/llvm@4/bin`) to `PATH` on macOS.
* Improve error message when LLVM, `clang` or `opt` is missing.
* Automatically find LLVM and libssl with MacPorts on macOS (#1386).
* `--log.ruby.level=` can be used to set the log level from any launcher.
* Add documentation about installing with Ruby managers/installers and how to run TruffleRuby in CI such as TravisCI (#1062, #1070).
* `String#unpack1` has been implemented.

Bug fixes:

* Allow any name for constants with `rb_const_get()`/`rb_const_set()` (#1380).
* Fix `defined?` with an autoload constant to not raise but return `nil` if the autoload fails (#1377).
* Binary Ruby Strings can now only be converted to Java Strings if they only contain US-ASCII characters. Otherwise, they would produce garbled Java Strings (#1376).
* `#autoload` now correctly calls `main.require(path)` dynamically.
* Hide internal file from user-level backtraces (#1375).
* Show caller information in warnings from the core library (#1375).
* `#require` and `#require_relative` should keep symlinks in `$"` and `__FILE__` (#1383).
* Random seeds now always come directly from `/dev/urandom` for MRI compatibility.
* SIGINFO, SIGEMT and SIGPWR are now defined (#1382).
* Optional and operator assignment expressions now return the value assigned, not the value returned by an assignment method (#1391).
* `WeakRef.new` will now return the correct type of object, even if `WeakRef` is subclassed (#1391).
* Resolving constants in prepended modules failed, this has now been fixed (#1391).
* Send and `Symbol#to_proc` now take account of refinements at their call sites (#1391).
* Better warning when the timezone cannot be found on WSL (#1393).
* Allow special encoding names in `String#force_encoding` and raise an exception on bad encoding names (#1397).
* Fix `Socket.getifaddrs` which would wrongly return an empty array (#1375).
* `Binding` now remembers the file and line at which it was created for `#eval`. This is notably used by `pry`'s `binding.pry`.
* Resolve symlinks in `GEM_HOME` and `GEM_PATH` to avoid related problems (#1383).
* Refactor and fix `#autoload` so other threads see the constant defined while the autoload is in progress (#1332).
* Strings backed by `NativeRope`s now make a copy of the rope when `dup`ed.
* `String#unpack` now taints return strings if the format was tainted, and now does not taint the return array if the format was tainted.
* Lots of fixes to `Array#pack` and `String#unpack` tainting, and a better implementation of `P` and `p`.
* Array literals could evaluate an element twice under some circumstances. This has now been fixed.

Performance:

* Optimize required and optional keyword arguments.
* `rb_enc_to_index` is now faster by eliminating an expensive look-up.

Changes:

* `-Xlog=` now needs log level names to be upper case.
* `-Dtruffleruby.log` and `TRUFFLERUBY_LOG` have been removed - use `-Dpolyglot.log.ruby.level`.
* The log format, handlers, etc are now managed by the Truffle logging system.
* The custom log levels `PERFORMANCE` and `PATCH` have been removed.

# 1.0 RC 4, 18 July 2018

*TruffleRuby was not updated in RC 4*

# 1.0 RC 3, 2 July 2018

New features:

* `is_a?` can be called on foreign objects.

Bug fixes:

* It is no longer needed to have `ruby` in `$PATH` to run the post-install hook.
* `Qnil`/`Qtrue`/`Qfalse`/`Qundef` can now be used as initial value for global variables in C extensions.
* Fixed error message when the runtime libssl has no SSLv2 support (on Ubuntu 16.04 for instance).
* `RbConfig::CONFIG['extra_bindirs']` is now a String as other RbConfig values.
* `SIGPIPE` is correctly caught on SubstrateVM, and the corresponding write() raises `Errno::EPIPE` when the read end of a pipe or socket is closed.
* Use the magic encoding comment for determining the source encoding when using eval().
* Fixed a couple bugs where the encoding was not preserved correctly.

Performance:

* Faster stat()-related calls, by returning the relevant field directly and avoiding extra allocations.
* `rb_str_new()`/`rb_str_new_cstr()` are much faster by avoiding extra copying and allocations.
* `String#{sub,sub!}` are faster in the common case of an empty replacement string.
* Eliminated many unnecessary memory copy operations when reading from `IO` with a delimiter (e.g., `IO#each`), leading to overall improved `IO` reading for common use cases such as iterating through lines in a `File`.
* Use the byte[] of the given Ruby String when calling eval() directly for parsing.

# 1.0 RC 2, 6 June 2018

New features:

* We are now compatible with Ruby 2.4.4.
* `object.class` on a Java `Class` object will give you an object on which you can call instance methods, rather than static methods which is what you get by default.
* The log level can now also be set with `-Dtruffleruby.log=info` or `TRUFFLERUBY_LOG=info`.
* `-Xbacktraces.raise` will print Ruby backtraces whenever an exception is raised.
* `Java.import name` imports Java classes as top-level constants.
* Coercion of foreign numbers to Ruby numbers now works.
* `to_s` works on all foreign objects and calls the Java `toString`.
* `to_str` will try to `UNBOX` and then re-try `to_str`, in order to provoke the unboxing of foreign strings.

Changes:

* The version string now mentions if you're running GraalVM Community Edition (`GraalVM CE`) or GraalVM Enterprise Edition (`GraalVM EE`).
* The inline JavaScript functionality `-Xinline_js` has been removed.
* Line numbers `< 0`, in the various eval methods, are now warned about, because we don't support these at all. Line numbers `> 1` are warned about (at the fine level) but they are shimmed by adding blank lines in front to get to the correct offset. Line numbers starting at `0` are also warned about at the fine level and set to `1` instead.
* The `erb` standard library has been patched to stop using a -1 line number.
* `-Xbacktraces.interleave_java` now includes all the trailing Java frames.
* Objects with a `[]` method, except for `Hash`, now do not return anything for `KEYS`, to avoid the impression that you could `READ` them. `KEYINFO` also returns nothing for these objects, except for `Array` where it returns information on indices.
* `String` now returns `false` for `HAS_KEYS`.
* The supported additional functionality module has been renamed from `Truffle` to `TruffleRuby`. Anything not documented in `doc/user/truffleruby-additions.md` should not be used.
* Imprecise wrong gem directory detection was replaced. TruffleRuby newly marks its gem directories with a marker file, and warns if you try to use TruffleRuby with a gem directory which is lacking the marker.

Bug fixes:

* TruffleRuby on SubstrateVM now correctly determines the system timezone.
* `Kernel#require_relative` now coerces the feature argument to a path and canonicalizes it before requiring, and it now uses the current directory as the directory for a synthetic file name from `#instance_eval`.

# 1.0 RC 1, 17 April 2018

New features:

* The Ruby version has been updated to version 2.3.7.

Security:

* CVE-2018-6914, CVE-2018-8779, CVE-2018-8780, CVE-2018-8777, CVE-2017-17742 and CVE-2018-8778 have been mitigated.

Changes:

* `RubyTruffleError` has been removed and uses replaced with standard exceptions.
* C++ libraries like `libc++` are now not needed if you don't run C++ extensions. `libc++abi` is now never needed. Documentation updated to make it more clear what the minimum requirements for pure Ruby, C extensions, and C++ extensions separately.
* C extensions are now built by default - `TRUFFLERUBY_CEXT_ENABLED` is assumed `true` unless set to `false`.
* The `KEYS` interop message now returns an array of Java strings, rather than Ruby strings. `KEYS` on an array no longer returns indices.
* `HAS_SIZE` now only returns `true` for `Array`.
* A method call on a foreign object that looks like an operator (the method name does not begin with a letter) will call `IS_BOXED` on the object and based on that will possibly `UNBOX` and convert to Ruby.
* Now using the native version of Psych.
* The supported version of LLVM on Oracle Linux has been dropped to 3.8.
* The supported version of Fedora has been dropped to 25, and the supported version of LLVM to 3.8, due to LLVM incompatibilities. The instructions for installing `libssl` have changed to match.

# 0.33, April 2018

New features:

* The Ruby version has been updated to version 2.3.6.
* Context pre-initialization with TruffleRuby `--native`, which significantly improves startup time and loads the `did_you_mean` gem ahead of time.
* The default VM is changed to SubstrateVM, where the startup is significantly better. Use `--jvm` option for full JVM VM.
* The `Truffle::Interop` module has been replaced with a new `Polyglot` module which is designed to use more idiomatic Ruby syntax rather than explicit methods. A [new document](doc/user/polyglot.md) describes polyglot programming at a higher level.
* The `REMOVABLE`, `MODIFIABLE` and `INSERTABLE` Truffle interop key info flags have been implemented.
* `equal?` on foreign objects will check if the underlying objects are equal if both are Java interop objects.
* `delete` on foreign objects will send `REMOVE`, `size` will send `GET_SIZE`, and `keys` will send `KEYS`. `respond_to?(:size)` will send `HAS_SIZE`, `respond_to?(:keys)` will send `HAS_KEYS`.
* Added a new Java-interop API similar to the one in the Nashorn JavaScript implementation, as also implemented by Graal.js. The `Java.type` method returns a Java class object on which you can use normal interop methods. Needs the `--jvm` flag to be used.
* Supported and tested versions of LLVM for different platforms have been more precisely [documented](doc/user/installing-llvm.md).

Changes:

* Interop semantics of `INVOKE`, `READ`, `WRITE`, `KEYS` and `KEY_INFO` have changed significantly, so that `INVOKE` maps to Ruby method calls, `READ` calls `[]` or returns (bound) `Method` objects, and `WRITE` calls `[]=`.

Performance:

* `Dir.glob` is much faster and more memory efficient in cases that can reduce to direct filename lookups.
* `SecureRandom` now defers loading OpenSSL until it's needed, reducing time to load `SecureRandom`.
* `Array#dup` and `Array#shift` have been made constant-time operations by sharing the array storage and keeping a starting index.

Bug fixes:

* Interop key-info works with non-string-like names.

Internal changes:

* Changes to the lexer and translator to reduce regular expression calls.
* Some JRuby sources have been updated to 9.1.13.0.

# 0.32, March 2018

New features:

* A new embedded configuration is used when TruffleRuby is used from another language or application. This disables features like signals which may conflict with the embedding application, and threads which may conflict with other languages, and enables features such as the use of polyglot IO streams.

Performance:

* Conversion of ASCII-only Ruby strings to Java strings is now faster.
* Several operations on multi-byte character strings are now faster.
* Native I/O reads are about 22% faster.

Bug fixes:

* The launcher accepts `--native` and similar options in  the `TRUFFLERUBYOPT` environment variable.

Internal changes:

* The launcher is now part of the TruffleRuby repository, rather than part of the GraalVM repository.
* `ArrayBuilderNode` now uses `ArrayStrategies` and `ArrayMirrors` to remove direct knowledge of array storage.
* `RStringPtr` and `RStringPtrEnd` now report as pointers for interop purposes, fixing several issues with `char *` usage in C extensions.<|MERGE_RESOLUTION|>--- conflicted
+++ resolved
@@ -47,11 +47,8 @@
 * Fix argument implicit convertion in `IO#pos=` and `IO#seek` methods (#2787, @andrykonchin).
 * Warn about unknown directive passed to `Array#pack` in verbose mode (#2791, @andrykonchin).
 * Added constants `IO::SEEK_DATE` and `IO::SEEK_HOLE` (#2792, @andrykonchin).
-<<<<<<< HEAD
 * Fix `StringIO.new` to accept keyword arguments (#2793, @andrykonchin).
-=======
 * `Process#spawn` should call `#to_io` on non-IO file descriptor objects (#2809, @jcouball).
->>>>>>> 93879004
 
 Performance:
 
