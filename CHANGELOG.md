# 20.0.0

New features:

* Enable and document `--coverage` option (#1840, @chrisseaton).
* Update the internal LLVM toolchain to LLVM 9 and reduce its download size.
* Updated to Ruby 2.6.5 (#1749).

Bug fixes:

* Fix `Tempfile#{size,length}` when the IO is not flushed (#1765, @rafaelfranca).
* Dump and load instance variables in subclasses of `Exception` (#1766, @rafaelfranca).
* Fix `Date._iso8601` and `Date._rfc3339` when the string is an invalid date (#1773, @rafaelfranca).
* Fail earlier for bad handle unwrapping (#1777, @chrisseaton).
* Match out of range `ArgumentError` message with MRI (#1774, @rafaelfranca)
* Raise `Encoding::CompatibilityError` with incompatible encodings on `Regexp` (#1775, @rafaelfranca).
* Fixed interactions between attributes and instance variables in `Struct` (#1776, @chrisseaton).
* Coercion fixes for `TCPServer.new` (#1780, @XrXr)
* Fix `Float#<=>` not calling `coerce` when `other` argument responds to it (#1783, @XrXr).
* Do not warn / crash when requiring a file that sets and trigger autoload on itself (#1779, @XrXr).
* Strip trailing whitespaces when creating a `BigDecimal` with a `String` (#1796, @XrXr).
* Default `close_others` in `Process.exec` to `false` like Ruby 2.6 (#1798, @XrXr).
* Don't clone methods when setting method to the same visibility (#1794, @XrXr).
* `BigDecimal()` deal with large rationals precisely (#1797, @XrXr).
* Make it possible to call `instance_exec` with `rb_block_call` (#1802, @XrXr).
* Check for duplicate members in `Struct.new` (#1803, @XrXr).
* `Process::Status#to_i` return raw `waitpid(2)` status (#1800, @XrXr).
* `Process#exec`: set close-on-exec to false for fd redirection (#1805, @XrXr, @rafaelfranca).
* Building C extensions should now work with frozen string literals (#1786).
* Keep the Truffle working directory in sync with the native working directory.
* Rename `to_native` to `polyglot_to_native` to match `polyglot_pointer?` and `polyglot_address` methods.
* Fixed missing partial evaluation boundary in `Array#{sort,sort!}` (#1727).
* Fixed the class of `self` and the wrapping `Module` for `Kernel#load(path, wrap=true)` (#1739).
* Fixed missing polyglot type declaration for `RSTRING_PTR` to help with native/managed interop.
* Fixed `Module#to_s` and `Module#inspect` to not return an extra `#<Class:` for singleton classes.
* Arrays backed by native storage now allocate the correct amount of memory (#1828).
* Fixed issue in `ConditionVariable#wait` that could lose a `ConditionVariable#signal`.
* Do not expose TruffleRuby-specific method `Array#swap` (#1816)
* Fixed `#inspect` on broken UTF-8 sequences (#1842, @chrisseaton).
* `Truffle::Interop.keys` should report methods of `String` and `Symbol` (#1817)
* `Kernel#sprintf` encoding validity has been fixed (#1852, @XrXr).
* Fixed `ArrayIndexOutOfBoundsException` in `File.fnmatch` (#1845).
* Make `String#concat` work with no or multiple arguments (#1519).
* Make `Array#concat` work with no or multiple arguments (#1519).
* Coerce `BigDecimal(arg)` using `to_str` (#1826).
* Fixed `NameError#dup`, `NoMethodError#dup`, and `SystemCallError#dup` to copy internal fields.
* Make `Enumerable#chunk` work without a block (#1518).
* Fixed issue with `SystemCallError.new` setting a backtrace too early.
* Fixed `BigDecimal#to_s` formatting issue (#1711).
* Run `END` keyword block only once at exit.
* Implement `Numeric#clone` to return `self`.
* Fixed `Symbol#to_proc` to create a `Proc` with `nil` `source_location` (#1663).
* Make `GC.start` work with keyword arguments.
* Fixed `Kernel#clone` for `nil`, `true`, `false`, `Integer`, and `Symbol`.
* Make top-level methods available in `Context#getBindings()` (#1838).
* Made `Kernel#caller_locations` accept a range argument, and return `nil` when appropriate.
* Made `rb_respond_to` work with primitives (#1869, @chrisseaton).
* Fixed issue with missing backtrace for `rescue $ERROR_INFO` (#1660).
* Fixed `Struct#hash` for `keyword_init: true` `Struct`.
* Fixed `String#{upcase!,downcase!,swapcase!}(:ascii)` for non-ASCII-compatible encodings like UTF-16.
* Fixed `String#capitalize!` for strings that weren't full ASCII.
* Fixed enumeration issue in `ENV.{select, filter}`.
* Fixed `Complex` and `Rational` should be frozen after initializing.
* Fixed `printf` should raise error when not enough arguments for positional argument.
* Removed "shadowing outer local variable" warning.
* Fixed parameter conversion to `String` in ENV methods.
* Fixed deprecation warning when `ENV.index` is called.
* Fixed issue with `ENV.each_key`.
* Fixed `ENV.replace` implementation.
<<<<<<< HEAD
* Fixed `ENV.udpate` implementation.
=======
* Fixed argument handling in `Kernel.printf`.
>>>>>>> 20009696

Compatibility:

* Implemented `String#start_with?(Regexp)` (#1771, @zhublik).
* Various improvements to `SignalException` and signal handling (#1790, @XrXr).
* Implemented `rb_utf8_str_new`, `rb_utf8_str_new_cstr`, `rb_utf8_str_new_static` (#1788, @chrisseaton).
* Implemented the `unit` argument of `Time.at` (#1791, @XrXr).
* Implemented `keyword_init: true` for `Struct.new` (#1789, @XrXr).
* Implemented `MatchData#dup` (#1792, @XrXr).
* Implemented a native storage strategy for `Array` to allow better C extension compatibility.
* Implemented `rb_check_symbol_cstr` (#1814).
* Implemented `rb_hash_start` (#1841, @XrXr).
* JCodings has been updated from 1.0.42 to 1.0.45.
* Joni has been updated from 2.1.25 to 2.1.30.
* Implemented `Method#<<` and `Method#>>` (#1821).
* The `.bundle` file extension is now used for C extensions on macOS (#1819, #1837).
* Implemented `Comparable#clamp` (#1517).
* Implemented `rb_gc_register_mark_object` and `rb_enc_str_asciionly_p` (#1856, @chrisseaton).
* Implemented `rb_io_set_nonblock` (#1741).
* Include the major kernel version in `RUBY_PLATFORM` on macOS like MRI (#1860, @eightbitraptor).
* Implemented `Enumerator::Chain`, `Enumerator#+`, and `Enumerable#chain` (#1859, #1858).
* Implemented `Thread#backtrace_locations` and `Exception#backtrace_locations` (#1556).
* Implemented `rb_module_new`, `rb_define_class_id`, `rb_define_module_id`, (#1876, @XrXr, @chrisseaton).
* Implemented `-n` CLI option (#1532).
* Cache the `Symbol` of method names in call nodes only when needed (#1872).
* Implemented `rb_get_alloc_func` and related functions (#1874, @XrXr).
* Implemented `rb_module_new`, `rb_define_class_id`, `rb_define_module_id`, (#1876, @chrisseaton).
* Implemented `ENV.slice`.
* Support for the Darkfish theme for RDoc generation has been added back.
* Implemented `Kernel#system` `exception: true` option.

Performance:

* Use a smaller limit for identity-based inline caches to improve warmup by avoiding too many deoptimizations.
* `long[]` array storage now correctly declare that they accept `int` values, reducing deoptimisations and promotions to `Object[]` storage.
* Enable inline caching of `Symbol` conversion for `rb_iv_get` and `rb_iv_set`.
* `rb_type` information is now cached on classes as a hidden variable to improve performance.
* Change to using thread local buffers for socket calls to reduce allocations.
* Refactor `IO.select` to reduce copying and optimisation boundaries.
* Refactor various `String` and `Rope` nodes to avoid Truffle performance warnings.
* Reading caller frames should now work in more cases without deoptimisation.

# 19.3.0

New features:

* Compilation of C extensions is now done with an internal LLVM toolchain producing both native code and bitcode. This means more C extensions should compile out of the box and this should resolve most linker-related issues.
* It is no longer necessary to install LLVM for installing C extensions on TruffleRuby.
* It is no longer necessary to install libc++ and libc++abi for installing C++ extensions on TruffleRuby.
* On macOS, it is no longer necessary to install the system headers package (#1417).
* License updated to EPL 2.0/GPL 2.0/LGPL 2.1 like recent JRuby.

Bug fixes:

* `rb_undef_method` now works for private methods (#1731, @cky).
* Fixed several issues when requiring C extensions concurrently (#1565).
* `self.method ||= value` with a private method now works correctly (#1673).
* Fixed `RegexpError: invalid multibyte escape` for binary regexps with a non-binary String (#1433).
* Arrays now report their methods to other languages for interopability (#1768).
* Installing `sassc` now works due to using the LLVM toolchain (#1753).
* Renamed `Truffle::Interop.respond_to?` to avoid conflict with Ruby's `respond_to?` (#1491).
* Warn only if `$VERBOSE` is `true` when a magic comment is ignored (#1757, @nirvdrum).
* Make C extensions use the same libssl as the one used for the openssl C extension (#1770).

Compatibility:

* `GC.stat` can now take an optional argument (#1716, @kirs).
* `Kernel#load` with `wrap` has been implemented (#1739).
* Implemented `Kernel#spawn` with `:chdir` (#1492).
* Implemented `rb_str_drop_bytes`, notably used by OpenSSL (#1740, @cky).
* Include executables of default gems, needed for `rails new` in Rails 6.
* Use compilation flags similar to MRI for C extension compilation.
* Warn for `gem update --system` as it is not fully supported yet and is often not needed.
* Pass `-undefined dynamic_lookup` to the linker on macOS like MRI.

Performance:

* Core methods are no longer always cloned, which reduces memory footprint and should improve warmup.
* Inline cache calls to `rb_intern()` with a constant name in C extensions.
* Improve allocation speed of native handles for C extensions.
* Improve the performance of `NIL_P` and `INT2FIX` in C extensions.
* Various fixes to improve Rack performance.
* Optimize `String#gsub(String)` by not creating a `Regexp` and using `String#index` instead.
* Fixed "FrameWithoutBoxing should not be materialized" compilation issue in `TryNode`.

# 19.2.0, August 2019

New features:

* `Fiddle` has been implemented.

Bug fixes:

* Set `RbConfig::CONFIG['ruby_version']` to the same value as the TruffleRuby version. This fixes reusing C extensions between different versions of TruffleRuby with Bundler (#1715).
* Fixed `Symbol#match` returning `MatchData` (#1706, @zhublik).
* Allow `Time#strftime` to be called with binary format strings.
* Do not modify the argument passed to `IO#write` when the encoding does not match (#1714).
* Use the class where the method was defined to check if an `UnboundMethod` can be used for `#define_method` (#1710).
* Fixed setting `$~` for `Enumerable` and `Enumerator::Lazy`'s `#grep` and `#grep_v`.
* Improved errors when interacting with single-threaded languages (#1709).

Compatibility:

* Added `Kernel#then` (#1703, @zhublik).
* `FFI::Struct#[]=` is now supported for inline character arrays.
* `blocking: true` is now supported for `FFI::Library#attach_function`.
* Implemented `Proc#>>` and `#<<` (#1688).
* `Thread.report_on_exception` is now `true` by default like MRI 2.5+.
* `BigDecimal` compatibility has been generally improved in several ways.

Changes:

* An interop read message sent to a `Proc` will no longer call the `Proc`.

Performance:

* Several `String` methods have been made faster by the usage of vector instructions
  when searching for a single-byte character in a String.
* Methods needing the caller frame are now better optimized.

# 19.1.0, June 2019

*Ruby is an experimental language in the GraalVM 19.1.0 release*

Bug fixes:

* Sharing for thread-safety of objects is now triggered later as intended, e.g., when a second `Thread` is started.
* Fixed `Array#to_h` so it doesn't set a default value (#1698).
* Removed extra `public` methods on `IO` (#1702).
* Fixed `Process.kill(signal, Process.pid)` when the signal is trapped as `:IGNORE` (#1702).
* Fixed `Addrinfo.new(String)` to reliably find the address family (#1702).
* Fixed argument checks in `BasicSocket#setsockopt` (#1460).
* Fixed `ObjectSpace.trace_object_allocations` (#1456).
* Fixed `BigDecimal#{clone,dup}` so it now just returns the receiver, per Ruby 2.5+ semantics (#1680).
* Fixed creating `BigDecimal` instances from non-finite `Float` values (#1685).
* Fixed `BigDecimal#inspect` output for non-finite values (e.g, NaN or -Infinity) (#1683).
* Fixed `BigDecimal#hash` to return the same value for two `BigDecimal` objects that are equal (#1656).
* Added missing `BigDecimal` constant definitions (#1684).
* Implemented `rb_eval_string_protect`.
* Fixed `rb_get_kwargs` to correctly handle optional and rest arguments.
* Calling `Kernel#raise` with a raised exception will no longer set the cause of the exception to itself (#1682).
* Return a `FFI::Function` correctly for functions returning a callback.
* Convert to intuitive Ruby exceptions when INVOKE fails (#1690).
* Implemented `FFI::Pointer#clear` (#1687).
* Procs will now yield to the block in their declaration context even when called with a block argument (#1657).
* Fixed problems with calling POSIX methods if `Symbol#[]` is redefined (#1665).
* Fixed sharing of `Array` and `Hash` elements for thread-safety of objects (#1601).
* Fixed concurrent modifications of `Gem::Specification::LOAD_CACHE` (#1601).
* Fix `TCPServer#accept` to set `#do_not_reverse_lookup` correctly on the created `TCPSocket`.

Compatibility:

* Exceptions from `coerce` are no longer rescued, like MRI.
* Implemented `Integer#{allbits?,anybits?,nobits?}`.
* `Integer#{ceil,floor,truncate}` now accept a precision and `Integer#round` accepts a rounding mode.
* Added missing `Enumerable#filter` and `Enumerator::Lazy#filter` aliases to the respective `select` method (#1610).
* Implemented more `Ripper` methods as no-ops (#1694, @Mogztter).
* Implemented `rb_enc_sprintf` (#1702).
* Implemented `ENV#{filter,filter!}` aliases for `select` and `select!`.
* Non-blocking `StringIO` and `Socket` APIs now support `exception: false` like MRI (#1702).
* Increased compatibility of `BigDecimal`.
* `String#-@` now performs string deduplication (#1608).
* `Hash#merge` now preserves the key order from the original hash for merged values (#1650).
* Coerce values given to `FFI::Pointer` methods.
* `FrozenError` is now defined and is used for `can't modify frozen` object exceptions.
* `StringIO` is now available by default like in MRI, because it is required by RubyGems.

Changes:

* Interactive sources (like the GraalVM polyglot shell) now all share the same binding (#1695).
* Hash code calculation has been improved to reduce hash collisions for `Hash` and other cases.

Performance:

* `eval(code, binding)` for a fixed `code` containing blocks is now much faster. This improves the performance of rendering `ERB` templates containing loops.
* `rb_str_cat` is faster due to the C string now being concatenated without first being converted to a Ruby string or having its encoding checked. As a side effect the behaviour of `rb_str_cat` should now more closely match that of MRI.

# 19.0.0, May 2019

*Ruby is an experimental language in the GraalVM 19.0.0 release*

Bug fixes:

* The debugger now sees global variables as the global scope.
* Temporary variables are no longer visible in the debugger.
* Setting breakpoints on some lines has been fixed.
* The OpenSSL C extension is now always recompiled, fixing various bugs when using the extension (e.g., when using Bundler in TravisCI) (#1676, #1627, #1632).
* Initialize `$0` when not run from the 'ruby' launcher, which is needed to `require` gems (#1653).

Compatibility:

* `do...end` blocks can now have `rescue/else/ensure` clauses like MRI (#1618).

Changes:

* `TruffleRuby.sulong?` has been replaced by `TruffleRuby.cexts?`, and `TruffleRuby.graal?` has been replaced by `TruffleRuby.jit?`. The old methods will continue to work for now, but will produce warnings, and will be removed at a future release.

# 1.0 RC 16, 19 April 2019

Bug fixes:

* Fixed `Hash#merge` with no arguments to return a new copy of the receiver (#1645).
* Fixed yield with a splat and keyword arguments (#1613).
* Fixed `rb_scan_args` to correctly handle kwargs in combination with optional args.
* Many fixes for `FFI::Pointer` to be more compatible with the `ffi` gem.

New features:

* Rounding modes have been implemented or improved for `Float`, `Rational`, `BigDecimal` (#1509).
* Support Homebrew installed in other prefixes than `/usr/local` (#1583).
* Added a pure-Ruby implementation of FFI which passes almost all Ruby FFI specs (#1529, #1524).

Changes:

* Support for the Darkfish theme for RDoc generation has been removed.

Compatibility:

* The `KeyError` raised from `ENV#fetch` and `Hash#fetch` now matches MRI's message formatting (#1633).
* Add the missing `key` and `receiver` values to `KeyError` raised from `ENV#fetch`.
* `String#unicode_normalize` has been moved to the core library like in MRI.
* `StringScanner` will now match a regexp beginning with `^` even when not scanning from the start of the string.
* `Module#define_method` is now public like in MRI.
* `Kernel#warn` now supports the `uplevel:` keyword argument.

# 1.0 RC 15, 5 April 2019

Bug fixes:

* Improved compatibility with MRI's `Float#to_s` formatting (#1626).
* Fixed `String#inspect` when the string uses a non-UTF-8 ASCII-compatible encoding and has non-ASCII characters.
* Fixed `puts` for strings with non-ASCII-compatible encodings.
* `rb_protect` now returns `Qnil` when an error occurs.
* Fixed a race condition when using the interpolate-once (`/o`) modifier in regular expressions.
* Calling `StringIO#close` multiple times no longer raises an exception (#1640).
* Fixed a bug in include file resolution when compiling C extensions.

New features:

* `Process.clock_getres` has been implemented.

Changes:

* `debug`, `profile`, `profiler`, which were already marked as unsupported, have been removed.
* Our experimental JRuby-compatible Java interop has been removed - use `Polyglot` and `Java` instead.
* The Trufle handle patches applied to `psych` C extension have now been removed.
* The `rb_tr_handle_*` functions have been removed as they are no longer used in any C extension patches.
* Underscores and dots in options have become hyphens, so `--exceptions.print_uncaught_java` is now `--exceptions-print-uncaught-java`, for example.
* The `rb_tr_handle_*` functions have been removed as they are no longer used in any C extension patches.

Bug fixes:

* `autoload :C, "path"; require "path"` now correctly triggers the autoload.
* Fixed `UDPSocket#bind` to specify family and socktype when resolving address.
* The `shell` standard library can now be `require`-d.
* Fixed a bug where `for` could result in a `NullPointerException` when trying to assign the iteration variable.
* Existing global variables can now become aliases of other global variables (#1590).

Compatibility:

* ERB now uses StringScanner and not the fallback, like on MRI. As a result `strscan` is required by `require 'erb'` (#1615).
* Yield different number of arguments for `Hash#each` and `Hash#each_pair` based on the block arity like MRI (#1629).
* Add support for the `base` keyword argument to `Dir.{[], glob}`.

# 1.0 RC 14, 18 March 2019

Updated to Ruby 2.6.2.

Bug fixes:

* Implement `rb_io_wait_writable` (#1586).
* Fixed error when using arrows keys first within `irb` or `pry` (#1478, #1486).
* Coerce the right hand side for all `BigDecimal` operations (#1598).
* Combining multiple `**` arguments containing duplicate keys produced an incorrect hash. This has now been fixed (#1469).
* `IO#read_nonblock` now returns the passed buffer object, if one is supplied.
* Worked out autoloading issue (#1614).

New features:

* Implemented `String#delete_prefix`, `#delete_suffix`, and related methods.
* Implemented `Dir.children` and `Dir#children`.
* Implemented `Integer#sqrt`.

Changes:

* `-Xoptions` has been removed - use `--help:languages` instead.
* `-Xlog=` has been removed - use `--log.level=` instead.
* `-J` has been removed - use `--vm.` instead.
* `-J-cp lib.jar` and so on have removed - use `--vm.cp=lib.jar` or `--vm.classpath=lib.jar` instead.
* `--jvm.` and `--native.` have been deprecated, use `--vm.` instead to pass VM options.
* `-Xoption=value` has been removed - use `--option=value` instead.
* The `-X` option now works as in MRI.
* `--help:debug` is now `--help:internal`.
* `ripper` is still not implemented, but the module now exists and has some methods that are implemented as no-ops.

# 1.0 RC 13, 5 March 2019

Note that as TruffleRuby RC 13 is built on Ruby 2.4.4 it is still vulnerable to CVE-2018-16395. This will be fixed in the next release.

New features:

* Host interop with Java now works on SubstrateVM too.

Bug fixes:

* Fixed `Enumerator::Lazy` which wrongly rescued `StandardError` (#1557).
* Fixed several problems with `Numeric#step` related to default arguments, infinite sequences, and bad argument types (#1520).
* Fixed incorrect raising of `ArgumentError` with `Range#step` when at least one component of the `Range` is `Float::INFINITY` (#1503).
* Fixed the wrong encoding being associated with certain forms of heredoc strings (#1563).
* Call `#coerce` on right hand operator if `BigDecimal` is the left hand operator (#1533, @Quintasan).
* Fixed return type of division of `Integer.MIN_VALUE` and `Long.MIN_VALUE` by -1 (#1581).
* `Exception#cause` is now correctly set for internal exceptions (#1560).
* `rb_num2ull` is now implemented as well as being declared in the `ruby.h` header (#1573).
* `rb_sym_to_s` is now implemented (#1575).
* `R_TYPE_P` now returns the type number for a wider set of Ruby objects (#1574).
* `rb_fix2str` has now been implemented.
* `rb_protect` will now work even if `NilClass#==` has been redefined.
* `BigDecimal` has been moved out of the `Truffle` module to match MRI.
* `StringIO#puts` now correctly handles `to_s` methods which do not return strings (#1577).
* `Array#each` now behaves like MRI when the array is modified (#1580).
* Clarified that `$SAFE` can never be set to a non-zero value.
* Fix compatibility with RubyGems 3 (#1558).
* `Kernel#respond_to?` now returns false if a method is protected and the `include_all` argument is false (#1568).

Changes:

* `TRUFFLERUBY_CEXT_ENABLED` is no longer supported and C extensions are now always built, regardless of the value of this environment variable.
* Getting a substring of a string created by a C extension now uses less memory as only the requested portion will be copied to a managed string.
* `-Xoptions` has been deprecated and will be removed - use `--help:languages` instead.
* `-Xlog=` has been deprecated and will be removed - use `--log.level=` instead.
* `-J` has been deprecated and will be removed - use `--jvm.` instead.
* `-J-cp lib.jar` and so on have been deprecated and will be removed - use `--jvm.cp=lib.jar` or `--jvm.classpath=lib.jar` instead.
* `-J-cmd`, `--jvm.cmd`, `JAVA_HOME`, `JAVACMD`, and `JAVA_OPTS` do not work in any released configuration of TruffleRuby, so have been removed.
* `-Xoption=value` has been deprecated and will be removed - use `--option=value` instead.
* `TracePoint` now raises an `ArgumentError` for unsupported events.
* `TracePoint.trace` and `TracePoint#inspect` have been implemented.

Compatibility:

* Improved the exception when an `-S` file isn't found.
* Removed the message from exceptions raised by bare `raise` to better match MRI (#1487).
* `TracePoint` now handles the `:class` event.

Performance:

* Sped up `String` handling in native extensions, quite substantially in some cases, by reducing conversions between native and managed strings and allowing for mutable metadata in native strings.

# 1.0 RC 12, 4 February 2019

Bug fixes:

* Fixed a bug with `String#lines` and similar methods with multibyte characters (#1543).
* Fixed an issue with `String#{encode,encode!}` double-processing strings using XML conversion options and a new destination encoding (#1545).
* Fixed a bug where a raised cloned exception would be caught as the original exception (#1542).
* Fixed a bug with `StringScanner` and patterns starting with `^` (#1544).
* Fixed `Enumerable::Lazy#uniq` with infinite streams (#1516).

Compatibility:

* Change to a new system for handling Ruby objects in C extensions which greatly increases compatibility with MRI.
* Implemented `BigDecimal#to_r` (#1521).
* `Symbol#to_proc` now returns `-1` like on MRI (#1462).

# 1.0 RC 11, 15 January 2019

New features:

* macOS clocks `CLOCK_MONOTONIC_RAW`, `_MONOTONIC_RAW_APPROX`, `_UPTIME_RAW`, `_UPTIME_RAW_APPROX`, and `_PROCESS_CPUTIME_ID` have been implemented (#1480).
* TruffleRuby now automatically detects native access and threading permissions from the `Context` API, and can run code with no permissions given (`Context.create()`).

Bug fixes:

* FFI::Pointer now does the correct range checks for signed and unsigned values.
* Allow signal `0` to be used with `Process.kill` (#1474).
* `IO#dup` now properly sets the new `IO` instance to be close-on-exec.
* `IO#reopen` now properly resets the receiver to be close-on-exec.
* `StringIO#set_encoding` no longer raises an exception if the underlying `String` is frozen (#1473).
* Fix handling of `Symbol` encodings in `Marshal#dump` and `Marshal#load` (#1530).

Compatibility:

* Implemented `Dir.each_child`.
* Adding missing support for the `close_others` option to `exec` and `spawn`.
* Implemented the missing `MatchData#named_captures` method (#1512).

Changes:

* `Process::CLOCK_` constants have been given the same value as in standard Ruby.

Performance:

* Sped up accesses to native memory through FFI::Pointer.
* All core files now make use of frozen `String` literals, reducing the number of `String` allocations for core methods.
* New -Xclone.disable option to disable all manual cloning.

# 1.0 RC 10, 5 December 2018

New features:

* The `nkf` and `kconv` standard libraries were added (#1439).
* `Mutex` and `ConditionVariable` have a new fast path for acquiring locks that are unlocked.
* `Queue` and `SizedQueue`, `#close` and `#closed?`, have been implemented.
* `Kernel#clone(freeze)` has been implemented (#1454).
* `Warning.warn` has been implemented (#1470).
* `Thread.report_on_exception` has been implemented (#1476).
* The emulation symbols for `Process.clock_gettime` have been implemented.

Bug fixes:

* Added `rb_eEncodingError` for C extensions (#1437).
* Fixed race condition when creating threads (#1445).
* Handle `exception: false` for IO#write_nonblock (#1457, @ioquatix).
* Fixed `Socket#connect_nonblock` for the `EISCONN` case (#1465, @ioquatix).
* `File.expand_path` now raises an exception for a non-absolute user-home.
* `ArgumentError` messages now better match MRI (#1467).
* Added support for `:float_millisecond`, `:millisecond`, and `:second` time units to `Process.clock_gettime` (#1468).
* Fixed backtrace of re-raised exceptions (#1459).
* Updated an exception message in Psych related to loading a non-existing class so that it now matches MRI.
* Fixed a JRuby-style Java interop compatibility issue seen in `test-unit`.
* Fixed problem with calling `warn` if `$stderr` has been reassigned.
* Fixed definition of `RB_ENCODING_GET_INLINED` (#1440).

Changes:

* Timezone messages are now logged at `CONFIG` level, use `-Xlog=CONFIG` to debug if the timezone is incorrectly shown as `UTC`.

# 1.0 RC 9, 5 November 2018

Security:

* CVE-2018-16396, *tainted flags are not propagated in Array#pack and String#unpack with some directives* has been mitigated by adding additional taint operations.

New features:

* LLVM for Oracle Linux 7 can now be installed without building from source.

Bug fixes:

* Times can now be created with UTC offsets in `+/-HH:MM:SS` format.
* `Proc#to_s` now has `ASCII-8BIT` as its encoding instead of the incorrect `UTF-8`.
* `String#%` now has the correct encoding for `UTF-8` and `US-ASCII` format strings, instead of the incorrect `ASCII-8BIT`.
* Updated `BigDecimal#to_s` to use `e` instead of `E` for exponent notation.
* Fixed `BigDecimal#to_s` to allow `f` as a format flag to indicate conventional floating point notation. Previously only `F` was allowed.

Changes:

* The supported version of LLVM for Oracle Linux has been updated from 3.8 to 4.0.
* `mysql2` is now patched to avoid a bug in passing `NULL` to `rb_scan_args`, and now passes the majority of its test suite.
* The post-install script now automatically detects if recompiling the OpenSSL C extension is needed. The post-install script should always be run in TravisCI as well, see `doc/user/standalone-distribution.md`.
* Detect when the system libssl is incompatible more accurately and add instructions on how to recompile the extension.

# 1.0 RC 8, 19 October 2018

New features:

* `Java.synchronized(object) { }` and `TruffleRuby.synchronized(object) { }` methods have been added.
* Added a `TruffleRuby::AtomicReference` class.
* Ubuntu 18.04 LTS is now supported.
* macOS 10.14 (Mojave) is now supported.

Changes:

* Random seeds now use Java's `NativePRNGNonBlocking`.
* The supported version of Fedora is now 28, upgraded from 25.
* The FFI gem has been updated from 1.9.18 to 1.9.25.
* JCodings has been updated from 1.0.30 to 1.0.40.
* Joni has been updated from 2.1.16 to 2.1.25.

Performance:

* Performance of setting the last exception on a thread has now been improved.

# 1.0 RC 7, 3 October 2018

New features:

* Useful `inspect` strings have been added for more foreign objects.
* The C extension API now defines a preprocessor macro `TRUFFLERUBY`.
* Added the rbconfig/sizeof native extension for better MRI compatibility.
* Support for `pg` 1.1. The extension now compiles successfully, but may still have issues with some datatypes.

Bug fixes:

* `readline` can now be interrupted by the interrupt signal (Ctrl+C). This fixes Ctrl+C to work in IRB.
* Better compatibility with C extensions due to a new "managed struct" type.
* Fixed compilation warnings which produced confusing messages for end users (#1422).
* Improved compatibility with Truffle polyglot STDIO.
* Fixed version check preventing TruffleRuby from working with Bundler 2.0 and later (#1413).
* Fixed problem with `Kernel.public_send` not tracking its caller properly (#1425).
* `rb_thread_call_without_gvl()` no longer holds the C-extensions lock.
* Fixed `caller_locations` when called inside `method_added`.
* Fixed `mon_initialize` when called inside `initialize_copy` (#1428).
* `Mutex` correctly raises a `TypeError` when trying to serialize with `Marshal.dump`.

Performance:

* Reduced memory footprint for private/internal AST nodes.
* Increased the number of cases in which string equality checks will become compile-time constants.
* Major performance improvement for exceptional paths where the rescue body does not access the exception object (e.g., `x.size rescue 0`).

Changes:

* Many clean-ups to our internal patching mechanism used to make some native extensions run on TruffleRuby.
* Removed obsoleted patches for Bundler compatibility now that Bundler 1.16.5 has built-in support for TruffleRuby.
* Reimplemented exceptions and other APIs that can return a backtrace to use Truffle's lazy stacktraces API.

# 1.0 RC 6, 3 September 2018

New features:

* `Polyglot.export` can now be used with primitives, and will now convert strings to Java, and `.import` will convert them from Java.
* Implemented `--encoding`, `--external-encoding`, `--internal-encoding`.
* `rb_object_tainted` and similar C functions have been implemented.
* `rb_struct_define_under` has been implemented.
* `RbConfig::CONFIG['sysconfdir']` has been implemented.
* `Etc` has been implemented (#1403).
* The `-Xcexts=false` option disables C extensions.
* Instrumentation such as the CPUSampler reports methods in a clearer way like `Foo#bar`, `Gem::Specification.each_spec`, `block in Foo#bar` instead of just `bar`, `each_spec`, `block in bar` (which is what MRI displays in backtraces).
* TruffleRuby is now usable as a JSR 223 (`javax.script`) language.
* A migration guide from JRuby (`doc/user/jruby-migration.md`) is now included.
* `kind_of?` works as an alias for `is_a?` on foreign objects.
* Boxed foreign strings unbox on `to_s`, `to_str`, and `inspect`.

Bug fixes:

* Fix false-positive circular warning during autoload.
* Fix Truffle::AtomicReference for `concurrent-ruby`.
* Correctly look up `llvm-link` along `clang` and `opt` so it is no longer needed to add LLVM to `PATH` on macOS for Homebrew and MacPorts.
* Fix `alias` to work when in a refinement module (#1394).
* `Array#reject!` no longer truncates the array if the block raises an exception for an element.
* WeakRef now has the same inheritance and methods as MRI's version.
* Support `-Wl` linker argument for C extensions. Fixes compilation of`mysql2` and `pg`.
* Using `Module#const_get` with a scoped argument will now correctly autoload the constant if needed.
* Loaded files are read as raw bytes, rather than as a UTF-8 string and then converted back into bytes.
* Return 'DEFAULT' for `Signal.trap(:INT) {}`. Avoids a backtrace when quitting a Sinatra server with Ctrl+C.
* Support `Signal.trap('PIPE', 'SYSTEM_DEFAULT')`, used by the gem `rouge` (#1411).
* Fix arity checks and handling of arity `-2` for `rb_define_method()`.
* Setting `$SAFE` to a negative value now raises a `SecurityError`.
* The offset of `DATA` is now correct in the presence of heredocs.
* Fix double-loading of the `json` gem, which led to duplicate constant definition warnings.
* Fix definition of `RB_NIL_P` to be early enough. Fixes compilation of `msgpack`.
* Fix compilation of megamorphic interop calls.
* `Kernel#singleton_methods` now correctly ignores prepended modules of non-singleton classes. Fixes loading `sass` when `activesupport` is loaded.
* Object identity numbers should never be negative.

Performance:

* Optimize keyword rest arguments (`def foo(**kwrest)`).
* Optimize rejected (non-Symbol keys) keyword arguments.
* Source `SecureRandom.random_bytes` from `/dev/urandom` rather than OpenSSL.
* C extension bitcode is no longer encoded as Base64 to pass it to Sulong.
* Faster `String#==` using vectorization.

Changes:

* Clarified that all sources that come in from the Polyglot API `eval` method will be treated as UTF-8, and cannot be re-interpreted as another encoding using a magic comment.
* The `-Xembedded` option can now be set set on the launcher command line.
* The `-Xplatform.native=false` option can now load the core library, by enabling `-Xpolyglot.stdio`.
* `$SAFE` and `Thread#safe_level` now cannot be set to `1` - raising an error rather than warning as before. `-Xsafe` allows it to be set, but there are still no checks.
* Foreign objects are now printed as `#<Foreign:system-identity-hash-code>`, except for foreign arrays which are now printed as `#<Foreign [elements...]>`.
* Foreign objects `to_s` now calls `inspect` rather than Java's `toString`.
* The embedded configuration (`-Xembedded`) now warns about features which may not work well embedded, such as signals.
* The `-Xsync.stdio` option has been removed - use standard Ruby `STDOUT.sync = true` in your program instead.

# 1.0 RC 5, 3 August 2018

New features:

* It is no longer needed to add LLVM (`/usr/local/opt/llvm@4/bin`) to `PATH` on macOS.
* Improve error message when LLVM, `clang` or `opt` is missing.
* Automatically find LLVM and libssl with MacPorts on macOS (#1386).
* `--log.ruby.level=` can be used to set the log level from any launcher.
* Add documentation about installing with Ruby managers/installers and how to run TruffleRuby in CI such as TravisCI (#1062, #1070).
* `String#unpack1` has been implemented.

Bug fixes:

* Allow any name for constants with `rb_const_get()`/`rb_const_set()` (#1380).
* Fix `defined?` with an autoload constant to not raise but return `nil` if the autoload fails (#1377).
* Binary Ruby Strings can now only be converted to Java Strings if they only contain US-ASCII characters. Otherwise, they would produce garbled Java Strings (#1376).
* `#autoload` now correctly calls `main.require(path)` dynamically.
* Hide internal file from user-level backtraces (#1375).
* Show caller information in warnings from the core library (#1375).
* `#require` and `#require_relative` should keep symlinks in `$"` and `__FILE__` (#1383).
* Random seeds now always come directly from `/dev/urandom` for MRI compatibility.
* SIGINFO, SIGEMT and SIGPWR are now defined (#1382).
* Optional and operator assignment expressions now return the value assigned, not the value returned by an assignment method (#1391).
* `WeakRef.new` will now return the correct type of object, even if `WeakRef` is subclassed (#1391).
* Resolving constants in prepended modules failed, this has now been fixed (#1391).
* Send and `Symbol#to_proc` now take account of refinements at their call sites (#1391).
* Better warning when the timezone cannot be found on WSL (#1393).
* Allow special encoding names in `String#force_encoding` and raise an exception on bad encoding names (#1397).
* Fix `Socket.getifaddrs` which would wrongly return an empty array (#1375).
* `Binding` now remembers the file and line at which it was created for `#eval`. This is notably used by `pry`'s `binding.pry`.
* Resolve symlinks in `GEM_HOME` and `GEM_PATH` to avoid related problems (#1383).
* Refactor and fix `#autoload` so other threads see the constant defined while the autoload is in progress (#1332).
* Strings backed by `NativeRope`s now make a copy of the rope when `dup`ed.
* `String#unpack` now taints return strings if the format was tainted, and now does not taint the return array if the format was tainted.
* Lots of fixes to `Array#pack` and `String#unpack` tainting, and a better implementation of `P` and `p`.
* Array literals could evaluate an element twice under some circumstances. This has now been fixed.

Performance:

* Optimize required and optional keyword arguments.
* `rb_enc_to_index` is now faster by eliminating an expensive look-up.

Changes:

* `-Xlog=` now needs log level names to be upper case.
* `-Dtruffleruby.log` and `TRUFFLERUBY_LOG` have been removed - use `-Dpolyglot.log.ruby.level`.
* The log format, handlers, etc are now managed by the Truffle logging system.
* The custom log levels `PERFORMANCE` and `PATCH` have been removed.

# 1.0 RC 4, 18 July 2018

*TruffleRuby was not updated in RC 4*

# 1.0 RC 3, 2 July 2018

New features:

* `is_a?` can be called on foreign objects.

Bug fixes:

* It is no longer needed to have `ruby` in `$PATH` to run the post-install hook.
* `Qnil`/`Qtrue`/`Qfalse`/`Qundef` can now be used as initial value for global variables in C extensions.
* Fixed error message when the runtime libssl has no SSLv2 support (on Ubuntu 16.04 for instance).
* `RbConfig::CONFIG['extra_bindirs']` is now a String as other RbConfig values.
* `SIGPIPE` is correctly caught on SubstrateVM, and the corresponding write() raises `Errno::EPIPE` when the read end of a pipe or socket is closed.
* Use the magic encoding comment for determining the source encoding when using eval().
* Fixed a couple bugs where the encoding was not preserved correctly.

Performance:

* Faster stat()-related calls, by returning the relevant field directly and avoiding extra allocations.
* `rb_str_new()`/`rb_str_new_cstr()` are much faster by avoiding extra copying and allocations.
* `String#{sub,sub!}` are faster in the common case of an empty replacement string.
* Eliminated many unnecessary memory copy operations when reading from `IO` with a delimiter (e.g., `IO#each`), leading to overall improved `IO` reading for common use cases such as iterating through lines in a `File`.
* Use the byte[] of the given Ruby String when calling eval() directly for parsing.

# 1.0 RC 2, 6 June 2018

New features:

* We are now compatible with Ruby 2.4.4.
* `object.class` on a Java `Class` object will give you an object on which you can call instance methods, rather than static methods which is what you get by default.
* The log level can now also be set with `-Dtruffleruby.log=info` or `TRUFFLERUBY_LOG=info`.
* `-Xbacktraces.raise` will print Ruby backtraces whenever an exception is raised.
* `Java.import name` imports Java classes as top-level constants.
* Coercion of foreign numbers to Ruby numbers now works.
* `to_s` works on all foreign objects and calls the Java `toString`.
* `to_str` will try to `UNBOX` and then re-try `to_str`, in order to provoke the unboxing of foreign strings.

Changes:

* The version string now mentions if you're running GraalVM Community Edition (`GraalVM CE`) or GraalVM Enterprise Edition (`GraalVM EE`).
* The inline JavaScript functionality `-Xinline_js` has been removed.
* Line numbers `< 0`, in the various eval methods, are now warned about, because we don't support these at all. Line numbers `> 1` are warned about (at the fine level) but they are shimmed by adding blank lines in front to get to the correct offset. Line numbers starting at `0` are also warned about at the fine level and set to `1` instead.
* The `erb` standard library has been patched to stop using a -1 line number.
* `-Xbacktraces.interleave_java` now includes all the trailing Java frames.
* Objects with a `[]` method, except for `Hash`, now do not return anything for `KEYS`, to avoid the impression that you could `READ` them. `KEYINFO` also returns nothing for these objects, except for `Array` where it returns information on indices.
* `String` now returns `false` for `HAS_KEYS`.
* The supported additional functionality module has been renamed from `Truffle` to `TruffleRuby`. Anything not documented in `doc/user/truffleruby-additions.md` should not be used.
* Imprecise wrong gem directory detection was replaced. TruffleRuby newly marks its gem directories with a marker file, and warns if you try to use TruffleRuby with a gem directory which is lacking the marker.

Bug fixes:

* TruffleRuby on SubstrateVM now correctly determines the system timezone.
* `Kernel#require_relative` now coerces the feature argument to a path and canonicalizes it before requiring, and it now uses the current directory as the directory for a synthetic file name from `#instance_eval`.

# 1.0 RC 1, 17 April 2018

New features:

* The Ruby version has been updated to version 2.3.7.

Security:

* CVE-2018-6914, CVE-2018-8779, CVE-2018-8780, CVE-2018-8777, CVE-2017-17742 and CVE-2018-8778 have been mitigated.

Changes:

* `RubyTruffleError` has been removed and uses replaced with standard exceptions.
* C++ libraries like `libc++` are now not needed if you don't run C++ extensions. `libc++abi` is now never needed. Documentation updated to make it more clear what the minimum requirements for pure Ruby, C extensions, and C++ extensions separately.
* C extensions are now built by default - `TRUFFLERUBY_CEXT_ENABLED` is assumed `true` unless set to `false`.
* The `KEYS` interop message now returns an array of Java strings, rather than Ruby strings. `KEYS` on an array no longer returns indices.
* `HAS_SIZE` now only returns `true` for `Array`.
* A method call on a foreign object that looks like an operator (the method name does not begin with a letter) will call `IS_BOXED` on the object and based on that will possibly `UNBOX` and convert to Ruby.
* Now using the native version of Psych.
* The supported version of LLVM on Oracle Linux has been dropped to 3.8.
* The supported version of Fedora has been dropped to 25, and the supported version of LLVM to 3.8, due to LLVM incompatibilities. The instructions for installing `libssl` have changed to match.

# 0.33, April 2018

New features:

* The Ruby version has been updated to version 2.3.6.
* Context pre-initialization with TruffleRuby `--native`, which significantly improves startup time and loads the `did_you_mean` gem ahead of time.
* The default VM is changed to SubstrateVM, where the startup is significantly better. Use `--jvm` option for full JVM VM.
* The `Truffle::Interop` module has been replaced with a new `Polyglot` module which is designed to use more idiomatic Ruby syntax rather than explicit methods. A [new document](doc/user/polyglot.md) describes polyglot programming at a higher level.
* The `REMOVABLE`, `MODIFIABLE` and `INSERTABLE` Truffle interop key info flags have been implemented.
* `equal?` on foreign objects will check if the underlying objects are equal if both are Java interop objects.
* `delete` on foreign objects will send `REMOVE`, `size` will send `GET_SIZE`, and `keys` will send `KEYS`. `respond_to?(:size)` will send `HAS_SIZE`, `respond_to?(:keys)` will send `HAS_KEYS`.
* Added a new Java-interop API similar to the one in the Nashorn JavaScript implementation, as also implemented by Graal.js. The `Java.type` method returns a Java class object on which you can use normal interop methods. Needs the `--jvm` flag to be used.
* Supported and tested versions of LLVM for different platforms have been more precisely [documented](doc/user/installing-llvm.md).

Changes:

* Interop semantics of `INVOKE`, `READ`, `WRITE`, `KEYS` and `KEY_INFO` have changed significantly, so that `INVOKE` maps to Ruby method calls, `READ` calls `[]` or returns (bound) `Method` objects, and `WRITE` calls `[]=`.

Performance:

* `Dir.glob` is much faster and more memory efficient in cases that can reduce to direct filename lookups.
* `SecureRandom` now defers loading OpenSSL until it's needed, reducing time to load `SecureRandom`.
* `Array#dup` and `Array#shift` have been made constant-time operations by sharing the array storage and keeping a starting index.

Bug fixes:

* Interop key-info works with non-string-like names.

Internal changes:

* Changes to the lexer and translator to reduce regular expression calls.
* Some JRuby sources have been updated to 9.1.13.0.

# 0.32, March 2018

New features:

* A new embedded configuration is used when TruffleRuby is used from another language or application. This disables features like signals which may conflict with the embedding application, and threads which may conflict with other languages, and enables features such as the use of polyglot IO streams.

Performance:

* Conversion of ASCII-only Ruby strings to Java strings is now faster.
* Several operations on multi-byte character strings are now faster.
* Native I/O reads are about 22% faster.

Bug fixes:

* The launcher accepts `--native` and similar options in  the `TRUFFLERUBYOPT` environment variable.

Internal changes:

* The launcher is now part of the TruffleRuby repository, rather than part of the GraalVM repository.
* `ArrayBuilderNode` now uses `ArrayStrategies` and `ArrayMirrors` to remove direct knowledge of array storage.
* `RStringPtr` and `RStringPtrEnd` now report as pointers for interop purposes, fixing several issues with `char *` usage in C extensions.<|MERGE_RESOLUTION|>--- conflicted
+++ resolved
@@ -67,11 +67,8 @@
 * Fixed deprecation warning when `ENV.index` is called.
 * Fixed issue with `ENV.each_key`.
 * Fixed `ENV.replace` implementation.
-<<<<<<< HEAD
 * Fixed `ENV.udpate` implementation.
-=======
 * Fixed argument handling in `Kernel.printf`.
->>>>>>> 20009696
 
 Compatibility:
 
