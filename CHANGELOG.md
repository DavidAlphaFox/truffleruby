# 23.0.0

New features:

* Updated to Ruby 3.1.3 (#2733, @andrykonchin, @eregon).
* `foreign_object.is_a?(foreign_meta_object)` is now supported (@eregon).

Bug fixes:

* Ensure every parse node has a source section and fix the source section for `ensure` (#2758, @eregon).
* Fix `spawn(..., fd => fd)` on macOS, it did not work due to a macOS bug (@eregon).
* Fix `rb_gc_register_address()`/`rb_global_variable()` to read the latest value (#2721, #2734, #2720, @eregon).
* Synchronize concurrent writes to the same StringIO (@eregon).
* Fix `StringIO#write(str)` when `str` is of an incompatible encoding and position < buffer size (#2770, @eregon).
* Fix `rb_thread_fd_select()` to correctly initialize fdset copies and handle the timeout (@eregon).
* Fix `TracePoint#inspect` when it's called outside of a callback (@andrykonchin).
* Fix `Signal.trap` when signal argument is not supported (#2774, @andrykonchin).
* Fix `Dir.mkdir` and convert permissions argument to `Integer` (#2781, @andrykonchin).
* Fix `String#dump` and use `\u{xxxx}` notation (with curly brackets) for characters that don't fit in `\uxxxx` (#2794, @andrykonchin).
* Fix `Marshal.dump` when big Integer (that cannot be expressed with 4 bytes) is serialized (#2790, @andrykonchin).
* Fix `Array#pack` and accept `Numeric` values when `Float` is expected (#2815, @andrykonchin).
* Fix `\P{}` matching in regular expressions (#2798, @andrykonchin).
* Fix constants lookup when `BasicObject#instance_eval` method is called with a String (#2810, @andrykonchin).

Compatibility:

* Fix `MatchData#[]` when passed unbounded Range (#2755, @andrykonchin).
* Updated `rb_define_class`, `rb_define_class_under`, and `rb_define_class_id_under` to allow class names that aren't valid in Ruby (#2739, @nirvdrum).
* Fixed `rb_gv_get` so that it no longer implicitly creates global variables (#2748, @nirvdrum).
* Added implementations of `rb_gvar_val_getter` and `rb_define_virtual_variable` (#2750, @nirvdrum).
* Implement `rb_warning_category_enabled_p` to support the `syntax_tree` gem (#2764, @andrykonchin).
* Fix desctructuring of a single block argument that implements `#to_ary` dynamically (#2719, @andrykonchin).
* Fix `Kernel#Complex` and raise exception when an argument is formatted incorrectly (#2765, @andrykonchin).
* Add `#public?`, `#private?` and `#protected?` methods for `Method` and `UnboundMethod` classes (@andrykonchin).
* Add optional argument to `Thread::Queue.new` (@andrykonchin).
* Support a module as the second argument of `Kernel#load` (@andrykonchin).
* Improve argument validation in `Struct#valies_at` - raise `IndexError` or `RangeError` when arguments are out of range (#2773, @andrykonchin).
* Fix `MatchData#values_at` and handling indices that are out of range (#2783, @andrykonchin).
* Add support for `%-z` (UTC for unknown local time offset, RFC 3339) to `Time#strftime` (@andrykonchin).
* Add support for `UTC` and `A`-`Z` utc offset values, as well as `+/-HH`, `+/-HHMM`, `+/-HHMMSS` (without `:`) (@andrykonchin).
* Treat time with `UTC`, `Z` and `-00:00` utc offset as UTC time (@andrykonchin).
* Raise `FrozenError` when `Time#localtime`, `Time#utc` and `Time#gmtime` is called on a frozen time object (@andrykonchin).
* Validate a microseconds argument used to create a time object (@andrykonchin).
* Support accessing `dmark` and `dfree` fields for `RData` (#2771, @eregon).
* Implement `rb_enc_nth()` (#2771, @eregon).
* Support `offset` keyword argument for `String#unpack` and `String#unpack1` (@andrykonchin).
* Fix `Process.detach` and cast `pid` argument to `Integer` (#2782, @andrykonchin).
* `rb_to_id()` should create a static `ID`, used by RMagick (@eregon).
* Resolve the current user home even when `$HOME` is not set (#2784, @eregon)
* Fix `IO#lineno=` and convert argument to `Integer` more strictly (#2786, @andrykonchin).
* Fix argument implicit convertion in `IO#pos=` and `IO#seek` methods (#2787, @andrykonchin).
* Warn about unknown directive passed to `Array#pack` in verbose mode (#2791, @andrykonchin).
* Added constants `IO::SEEK_DATE` and `IO::SEEK_HOLE` (#2792, @andrykonchin).
* Fix `StringIO.new` to accept keyword arguments (#2793, @andrykonchin).
* `Process#spawn` should call `#to_io` on non-IO file descriptor objects (#2809, @jcouball).
* Add constants `IO::SEEK_DATE` and `IO::SEEK_HOLE` (#2792, @andrykonchin).
* Add `Class#subclasses` method (#2733, @andrykonchin).
* Implement `Coverage.running?` method (@andrykonchin).
* Fix arguments implicit type conversion for `Enumerable#zip` and `Array#zip` (#2788, @andrykonchin).
* Fix `Array#unshift` to not depend on `Array#[]=` and allow overriding `#[]=` in a subclass (#2772, @andrykonchin).
* Fix syntactic check for `void value expression` (#2821, @eregon).
* Fix `Range#step` with no block and non-`Numeric` values (#2824, @eregon).
* Fix execution order of `END` blocks and `at_exit` callbacks (#2818, @andrykonchin).
* Fix `String#casecmp?` for empty strings of different encodings (#2826, @eregon).
* Implement `Enumerable#compact` and `Enumerator::Lazy#compact` (#2733, @andrykonchin).
* Implement `Array#intersect?` (#2831, @nirvdrum).
* Record the source location in the constant for the `module`/`class` keywords (#2833, @eregon).
* Fix `File.open` and support `flags` option (#2820, @andrykonchin).
* Support writing to `RData.dfree` for native extensions (#2830, #2732, #2165, @eregon).
* Fix `IO#write` and support multiple arguments with different encodings (#2829, @andrykonchin).
* Fix `Array` methods `reject`, `reject!`, `inject`, `map`, `select`, `each_index` and handle a case when array is modified by a passed block like CRuby does (#2822, andrykonchin, @eregon).
* Fix `EncodingError` exception message when Symbol has invalid encoding (#2850, @andrykonchin).
* Raise `EncodingError` at parse time when Hash literal contains a Symbol key with invalid encoding (#2848, @andrykonchin).
* Fix `Array` methods `reject`, `reject!`, `inject`, `map`, `select`, `each_index` and handle a case when array is modified by a passed block like CRuby does (#2822, @andrykonchin, @eregon).
* Fix `Array` methods `select!` and `keep_if` and handle a case when exception is raised in a passed block properly (@andrykonchin).
<<<<<<< HEAD
* Fix `Enumerable` methods `each_cons` and `each_slice` to return receiver (#2733, @horakivo)
=======
* `Module` methods `#private`, `#public`, `#protected`, `#module_function` now returns their arguments like in CRuby 3.1 (#2733, @horakivo)
>>>>>>> 3e20014f

Performance:

* Marking of native structures wrapped in objects is now done on C call exit to reduce memory overhead (@aardvark179).
* Splitting (copying) of call targets has been optimized by implementing `cloneUninitialized()` (@andrykonchin, @eregon).

Changes:

* Remove `Truffle::Interop.deproxy` as it is unsafe and not useful (@eregon).

# 22.3.0

New features:

* Foreign strings now have all methods of Ruby `String`. They are treated as `#frozen?` UTF-8 Ruby Strings (@eregon).
* Add `Java.add_to_classpath` method to add jar paths at runtime (#2693, @bjfish).
* Add support for Ruby 3.1's Hash shorthand/punning syntax (@nirvdrum).
* Add support for Ruby 3.1's anonymous block forwarding syntax (@nirvdrum).
* Added the following keyword arguments to `Polyglot::InnerContext.new`: `languages, language_options, inherit_all_access, code_sharing` (@eregon).

Bug fixes:

* Fix `StringIO` to set position correctly after reading multi-byte characters (#2207, @aardvark179).
* Update `Process` methods to use `module_function` (@bjfish).
* Fix `File::Stat`'s `#executable?` and `#executable_real?` predicates that unconditionally returned `true` for a superuser (#2690, @andrykonchin).
* The `strip` option `--keep-section=.llvmbc` is not supported on macOS (#2697, @eregon).
* Disallow the marshaling of polyglot exceptions since we can't properly reconstruct them (@nirvdrum).
* Fix `String#split` missing a value in its return array when called with a pattern of `" "` and a _limit_ value > 0 on a string with trailing whitespace where the limit hasn't been met (@nirvdrum).
* Fix `Kernel#sleep` and `Mutex#sleep` for durations smaller than 1 millisecond (#2716, @eregon).
* Fix `IO#{wait,wait_readable,wait_writable}` with a timeout > INT_MAX seconds (@eregon).
* Use the compatible encoding for `String#{sub,gsub,index,rindex}` (#2749, @eregon).

Compatibility:

* Fix `Array#fill` to raise `TypeError` instead of `ArgumentError` when the length argument is not numeric (#2652, @andrykonchin).
* Warn when a global variable is not initialized (#2595, @andrykonchin).
* Fix escaping of `/` by `Regexp#source` (#2569, @andrykonchin).
* Range literals of integers are now created at parse time like in CRuby (#2622, @aardvark179).
* Fix `IO.pipe` - allow overriding `IO.new` that is used to create new pipes (#2692, @andykonchin).
* Fix exception message when there are missing or extra keyword arguments - it contains all the missing/extra keywords now (#1522, @andrykonchin).
* Always terminate native strings with enough `\0` bytes (#2704, @eregon).
* Support `#dup` and `#clone` on foreign strings (@eregon).
* Fix `Regexp.new` to coerce non-String arguments (#2705, @andrykonchin).
* Fix `Kernel#sprintf` formatting for `%c` when used non-ASCII encoding (#2369, @andrykonchin).
* Fix `Kernel#sprintf` argument casting for `%c` (@andrykonchin).
* Implement the `rb_enc_strlen` function for use by native extensions (@nirvdrum).
* Match tag values used by `rb_protect` and `rb_jump_tag` for the `tk` gem (#2556, @aardvark179).
* Implement `rb_eval_cmd_kw` to support the `tk` gem (#2556, @aardvark179).
* Fix `rb_class2name` to call `inspect` on anonymous classes like in CRuby (#2701, @aardvark179).
* Implement `rb_ivar_foreach` to iterate over instance and class variables like in CRuby (#2701, @aardvark179).
* Fix the absolute path of the main script after chdir (#2709, @eregon).
* Fix exception for `Fiddle::Handle.new` with a missing library (#2714, @eregon).
* Fix arguments implicit type conversion for `BasicObject#instance_eval`, `Module#class_eval`, `Module#module_eval`, `Module#define_method` (@andrykonchin).
* Raise `ArgumentError` unconditionally when `Proc.new` is called without a block argument (@andrykonchin).
* Fix `UnboundMethod#hash` to not depend on a module it was retrieved from (#2728, @andrykonchin).

Performance:

* Replace a call of `-"string"` with frozen string literal at parse time (@andrykonchin).
* Report polymorphism inside `Hash#[]` to recover performance (@aardvark179).
* Improved interpreter performance by optimizing for better host inlining (@eregon).
* Use `poll` instead of `select` for simple IO waiting to reduce overheads (#1584, @aardvark179).

Changes:

* No more conversion between Java Strings and Ruby Strings at the interop boundary (@eregon).
* Removed `Truffle::Interop.{import_without_conversion,export_without_conversion}` (use `Polyglot.{import,export}` instead).
* Removed `Truffle::Interop.members_without_conversion` (use `Truffle::Interop.members` instead).
* Refactored internals of `rb_sprintf` to simplify handling of `VALUE`s in common cases (@aardvark179).
* Refactored sharing of array objects between threads using new `SharedArrayStorage` (@aardvark179).

Security:

* The native access permission is now properly checked before any native pointer (e.g. `Truffle::FFI::Pointer`) is created (@eregon).

# 22.2.0

New features:

* Add support for `darwin-aarch64` (macOS M1) (#2181, @lewurm, @chrisseaton, @eregon).
* Add support for OpenSSL 3.0.0 by updating the openssl gem (@aardvark179, @eregon).

Bug fixes:

* Fix `rb_id2name` to ensure the native string will have the same lifetime as the id (#2630, @aardvark179).
* Fix `MatchData#[]` exception when passing a length argument larger than the number of match values (#2636, @nirvdrum).
* Fix `MatchData#[]` exception when supplying a large negative index along with a length argument (@nirvdrum).
* Fix capacity computation for huge `Hash` (#2635, @eregon).
* Fix aliased methods to return the correct owner when method is from a superclass (@bjfish).
* Fix `String#[Regexp, Integer]` when the capture group exists but is not matched (@eregon).
* Fix `File.open` mode string parsing when binary option is the third character (@bjfish).
* Fix `rb_scan_args_kw` macro to avoid shadowing variables (#2649, @aardvark179).
* Fix `String#unpack("Z")` to not advance after the null byte, like CRuby (#2659, @aardvark179).
* Fix `Float#round` to avoid losing precision during the rounding process (@aardvark179).
* Fix `String#insert` to not call a subclassed string method (@bjfish).
* Fix `rb_obj_call_init` to pass any block argument to the `initialize` method (#2675, @aardvark179).
* Fix issue with feature loading not detecting a previously loaded feature (#2677, @bjfish).
* Fix `/#{...}/o` to evaluate only once per context when splitting happens (@eregon).
* Fix `Kernel#sprintf` formatting of floats to be like CRuby (@aardvark179).
* Fix `Process.egid=` to accept `String`s (#2615, @ngtban)
* Fix optional assignment to only evaluate index arguments once (#2658, @aardvark179).

Compatibility:

* Updated to Ruby 3.0.3. The 3 CVEs did not affect TruffleRuby, this is to bring the stdlib and gem updates (@eregon).
* Fix `Marshal.dump` to raise an error when an object has singleton methods (@bjfish).
* `Exception#full_message` now defaults the order to `:top` like CRuby 3+ (@eregon).
* Fix `Process.wait2` to return `nil` when the `WNOHANG` flag is given and the child process is still running (@bjfish).
* Disable most `nokogiri` C extension patches when system libraries are not being used (#2693, @aardvark179).
* Implement `rb_gc_mark_maybe` and `rb_global_variable` to ensure `VALUE` stay live in C extensions (@aardvark179).
* Implement `rb_imemo_tmpbuf` allocation for `ripper` (@aardvark179).
* Implement `inherit` argument for `Module#class_variables` (#2653, @bjfish).
* Fix `Float#/` when dividing by `Rational` (@bjfish).
* `Process.euid=` should accept String (#2615, @ngtban).
* Fix `instance_variable_get` and `instance_variable_set` for immutable objects (@bjfish).
* `Thread#raise(exc, message)` now calls `exc.exception` in the target thread like CRuby (@eregon).
* Define `Process::{CLOCK_BOOTTIME,CLOCK_BOOTTIME_ALARM,CLOCK_REALTIME_ALARM}` (#1480, @eregon).
* Improve support of `:chomp` keyword argument in `IO` and `StringIO` methods (#2650, @andrykonchin). 
* Implement specializations for immutable ruby objects for ObjectSpace methods (@bjfish).
* Use `$PAGER` for `--help` and `--help*`, similar to CRuby (#2542, @Strech).
* Ensure all headers are warnings-free (#2662, @eregon).
* All `IO` instances should have `T_FILE` as their `rb_type()`, not only `File` instances (#2662, @eregon).
* Make `rb_fd_select` retry on `EINTR` (#1584, @aardvark179).

Performance:

* Reimplement `Float#to_s` for better performance (#1584, @aardvark179).
* Improve reference processing by making C object free functions and other finalizers more lightweight (@aardvark179).
* Improve performance of `RSTRING_PTR` for interned strings (@aardvark179).
* Cache constant argument formats used with `rb_scan_args_kw` (@aardvark179).

Changes:

* `-Werror=implicit-function-declaration` is now used for compiling C extensions to fail more clearly and earlier if a function is missing, like CRuby 3.2 (#2618, @eregon).
* Disable thread pool for Fibers as it causes correctness issues (#2551, @eregon).

# 22.1.0

New features:

* Foreign exceptions are now fully integrated and have most methods of `Exception` (@eregon).
* Foreign exceptions can now be rescued with `rescue Polyglot::ForeignException` or `rescue foreign_meta_object` (#2544, @eregon).

Bug fixes:

* Guard against unterminated ranges in file matching patterns (#2556, @aardvark179).
* Fixed `rb_proc_new` to return a proc that will pass all required arguments to C (#2556, @aardvark179).
* Fixed `String#split` to return empty array when splitting all whitespace on whitespace (#2565, @bjfish).
* Raise `RangeError` for `Time.at(bignum)` (#2580, @eregon).
* Fix `Integer#{<<,>>}` with RHS bignum and long (@eregon).
* Fix a resource leak from allocators defined in C extensions (@aardvark179).
* `SIGINT`/`Interrupt`/`Ctrl+C` now shows the backtrace and exits as signaled, like CRuby (@eregon).
* Update patch feature finding to prefer the longest matching load path (#2605, @bjfish).
* Fix `Hash#{to_s,inspect}` for keys whose `#inspect` return a frozen String (#2613, @eregon).
* Fix `Array#pack` with `x*` to not output null characters (#2614, @bjfish).
* Fix `Random#rand` not returning random floats when given float ranges (#2612, @bjfish).
* Fix `Array#sample` for `[]` when called without `n` and a `Random` is given (#2612, @bjfish).
* Fix `Module#const_get` to raise a `NameError` when nested modules do not exist (#2610, @bjfish).
* Ensure native `VALUE`s returned from C are unwrapped before the objects can be collected (@aardvark179).
* Fix `Enumerator::Lazy#with_index` to start with new index for multiple enumerations (@bjfish).
* Fix `rb_id2name` to ensure the native string will have the same lifetime as the id (#2630, @aardvark179).
* Fix `Integer#fdiv` and `Rational#to_f` for large `Integer` values (#2631, @bjfish).

Compatibility:

* Implement full Ruby 3 keyword arguments semantics (#2453, @eregon, @chrisseaton).
* Implement `ruby_native_thread_p` for compatibility (#2556, @aardvark179).
* Add `rb_argv0` for the `tk` gem. (#2556, @aardvark179).
* Implement more correct conversion of array elements by `Array#pack`(#2503, #2504, @aardvark179).
* Implement `Pathname#{empty?, glob}` (#2559, @bjfish)
* Fixed `Rational('')` to raise error like MRI (#2566, @aardvark179).
* Freeze instances of `Range` but not subclasses, like CRuby (#2570, @MattAlp).
* When writing to STDOUT redirected to a closed pipe, no broken pipe error message will be shown now. (#2532, @gogainda).
* Use `#to_a` for converting `list` in `rescue *list` (#2572, @eregon).
* Implement 'rb_str_buf_append' (@bjfish).
* Add patch for `digest` so that TruffleRuby implementation is not overridden (@bjfish).
* Handle encoding conversion errors when reading directory entries (@aardvark179).
* Follow symlinks when processing `*/` directory glob patterns. (#2589, @aardvark179).
* Set `@gem_prelude_index` variable on the default load paths (#2586 , @bjfish)
* Do not call `IO#flush` dynamically from `IO#close` (#2594, @gogainda).
* Implement `rb_str_new_static` for C extensions that use it (@aardvark179).
* Rewrote `ArrayEachIteratorNode` and re-introduced `each` specs for MRI parity when mutating arrays whilst iterating, rather than crashing (#2587, @MattAlp)
* Update `String#rindex` to only accept `Regexp` or objects convertable to `String` as the first parameter (#2608, @bjfish).
* Update `String#<<` to require one argument (#2609, @bjfish).
* Update `String#split` to raise `TypeError` when false is given (#2606, @bjfish).
* Update `String#lstrip!` to remove leading null characters (#2607, @bjfish).
* Update `File.utime` to return the number of file names in the arguments (#2616, @bjfish).
* Update `Dir.foreach` to accept an `encoding` parameter (#2627, @bjfish).
* Update `IO.readlines` to ignore negative limit parameters (#2625 , @bjfish).
* Update `Math.sqrt` to raise a `Math::DomainError` for negative numbers (#2621, @bjfish).
* Update `Enumerable#inject` to raise an `ArgumentError` if no block or symbol are given (#2626, @bjfish).

Performance:

* Increase dispatch limit for string library to handle mutable, immutable and non-strings (@aardvark179)
* Switch to `Arrays.mismatch()` in string comparison for better performance (@aardvark179).
* Removed extra array allocations for method calls in the interpreter to improve warmup performance (@aardvark179).
* Optimize `Dir[]` by sorting entries as they are found and grouping syscalls (#2092, @aardvark179).
* Reduce memory footprint by tracking `VALUE`s created during C extension init separately (@aardvark179).
* Rewrote `ArrayEachIteratorNode` to optimize performance for a constant-sized array and reduce specializations to 1 general case (#2587, @MattAlp)
* Reduce conversion of `VALUE`s to native handle during common operations in C extensions (@aardvark179).
* Improved performance of regex boolean matches (e.g., `Regexp#match?`) by avoiding match data allocation in TRegex (#2588, @nirvdrum).
* Remove overhead when getting using `RDATA_PTR` (@aardvark179).
* Additional copy operations have been reduced when performing IO (#2536, @aardvark179).

Changes:

* Foreign exceptions are no longer translated to `RuntimeError` but instead remain as foreign exceptions, see the [documentation](doc/user/polyglot.md) for how to rescue them (@eregon).

# 22.0.0

New features:

* Updated to Ruby 3.0.2 (#2453, @eregon).

Bug fixes:

* Fix `File.utime` to use nanoseconds (#2448, @bjfish).
* Capture the intercepted feature path during patching to reuse during patch require (#2441, @bjfish).
* Update `Module#constants` to filter invalid constant identifiers (#2452, @bjfish).
* Fixed `-0.0 <=> 0.0` and `-0.0 <=> 0` to return `0` like on CRuby (#1391, @eregon).
* Fixed `Range#step` to return correct class with begin-less range (@ccocchi, #2516).
* Fixed exception creation when an `Errno` is sub-classed (@bjfish, #2521).
* Fixed `String#[]=` to use the negotiated encoding (@bjfish, #2545).

Compatibility:

* Implement `rb_sprintf` in our format compiler to provide consistent formatting across C standard libraries (@eregon).
* Update `defined?` to return frozen strings (#2450, @bjfish).
* Use compensated summation for `{Array,Enumerable}#sum` when floating point values are included (@eregon).
* `Module#attr_*` methods now return an array of method names (#2498, @gogainda).
* Fixed `Socket#(local|remote)_address` to retrieve family and type from the file descriptor (#2444, @larskanis).
* Add `Thread.ignore_deadlock` accessor (#2453, @bjfish).
* Allow `Hash#transform_keys` to take a hash argument (@ccocchi, #2464).
* Add `Enumerable#grep{_v}` optimization for `Regexp` (#2453, @bjfish).
* Update `IO#write` to accept multiple arguments (#2501, @bjfish).
* Do not warn when uninitialized instance variable is accessed (#2502, @andrykonchin).
* Remove `TRUE`, `FALSE`, and `NIL` constants like CRuby 3.0 (#2505, @andrykonchin).
* `Symbol#to_proc` now returns a lambda like in Ruby 3 (#2508, @andrykonchin).
* `Kernel#lambda` now warns if called without a literal block (#2500, @andrykonchin).
* Implement Hash#except (#2463, @wildmaples).
* Remove special `$SAFE` global and related C API methods (#2453, @bjfish).
* Assigning to a numbered parameter raises `SyntaxError` (#2506, @andrykonchin).
* Implement `--backtrace-limit` option (#2453, @bjfish).
* Update `String` methods to return `String` instances when called on a subclass (#2453, @bjfish).
* Update `String#encode` to support the `:fallback` option (#1391, @aardvark179).
* `Module#alias_method` now returns the defined alias as a symbol(#2499, @gogainda).
* Implement `Symbol#name` (#2453, @bjfish).
* Update `Module#{public, protected, private, public_class_method, private_class_method}` and top-level `private` and `public` methods to accept single array argument with a list of method names (#2453, @bjfish).
* Constants deprecated by `Module#deprecate_constant` only warn if `Warning[:deprecated]` is `true` (@eregon).
* All Array methods now return Array instances and not subclasses (#2510, @Strech).
* Integer#zero? overrides Numeric#zero? for optimization (#2453, @bjfish).
* Default `Kernel#eval` source file and line to `(eval):1` like CRuby 3 (#2453, @aardvark179).
* Add `GC.auto_compact` accessors for compatibility (#2453, @bjfish).
* Update accessing a class variable from the top-level scope to be a `RuntimeError` (#2453, @bjfish).
* Update interpolated strings to not be frozen (#2453, @bjfish).
* Add `WERRORFLAG` to `RbConfig` (#2519, @bjfish).
* Update `MatchData` methods to return `String` instances when called on a subclass (#2453, @bjfish).
* Implement `Proc#{==,eql?}` (#2453, @bjfish).
* Implement all `StringScanner` methods (#2520, @eregon).
* Handle `Kernel#clone(freeze: true)` (#2512, @andrykonchin).
* Relax `Fiber#transfer` limitations (#2453, @bjfish).
* Implement `Fiber#blocking?` like CRuby 3 (#2453, @aardvark179).
* Sort by default for `Dir.{glob,[]}` and add `sort:` keyword argument (#2523, @Strech).
* Implement `rb_str_locktmp` and `rb_str_unlocktmp` (#2524, @bjfish).
* Update `Kernel#instance_variables` to return insertion order (@bjfish).
* Fixed `rb_path2class()` to not error for a module (#2511, @eregon).
* Update `Kernel#print` to print `$_` when no arguments are given (#2531, @bjfish).
* Add category kwarg to Kernel.warn and Warning.warn (#2533, @Strech).
* Implement `GC.{measure_total_time, total_time}` and update `GC.stat` to update provided hash (#2535, @bjfish).
* Implement `Array#slice` with `ArithmeticSequence` (#2526, @ccocchi).
* Update `Hash#each` to consistently yield a 2-element array (#2453, @bjfish).
* Remove `Hash#{__store__, index}` methods for compatibility (#2546, @bjfish).
* Implement more correct conversion of array elements by `Array#pack` (#2503, #2504, @aardvark179).
* Update `String#split` to raise a `RangeError` when `limit` is larger than `int` (@bjfish).

Performance:

* Regexp objects are now interned in a similar way to symbols (@aardvark179).
* Improve performance of regexps using POSIX bracket expressions (e.g., `[[:lower:]]`) matching against ASCII-only strings (#2447, @nirvdrum).
* `String#sub`, `sub!`, `gsub`, and `gsub!` have been refactored for better performance (@aardvark179).
* Don't allocate a `MatchData` object when `Regexp#match?` or `String#match?` is used (#2509, @nirvdrum).
* Add `ENV.except` (#2507, @Strech).
* Fully inline the `Integer#+` and `Integer#-` logic for interpreter speed (#2518, @smarr).
* Remove unnecessary work in negotiating the encoding to use in a Regexp match (#2522, @nirvdrum).
* Add new fast paths for encoding negotiation between strings with different encodings, but which match common default cases (#2522, @nirvdrum).
* Reduce footprint by removing unnecessary nodes for accessing the `FrameOnStackMarker` (#2530, @smarr).

Changes:

* TruffleRuby now requires Java 11+ and no longer supports Java 8 (@eregon).

# 21.3.0

New features:

* [TRegex](https://github.com/oracle/graal/tree/master/regex) is now used by default, which provides large speedups for matching regular expressions.
* Add `Polyglot.languages` to expose the list of available languages.
* Add `Polyglot::InnerContext` to eval code in any available language in an inner isolated context (#2169).
* Foreign objects now have a dynamically-generated class based on their interop traits like `ForeignArray` and are better integrated with Ruby objects (#2149).
* Foreign arrays now have all methods of Ruby `Enumerable` and many methods of `Array` (#2149).
* Foreign hashes now have all methods of Ruby `Enumerable` and many methods of `Hash` (#2149).
* Foreign iterables (`InteropLibrary#hasIterator`) now have all methods of Ruby `Enumerable` (#2149).
* Foreign objects now implement `#instance_variables` (readable non-invocable members) and `#methods` (invocable members + Ruby methods).

Bug fixes:

* Fix `Marshal.load` of multiple `Symbols` with an explicit encoding (#1624).
* Fix `rb_str_modify_expand` to preserve existing bytes (#2392).
* Fix `String#scrub` when replacement is frozen (#2398, @LillianZ).
* Fix `Dir.mkdir` error handling for `Pathname` paths (#2397).
* `BasicSocket#*_nonblock(exception: false)` now only return `:wait_readable/:wait_writable` for `EAGAIN`/`EWOULDBLOCK` like MRI (#2400).
* Fix issue with `strspn` used in the `date` C extension compiled as a macro on older glibc and then missing the `__strspn_c1` symbol on newer glibc (#2406).
* Fix constant lookup when loading the same file multiple times (#2408).
* Fix handling of `break`, `next` and `redo` in `define_method(name, &block)` methods (#2418).
* Fix handling of incompatible types in `Float#<=>` (#2432, @chrisseaton).
* Fix issue with escaping curly braces for `Dir.glob` (#2425).
* Fix `base64` decoding issue with missing output (#2435).
* Fix `StringIO#ungetbyte` to treat a byte as a byte, not a code point (#2436). 
* Fix `defined?(yield)` when used inside a block (#2446).
* Fix a couple issues related to native memory allocation and release.

Compatibility:

* Implement `Process::Status.wait` (#2378).
* Update `rb_str_modify` and `rb_str_modify_expand` to raise a `FrozenError` when given a frozen string (#2392).
* Implement `rb_fiber_*` functions (#2402).
* Implement `rb_str_vcatf`.
* Add support for tracing allocations from C functions (#2403, @chrisseaton).
* Implement `rb_str_catf`.
* Search the executable in the passed env `PATH` for subprocesses (#2419).
* Accept a string as the pattern argument to `StringScanner#scan` and `StringScanner#check` (#2423).

Performance:

* Moved most of `MonitorMixin` to primitives to deal with interrupts more efficiently (#2375).
* Improved the performance of `rb_enc_from_index` by adding cached lookups (#2379, @nirvdrum).
* Improved the performance of many `MatchData` operations (#2384, @nirvdrum).
* Significantly improved performance of TRegex calls by allowing Truffle splitting (#2389, @nirvdrum).
* Improved `String#gsub` performance by adding a fast path for the `string_byte_index` primitive (#2380, @nirvdrum).
* Improved `String#index` performance by adding a fast path for the `string_character_index` primitive (#2383, @LillianZ).
* Optimized conversion of strings to integers if the string contained a numeric value (#2401, @nirvdrum).
* Use Truffle's `ContextThreadLocal` to speedup access to thread-local data.
* Provide a new fast path for `rb_backref*` and `rb_lastline*`functions from C extensions.

Changes:

* `foreign_object.class` on foreign objects is no longer special and uses `Kernel#class` (it used to return the `java.lang.Class` object for a Java type or `getMetaObject()`, but that is too incompatible with Ruby code).
* `Java.import name` imports a Java class in the enclosing module instead of always as a top-level constant.
* `foreign_object.keys` no longer returns members, use `foreign_object.instance_variables` or `foreign_object.methods` instead.
* `foreign_object.respond_to?(:class)` is now always true (before it was only for Java classes), since the method is always defined.

Security:

* Updated to Ruby 2.7.4 to fix CVE-2021-31810, CVE-2021-32066 and CVE-2021-31799.

# 21.2.0

New features:

* New `TruffleRuby::ConcurrentMap` data structure for use in [`concurrent-ruby`](https://github.com/ruby-concurrency/concurrent-ruby) (#2339, @wildmaples).

Bug fixes:

* Fix of different values of self in different scopes.
* `Truffle::POSIX.select` was being redefined repeatedly (#2332).
* Fix the `--backtraces-raise` and `--backtraces-rescue` options in JVM mode (#2335).
* Fix `File.{atime, mtime, ctime}` to include nanoseconds (#2337).
* Fix `Array#[a, b] = "frozen string literal".freeze` (#2355).
* `rb_funcall()` now releases the C-extension lock (similar to MRI).

Compatibility:

* Updated to Ruby 2.7.3. The `resolv` stdlib was not updated (`resolv` in 2.7.3 has [bugs](https://bugs.ruby-lang.org/issues/17748)).
* Make interpolated strings frozen for compatibility with Ruby 2.7 (#2304, @kirs).
* `require 'socket'` now also requires `'io/wait'` like CRuby (#2326).
* Support precision when formatting strings (#2281, @kirs).
* Make rpartition compatible with Ruby 2.7 (#2320, @gogainda).
* Include the type name in exception messages from `rb_check_type` (#2307).
* Fix `Hash#rehash` to remove duplicate keys after modifications (#2266, @MattAlp)
* Only fail `rb_check_type` for typed data, not wrapped untyped structs (#2331).
* Decide the visibility in `Module#define_method` based on `self` and the default definee (#2334).
* Configure `mandir` value in `RbConfig::CONFIG` and `RbConfig::MAKEFILE_CONFIG` (#2315).
* TruffleRuby now supports the Truffle polyglot Hash interop API.
* Implement `Fiber#raise` (#2338).
* Update `File.basename` to return new `String` instances (#2343).
* Allow `Fiber#raise` after `Fiber#transfer` like Ruby 3.0 (#2342).
* Fix `ObjectSpace._id2ref` for Symbols and frozen String literals (#2358).
* Implemented `Enumerator::Lazy#filter_map` (#2356).
* Fix LLVM toolchain issue on macOS 11.3 (#2352, [oracle/graal#3383](https://github.com/oracle/graal/issues/3383)).
* Implement `IO#set_encoding_by_bom` (#2372, pawandubey).
* Implemented `Enumerator::Lazy#with_index` (#2356).
* Implement `rb_backref_set`.
* Fix `Float#<=>` when comparing `Infinity` to other `#infinite?` values.
* Implement `date` library as a C extension to improve compatibility (#2344).

Performance:

* Make `#dig` iterative to make it faster and compile better for calls with 3+ arguments (#2301, @chrisseaton, @jantnovi).
* Make `Struct#dig` faster in interpreter by avoiding exceptions (#2306, @kirs).
* Reduce the number of AST nodes created for methods and blocks (#2261).
* Fiber-local variables are much faster now by using less synchronization.
* Improved the performance of the exceptional case of `String#chr` (#2318, @chrisseaton).
* Improved the performance of `IO#read_nonblock` when no data is available to be read.
* `TruffleSafepoint` is now used instead of custom logic, which no longer invalidates JITed code for guest safepoints (e.g., `Thread#{backtrace,raise,kill}`, `ObjectSpace`, etc)
* Significantly improved performance of `Time#strftime` for common formats (#2361, @wildmaples, @chrisseaton).
* Faster solution for lazy integer length (#2365, @lemire, @chrisseaton).
* Speedup `rb_funcallv*()` by directly unwrapping the C arguments array instead of going through a Ruby `Array` (#2089).
* Improved the performance of several `Truffle::RegexOperations` methods (#2374, @wildmapes, @nirvdrum).

Changes:

* `rb_iterate()` (deprecated since 1.9) no longer magically passes the block to `rb_funcall()`, use `rb_block_call()` instead.

Security:

* Updated to Ruby 2.7.3 to fix CVE-2021-28965 and CVE-2021-28966.

# 21.1.0

New features:

* Access to local variables of the interactive Binding via language bindings is now supported: `context.getBindings("ruby").putMember("my_var", 42);` (#2030).
* `VALUE`s in C extensions now expose the Ruby object when viewed in the debugger, as long as they have not been converted to native values.
* Signal handlers can now be run without triggering multi-threading.
* Fibers no longer trigger Truffle multi-threading.

Bug fixes:

* `Range#to_a` wasn't working for `long` ranges (#2198, @tomstuart and @LillianZ).
* Show the interleaved host and guest stacktrace for host exceptions (#2226).
* Fix the label of the first location reported by `Thread#backtrace_locations` (#2229).
* Fix `Thread.handle_interrupt` to defer non-pure interrupts until the end of the `handle_interrupt` block (#2219).
* Clear and restore errinfo on entry and normal return from methods in C extensions (#2227).
* Fix extra whitespace in squiggly heredoc with escaped newline (#2238, @wildmaples and @norswap).
* Fix handling of signals with `--single-threaded` (#2265).
* Fix `Enumerator::Lazy#{chunk_while, slice_before, slice_after, slice_when}` to return instances of `Enumerator::Lazy` (#2273).
* Fix `Truffle::Interop.source_location` to return unavailable source sections for modules instead of null (#2257).
* Fix usage of `Thread.handle_interrupt` in `MonitorMixin#mon_synchronize`.
* Fixed `TruffleRuby.synchronized` to handle guest safepoints (#2277).
* Fix control flow bug when assigning constants using ||= (#1489).
* Fix `Kernel#raise` argument handling for hashes (#2298).
* Set errinfo when `rb_protect` captures a Ruby exception (#2245).
* Fixed handling of multiple optional arguments and keywords when passed a positional `Hash` (#2302).

Compatibility:

* Prepend the GraalVM LLVM Toolchain to `PATH` when installing gems (#1974, #1088, #1343, #1400, #1947, #1931, #1588).
* Installing the `nokogiri` gem now defaults to use the vendored `libxml2` and `libxslt`, similar to CRuby, which means the corresponding system packages are no longer needed (#62).
* Implemented `$LOAD_PATH.resolve_feature_path`.
* Add `Pathname#/` alias to `Pathname#+` (#2178).
* Fixed issue with large `Integer`s in `Math.log` (#2184).
* Updated `Regexp.last_match` to support `Symbol` and `String` parameter (#2179).
* Added support for numbered block parameters (`_1` etc).
* Fixed `String#upto` issue with non-ascii strings (#2183).
* Implemented partial support for pattern matching (#2186).
* Make `File.extname` return `'.'` if the path ends with one (#2192, @tomstuart).
* Include fractional seconds in `Time#inspect` output (#2194, @tomstuart).
* Add support for `Integer#[Range]` and `Integer#[start, length]` (#2182, @gogainda).
* Allow private calls with `self` as an explicit receiver (#2196, @wildmaples).
* Fixed `:perm` parameter for `File.write`.
* Implemented `Time#floor` and `#ceil` (#2201, @wildmaples).
* Allow `Range#include?` and `#member?` with `Time` (#2202, @wildmaples).
* Implemented `Comparable#clamp(Range)` (#2200, @wildmaples).
* Added a `Array#minmax` to override `Enumerable#minmax` (#2199, @wildmaples).
* Implemented `chomp` parameter for `IO.{readlines, foreach}` (#2205).
* Implemented the Debug Inspector C API.
* Added beginless range support for `Range#{new, bsearch, count, each, equal_value, first, inspect, max, min, size, cover?, include?, ===}`.
* Added beginless range support for `Array#{[], []=, slice, slice!, to_a, fill, values_at}` (#2155, @LillianZ).
* Added beginless range support for `String#{byteslice, slice, slice!}` and `Symbol#slice` (#2211, @LillianZ).
* Added beginless range support for `Kernel#{caller, caller_locations}` and `Thread#backtrace_locations` (#2211, @LillianZ).
* Make rand work with exclusive range with Float (#1506, @gogainda)
* Fixed `String#dump`'s formatting of escaped unicode characters (#2217, @meganniu).
* Switched to the io-console C extension from C ruby for better performance and compatibility in `irb`.
* Coerce the message to a `String` for `BasicSocket#send` (#2209, @HoneyryderChuck).
* Support buffer argument for `UDPSocket#recvfrom_nonblock` (#2209, @HoneyryderChuck).
* Fixed `Integer#digits` implementation to handle more bases (#2224, #2225).
* Support the `inherit` parameter for `Module#{private, protected, public}_method_defined?`.
* Implement `Thread.pending_interrupt?` and `Thread#pending_interrupt?` (#2219).
* Implement `rb_lastline_set` (#2170).
* Implemented `Module#const_source_location` (#2212, @tomstuart and @wildmaples).
* Do not call `File.exist?` in `Dir.glob` as `File.exist?` is often mocked (#2236, @gogainda).
* Coerce the inherit argument to a boolean in `Module#const_defined?` and `Module#const_get` (#2240).
* Refinements take place at `Object#method` and `Module#instance_method` (#2004, @ssnickolay).
* Add support for `rb_scan_args_kw` in C API (#2244, @LillianZ).
* Update random implementation layout to be more compatible (#2234).
* Set `RbConfig::CONFIG['LIBPATHFLAG'/'RPATHFLAG']` like MRI to let `$LIBPATH` changes in `extconf.rb` work.
* Access to path and mode via `rb_io_t` from C has been changed to improve compatibility for io-console.
* Implemented the `Time.at` `in:` parameter.
* Implemented `Kernel#raise` `cause` parameter.
* Improved compatibility of `Signal.trap` and `Kernel#trap` (#2287, @chrisseaton).
* Implemented `GC.stat(:total_allocated_objects)` as `0` (#2292, @chrisseaton).
* `ObjectSpace::WeakMap` now supports immediate and frozen values as both keys and values (#2267).
* Call `divmod` when coercion to `Float` fails for `#sleep` (#2289, @LillianZ).

Performance:

* Multi-Tier compilation is now enabled by default, which improves warmup significantly.
* Improve the performance of checks for recursion (#2189, @LillianZ).
* Improve random number generation performance by avoiding synchronization (#2190, @ivoanjo).
* We now create a single call target per block by default instead of two.
* Some uses of class variables are now much better optimized (#2259, @chrisseaton).
* Several methods that need the caller frame are now always inlined in their caller, which speeds up the interpreter and reduces footprint.
* Pasting code in IRB should be reasonably fast, by updating to `irb` 1.3.3 and `reline` 0.2.3 (#2233).

Changes:

* Standalone builds of TruffleRuby are now based on JDK11 (they used JDK8 previously). There should be no user-visible changes. Similarly, JDK11 is now used by default in development instead of JDK8.
* The deprecated `Truffle::System.synchronized` has been removed.
* `Java.synchronized` has been removed, it did not work on host objects.

# 21.0.0

Release notes:

* The new IRB is quite slow when copy/pasting code into it. This is due to an inefficient `io/console` implementation which will be addressed in the next release. A workaround is to use `irb --readline`, which disables some IRB features but is much faster for copy/pasting code.

New features:

* Updated to Ruby 2.7.2 (#2004).

Bug fixes:

* Fix error message when the method name is not a Symbol or String for `Kernel#respond_to?` (#2132, @ssnickolay)
* Fixed setting of special variables in enumerators and enumerables (#1484).
* Fixed return value of `Enumerable#count` and `Enumerable#uniq` with multiple yielded arguments (#2145, @LillianZ).
* Fixed `String#unpack` for `w*` format (#2143).
* Fixed issue with ``Kernel#` `` when invalid UTF-8 given (#2118).
* Fixed issue with `Method#to_proc` and special variable storage (#2156).
* Add missing `offset` parameter for `FFI::Pointer#put_array_of_*` (#1525).
* Fixed issue with different `Struct`s having the same hash values (#2214).

Compatibility:

* Implement `String#undump` (#2131, @kustosz)
* `Errno` constants with the same `errno` number are now the same class.
* Implement `Enumerable#tally` and `Enumerable#filter_map` (#2144 and #2152, @LillianZ).
* Implement `Range#minmax`.
* Pass more `Enumerator::Lazy#uniq` and `Enumerator::Lazy#chunk` specs (#2146, @LillianZ).
* Implement `Enumerator#produce` (#2160, @zverok)
* Implement `Complex#<=>` (#2004, @ssnickolay).
* Add warning for `proc` without block (#2004, @ssnickolay).
* Implemented `FrozenError#receiver`.
* `Proc#<<` and `Proc#>>` raises TypeError if passed not callable object (#2004, @ssnickolay).
* Support time and date related messages for `Time` (#2166).
* Updated `Dir.{glob,[]}` to raise `ArgumentError` for nul-separated strings.
* `Kernel#lambda` with no block in a method called with a block raises an exception (#2004, @ssnickolay).
* Implemented `BigDecimal` as C extension to improve compatibility.
* Comment lines can be placed between fluent dot now (#2004, @ssnickolay).
* Implemented `rb_make_exception`.
* `**kwargs` now accept non-Symbol keys like Ruby 2.7.
* Updated the Unicode Emoji version (#2173, @wildmaples).
* Added `Enumerator::Yielder#to_proc`.
* Implemented `Enumerator::Lazy#eager`.
* Updated `Method#inspect` to include paremeter information.
* Update `Module#name` to return the same frozen string.
* Implemented `inherit` argument for `Module#autoload?`.

Performance:

* Refactor and implement more performant `MatchData#length` (#2147, @LillianZ).
* Refactor and implement more performant `Array#sample` (#2148, @LillianZ).
* `String#inspect` is now more efficient.

Changes:

* All `InteropLibrary` messages are now exposed consistently as methods on `Truffle::Interop` (#2139). Some methods were renamed to match the scheme described in the documentation.

# 20.3.0

Bug fixes:

* Handle foreign null object as falsy value (#1902, @ssnickolay)
* Fixed return value of `Enumerable#first` with multiple yielded arguments (#2056, @LillianZ).
* Improve reliability of the post install hook by disabling RubyGems (#2075).
* Fixed top level exception handler to print exception cause (#2013).
* Fixed issue when extending FFI from File (#2094).
* Fixed issue with `Kernel#freeze` not freezing singleton class (#2093).
* Fixed `String#encode` with options issue (#2091, #2095, @LillianZ)
* Fixed issue with `spawn` when `:close` redirect is used (#2097).
* Fixed `coverage` issue when `*eval` is used (#2078).
* Use expanded load paths for feature matching (#1501).
* Fixed handling of post arguments for `super()` (#2111).
* Fixed `SystemStackError` sometimes replaced by an internal Java `NoClassDefFoundError` on JVM (#1743).
* Fixed constant/identifier detection in lexer for non-ASCII encodings (#2079, #2102, @ivoanjo).
* Fixed parsing of `--jvm` as an application argument (#2108).
* Fix `rb_rescue2` to ignore the end marker `(VALUE)0` (#2127, #2130).
* Fix status and output when SystemExit is subclassed and raised (#2128)
* Fix `String#{chomp, chomp!}` issue with invalid encoded strings (#2133).

Compatibility:

* Run `at_exit` handlers even if parsing the main script fails (#2047).
* Load required libraries (`-r`) before parsing the main script (#2047).
* `String#split` supports block (#2052, @ssnickolay)
* Implemented `String#{grapheme_clusters, each_grapheme_cluster}`.
* Fix the caller location for `#method_added` (#2059).
* Fix issue with `Float#round` when `self` is `-0.0`.
* Fix `String#unpack` issue with `m0` format (#2065).
* Fix issue with `File.absolute_path` returning a path to current directory (#2062).
* Update `Range#cover?` to handle `Range` parameter.
* Fix `String#{casecmp, casecmp?}` parameter conversion.
* Fix `Regexp` issue which raised syntax error instead of `RegexpError` (#2066).
* Handle `Object#autoload` when autoload itself (#1616, @ssnickolay)
* Skip upgraded default gems while loading RubyGems (#2075).
* Verify that gem paths are correct before loading RubyGems (#2075).
* Implement `rb_ivar_count`.
* Implemented `rb_yield_values2`.
* Implemented `Digest::Base#{update, <<}` (#2100).
* Pass the final `super` specs (#2104, @chrisseaton).
* Fix arity for arguments with optional kwargs (#1669, @ssnickolay)
* Fix arity for `Proc` (#2098, @ssnickolay)
* Check bounds for `FFI::Pointer` accesses when the size of the memory behind is known.
* Implement negative line numbers for eval (#1482).
* Support refinements for `#to_s` called by string interpolation (#2110, @ssnickolay)
* Module#using raises error in method scope (#2112, @ssnickolay)
* `File#path` now returns a new mutable String on every call like MRI (#2115).
* Avoid infinite recursion when redefining `Warning#warn` and calling `Kernel#warn` (#2109).
* Convert objects with `#to_path` in `$LOAD_PATH` (#2119).
* Handle the functions being native for `rb_thread_call_without_gvl()` (#2090).
* Support refinements for Kernel#respond_to? (#2120, @ssnickolay)
* JCodings has been updated from 1.0.45 to 1.0.55.
* Joni has been updated from 2.1.30 to 2.1.40.

Performance:

* Calls with a literal block are no longer always split but instead the decision is made by the Truffle splitting heuristic.
* `Symbol#to_proc` is now AST-inlined in order to not rely on splitting and to avoid needing the caller frame to find refinements which apply.
* `Symbol#to_proc` is now globally cached per Symbol and refinements, to avoid creating many redundant `CallTargets`.
* Setting and access to the special variables `$~` and `$_` has been refactored to require less splitting.

Changes:

* Migrated from JLine 2 to JLine 3 for the `readline` standard library.

# 20.2.0

New features:

* Updated to Ruby 2.6.6.
* Use `InteropLibrary#toDisplayString()` to better display objects from other languages.
* Implement writing to the top scope for global variables (#2024).
* `foreign_object.to_s` now uses `InteropLibrary#toDisplayString()` (and still `asString()` if `isString()`).
* `foreign_object.inspect` has been improved to be more useful (include the language and meta object).
* `foreign_object.class` now calls `getMetaObject()` (except for Java classes, same as before).
* Add basic support for Linux AArch64.
* `foreign_object.name = value` will now call `Interoplibrary#writeMember("name", value)` instead of `invokeMember("name=", value)`.
* Always show the Ruby core library files in backtraces (#1414).
* The Java stacktrace is now shown when sending SIGQUIT to the process, also on TruffleRuby Native, see [Debugging](doc/user/debugging.md) for details (#2041).
* Calls to foreign objects with a block argument will now pass the block as the last argument.
* `foreign.name` will now use `invokeMember` if invocable and if not use `readMember`, see `doc/contrib/interop_implicit_api.md` for details.
* `foreign.to_f` and `foreign.to_i` will now attempt to convert to Ruby `Float` and `Integer` (#2038).
* `foreign.equal?(other)` now uses `InteropLibrary#isIdentical(other)` and `foreign.object_id/__id__` now uses `InteropLibrary#identityHashCode()`.

Bug fixes:

* Fix `#class_exec`, `#module_exec`, `#instance_eval`, and `instance_exec` to use activated refinements (#1988, @ssnickolay).
* Fixed missing method error for FFI calls with `blocking: true` when interrupted.
* Use upgraded default gems when installed (#1956).
* Fixed `NameError` when requiring an autoload path that does not define the autoload constant (#1905).
* Thread local IO buffers are now allocated using a stack to ensure safe operating if a signal handler uses one during an IO operation.
* Fixed `TracePoint` thread-safety by storing the state on the Ruby `Thread` (like MRI) instead of inside the `TracePoint` instance.
* Make `require 'rubygems/package'` succeed and define `Gem::Deprecate` correctly (#2014).
* Fix `MBCLEN_CHARFOUND_P` error.
* Fix `rb_enc_str_new` when `NULL` encoding is given with a constant string.
* Fixed `rb_enc_precise_mbclen` to handle more inputs.
* The output for `--engine.TraceCompilation` is now significantly easier to read, by having shorter method names and source names (oracle/graal#2052).
* Fix indentation for squiggly heredoc with single quotes (#1564).
* Only print members which are readable for foreign `#inspect` (#2027).
* Fixed the return value of the first call to `Kernel#srand` in a Thread (#2028).
* Fix missing flushing when printing an exception at top-level with a custom backtrace, which caused no output being shown (#1750, #1895).
* Use the mode of the given `IO` for `IO#reopen(IO)` which is important for the 3 standard IOs (#2034).
* Fix potential deadlock when running finalizers (#2041).
* Let `require 'rubygems/specification'` work before `require 'rubygems'`.

Compatibility:

* Implement `UnboundMethod#bind_call`.
* Implemented `ObjectSpace::WeakMap` (#1385, #1958).
* Implemented `strtod` and `ruby_strtod` (#2007).
* Fix detection of `#find_type` in FFI to ignore `MakeMakefile#find_type` from `mkmf` (#1896, #2010).
* Implemented `rb_uv_to_utf8` (#1998, @skateman).
* Implemented `rb_str_cat_cstr`.
* Implemented `rb_fstring`.
* Support `#refine` for Module (#2021, @ssnickolay).
* Implemented `rb_ident_hash_new`.
* Improved the compatibility of `Symbol.all_symbols` (#2022, @chrisseaton).
* Implemented `rb_enc_str_buf_cat`.
* Implemented `rb_int_positive_pow`.
* Implemented `rb_usascii_str_new_lit`.
* Define `#getch` and `#getpass` on `StringIO` when `io/console` is required.
* Implemented `rb_uv_to_utf8` (#1998).
* Single character IDs now behave more like those in MRI to improve C extension compatibility, so `rb_funcall(a, '+', b)` will now do the same thing as in MRI.
* Removed extra public methods on `String`.
* Implemented `rb_array_sort` and `rb_array_sort_bang`.
* Do not create a finalizers `Thread` if there are other public languages, which is helpful for polyglot cases (#2035).
* Implemented `rb_enc_isalnum` and `rb_enc_isspace`.
* `RUBY_REVISION` is now the full commit hash used to build TruffleRuby, similar to MRI 2.7+.
* Implemented `rb_enc_mbc_to_codepoint`.
* Changed the lookup methods to achieve Refinements specification (#2033, @ssnickolay)
* Implemented `Digest::Instance#new` (#2040).
* Implemented `ONIGENC_MBC_CASE_FOLD`.
* Fixed `Thread#raise` to call the exception class' constructor with no arguments when given no message (#2045).
* Fixed `refine + super` compatibility (#2039, #2048, @ssnickolay)
* Make the top-level exception handler more compatible with MRI (#2047).
* Implemented `rb_enc_codelen`.
* Implemented `Ripper` by using the C extension (#1585).

Changes:

* RubyGems gem commands updated to use the `--no-document` option by default.

Performance:

* Enable lazy translation from the parser AST to the Truffle AST for user code by default. This should improve application startup time (#1992).
* `instance variable ... not initialized` and similar warnings are now optimized to have no peak performance impact if they are not printed (depends on `$VERBOSE`).
* Implement integer modular exponentiation using `BigInteger#mod_pow` (#1999, @skateman)
* Fixed a performance issue when computing many substrings of a given non-leaf `String` with non-US-ASCII characters.
* Speedup native handle to Ruby object lookup for C extensions.

# 20.1.0

New features:

* Nightly builds of TruffleRuby are now available, see the README for details (#1483).
* `||=` will not compile the right-hand-side if it's only executed once, to match the idiomatic lazy-initialisation use-case ([blog post](https://engineering.shopify.com/blogs/engineering/optimizing-ruby-lazy-initialization-in-truffleruby-with-deoptimization), #1887, @kipply).
* Added `--metrics-profile-require` option to profile searching, parsing, translating and loading files.
* Added support for captured variables for the Truffle instruments (e.g. Chrome debugger).

Bug fixes:

* Fixed `Exception#dup` to copy the `Exception#backtrace` string array.
* Fixed `rb_warn` and `rb_warning` when used as statements (#1886, @chrisseaton).
* Fixed `NameError.new` and `NoMethodError.new` `:receiver` argument.
* Correctly handle large numbers of arguments to `rb_funcall` (#1882).
* Added arity check to `Module#{include, prepend}`.
* Fix `OpenSSL::Digest.{digest,hexdigest,base64digest}` to handle `algorithm, data` arguments (#1889, @bdewater).
* Fixed `SystemCallError.new` parameter conversion.
* Fixed `File#{chmod, umask}` argument conversion check.
* Added warning in `Hash.[]` for non-array elements.
* Fixed `File.lchmod` to raise `NotImplementedError` when not available.
* `RSTRING_PTR()` now always returns a native pointer, resolving two bugs `memcpy`ing to (#1822) and from (#1772) Ruby Strings.
* Fixed issue with duping during splat (#1883).
* Fixed `Dir#children` implementation.
* Fixed `SignalException.new` error when bad parameter given.
* Added deprecation warning to `Kernel#=~`.
* Fixed `puts` for a foreign objects, e.g. `puts Polyglot.eval('js', '[]')` (#1881).
* Fixed `Exception#full_message` implementation.
* Updated `Kernel.Complex()` to handle the `exception: false` parameter.
* Fixed `Kernel#dup` to return self for `Complex` and `Rational` objects.
* Updated `Kernel.Float()` to handle the `exception: false` parameter.
* Fixed `String#unpack` `M` format (#1901).
* Fixed error when `SystemCallError` message contained non-ASCII characters.
* Fixed `rb_rescue` to allow null rescue methods. (#1909, @kipply).
* Fixed incorrect comparisons between bignums and doubles.
* Prevented some internal uses of `Kernel#caller_locations` to be overridden by user code (#1934).
* Fixed an issue caused by recursing inlining within `Regexp#quote` (#1927).
* Updated `Kernel.Float()` to return given string in error message (#1945).
* Parameters and arity of methods derived from `method_missing` should now match MRI (#1921).
* Fixed compile error in `RB_FLOAT_TYPE_P` macro (#1928).
* Fixed `Symbol#match` to call the block with the `MatchData` (#1933).
* Fixed `Digest::SHA2.hexdigest` error with long messages (#1922).
* Fixed `Date.parse` to dup the coerced string to not modify original (#1946).
* Update `Comparable` error messages for special constant values (#1941).
* Fixed `File.ftype` parameter conversion (#1961).
* Fixed `Digest::Instance#file` to not modify string literals (#1964).
* Make sure that string interpolation returns a `String`, and not a subclass (#1950).
* `alias_method` and `instance_methods` should now work correctly inside a refinement (#1942).
* Fixed `Regexp.union` parameter conversion (#1963).
* `IO#read(n)` no longer buffers more than needed, which could cause hanging if detecting readability via a native call such as `select(2)` (#1951).
* Fixed `Random::DEFAULT.seed` to be different on boot (#1965, @kipply)
* `rb_encoding->name` can now be read even if the `rb_encoding` is stored in native memory.
* Detect and cut off recursion when inspecting a foreign object, substituting an ellipsis instead.
* Fixed feature lookup order to check every `$LOAD_PATH` path entry for `.rb`, then every entry for native extension when `require` is called with no extension.
* Define the `_DARWIN_C_SOURCE` macro in extension makefiles (#1592).
* Change handling of var args in `rb_rescue2` to handle usage in C extensions (#1823).
* Fixed incorrect `Encoding::CompatibilityError` raised for some interpolated Regexps (#1967).
* Actually unset environment variables with a `nil` value for `Process.spawn` instead of setting them to an empty String.
* Core library methods part of the Native Image heap are no longer added in the compilation queue on the first call, but after they reach the thresholds like other methods.
* Fix `RbConfig::CONFIG['LIBRUBY_SO']` file extension.
* Fix `char`, `short`, `unsigned char`,  `unsigned int`, and `unsigned short` types in `Fiddle` (#1971).
* Fix `IO#select` to reallocate its buffer if it is interrupted by a signal.
* Fix issue where interpolated string matched `#` within string as being a variable (#1495).
* Fix `File.join` to raise error on strings with null bytes.
* Fix initialization of Ruby Thread for foreign thread created in Java.
* Fix registration of default specs in RubyGems (#1987).

Compatibility:

* The C API type `VALUE` is now defined as `unsigned long` as on MRI. This enables `switch (VALUE)` and other expressions which rely on `VALUE` being an integer type (#1409, #1541, #1675, #1917, #1954).
* Implemented `Float#{floor, ceil}` with `ndigits` argument.
* Implemented `Thread#fetch`.
* Implemented `Float#truncate` with `ndigits` argument.
* Made `String#{byteslice, slice, slice!}` and `Symbol#slice` compatible with endless ranges.
* Implemented "instance variable not initialized" warning.
* Make `Kernel#{caller, caller_locations}` and `Thread#backtrace_locations` compatible with endless ranges.
* Implemented `Dir#each_child`.
* Implemented `Kernel.{chomp, chop}` and `Kernel#{chomp, chop}`.
* Implemented `-p` and `-a`, and `-l` CLI options.
* Convert the argument to `File.realpath` with `#to_path` (#1894).
* `StringIO#binmode` now sets the external encoding to BINARY like MRI (#1898).
* `StringIO#inspect` should not include the contents of the `StringIO` (#1898).
* Implemented `rb_fd_*` functions (#1623).
* Fixed uninitialized variable warnings in core and lib (#1897).
* Make `Thread#backtrace` support omit, length and range arguments.
* Implemented `Range#%`.
* Fixed the type of the `flags` field of `rb_data_type_t` (#1911).
* Implemented `rb_obj_is_proc` (#1908, @kipply, @XrXr).
* Implemented C API macro `RARRAY_ASET()`.
* Implemented `num2short` (#1910, @kipply).
* `RSTRING_END()` now always returns a native pointer.
* Removed `register` specifier for `rb_mem_clear()` (#1924).
* Implemented `Thread::Backtrace::Locations#base_label` (#1920).
* Implemented `rb_mProcess` (#1936).
* Implemented `rb_gc_latest_gc_info` (#1937).
* Implemented `RBASIC_CLASS` (#1935).
* Yield 2 arguments for `Hash#map` if the arity of the block is > 1 (#1944).
* Add all `Errno` constants to match MRI, needed by recent RubyGems.
* Silence `ruby_dep` warnings since that gem is unmaintained.
* Clarify error message for not implemented `Process.daemon` (#1962).
* Allow multiple assignments in conditionals (#1513).
* Update `NoMethodError#message` to match MRI (#1957).
* Make `StringIO` work with `--enable-frozen-string-literal` (#1969).
* Support `NULL` for the status of `rb_protect()`.
* Ensure `BigDecimal#inspect` does not call `BigDecimal#to_s` to avoid behaviour change on `to_s` override (#1960).
* Define all C-API `rb_{c,m,e}*` constants as C global variables (#1541).
* Raise `ArgumentError` for `Socket.unpack_sockaddr_un` if the socket family is incorrect.
* Implemented `RTYPEDDATA_*()` macros and `rb_str_tmp_new()` (#1975).
* Implemented `rb_set_end_proc` (#1959).
* Implemented `rb_to_symbol`.
* Implemented `rb_class_instance_methods`, `rb_class_public_instance_methods`, `rb_class_protected_instance_methods`, and `rb_class_private_instance_methods`.
* Implemented `rb_tracepoint_new`, `rb_tracepoint_disable`, `rb_tracepoint_enable`, and `rb_tracepoint_enabled_p` (#1450).
* Implemented `RbConfig::CONFIG['AR']` and `RbConfig::CONFIG['STRIP']` (#1973).
* Not yet implemented C API functions are now correctly detected as missing via `mkmf`'s `have_func` (#1980).
* Accept `RUBY_INTERNAL_EVENT_{NEWOBJ,FREEOBJ}` events but warn they are not triggered (#1978, #1983).
* `IO.copy_stream(in, STDOUT)` now writes to `STDOUT` without buffering like MRI.
* Implemented `RbConfig['vendordir']`.
* Implemented `Enumerator::ArithmeticSequence`.
* Support `(struct RBasic *)->flags` and `->klass` from `ruby.h` (#1891, #1884, #1978).

Changes:

* `TRUFFLERUBY_RESILIENT_GEM_HOME` has been removed. Unset `GEM_HOME` and `GEM_PATH` instead if you need to.
* The deprecated `Truffle::System.full_memory_barrier`, `Truffle::Primitive.logical_processors`, and  `Truffle::AtomicReference` have been removed.
* The implicit interface for allowing Ruby objects to behave as polyglot arrays with `#size`, `#[]` methods has been removed and replaced with an explicit interface where each method starts with `polyglot_*`.
* Hash keys are no longer reported as polyglot members.
* All remaining implicit polyglot behaviour for `#[]` method was replaced with `polyglot_*` methods.
* Rename dynamic API to match InteropLibrary. All the methods keep the name as it is in InteropLibrary with the following changes: use snake_case, add `polyglot_` prefix, drop `get` and `is` prefix, append `?` on all predicates.
* Split `Truffle::Interop.write` into `.write_array_element` and `.write_member` methods.
* Rename `Truffle::Interop.size` to `.array_size`.
* Rename `Truffle::Interop.is_boolean?` to `.boolean?`.
* Split `Truffle::Interop.read` into `.read_member` and `.read_array_element`.
* Drop `is_` prefix in `Truffle::Interop.is_array_element_*` predicates.
* `Truffle::Interop.hash_keys_as_members` has been added to treat a Ruby Hash as a polyglot object with the Hash keys as members.

Performance:

* Optimized `RSTRING_PTR()` accesses by going to native directly, optimized various core methods, use Mode=latency and tune GC heap size for Bundler. This speeds up `bundle install` from 84s to 19s for a small Gemfile with 6 gems (#1398).
* Fixed memory footprint issue due to large compilation on Native Image, notably during `bundle install` (#1893).
* `ArrayBuilderNode` now uses a new Truffle library for manipulating array stores.
* Ruby objects passed to C extensions are now converted less often to native handles.
* Calling blocking system calls and running C code with unblocking actions has been refactored to remove some optimisation boundaries.
* `return` expressions are now rewritten as implicit return expressions where control flow allows this to be safely done as a tail optimisation. This can improve interpreter performance by up to 50% in some benchmarks, and can be applied to approximately 80% of return nodes seen in Rails and its dependencies (#1977).
* The old array strategy code has been removed and all remaining nodes converted to the new `ArrayStoreLibrary`.
* Updated `nil` to be a global immutable singleton (#1835).

# 20.0.0

New features:

* Enable and document `--coverage` option (#1840, @chrisseaton).
* Update the internal LLVM toolchain to LLVM 9 and reduce its download size.
* Updated to Ruby 2.6.5 (#1749).
* Automatically set `PKG_CONFIG_PATH` as needed for compiling OpenSSL on macOS (#1830).

Bug fixes:

* Fix `Tempfile#{size,length}` when the IO is not flushed (#1765, @rafaelfranca).
* Dump and load instance variables in subclasses of `Exception` (#1766, @rafaelfranca).
* Fix `Date._iso8601` and `Date._rfc3339` when the string is an invalid date (#1773, @rafaelfranca).
* Fail earlier for bad handle unwrapping (#1777, @chrisseaton).
* Match out of range `ArgumentError` message with MRI (#1774, @rafaelfranca).
* Raise `Encoding::CompatibilityError` with incompatible encodings on `Regexp` (#1775, @rafaelfranca).
* Fixed interactions between attributes and instance variables in `Struct` (#1776, @chrisseaton).
* Coercion fixes for `TCPServer.new` (#1780, @XrXr).
* Fix `Float#<=>` not calling `coerce` when `other` argument responds to it (#1783, @XrXr).
* Do not warn / crash when requiring a file that sets and trigger autoload on itself (#1779, @XrXr).
* Strip trailing whitespaces when creating a `BigDecimal` with a `String` (#1796, @XrXr).
* Default `close_others` in `Process.exec` to `false` like Ruby 2.6 (#1798, @XrXr).
* Don't clone methods when setting method to the same visibility (#1794, @XrXr).
* `BigDecimal()` deal with large rationals precisely (#1797, @XrXr).
* Make it possible to call `instance_exec` with `rb_block_call` (#1802, @XrXr).
* Check for duplicate members in `Struct.new` (#1803, @XrXr).
* `Process::Status#to_i` return raw `waitpid(2)` status (#1800, @XrXr).
* `Process#exec`: set close-on-exec to false for fd redirection (#1805, @XrXr, @rafaelfranca).
* Building C extensions should now work with frozen string literals (#1786).
* Keep the Truffle working directory in sync with the native working directory.
* Rename `to_native` to `polyglot_to_native` to match `polyglot_pointer?` and `polyglot_address` methods.
* Fixed missing partial evaluation boundary in `Array#{sort,sort!}` (#1727).
* Fixed the class of `self` and the wrapping `Module` for `Kernel#load(path, wrap=true)` (#1739).
* Fixed missing polyglot type declaration for `RSTRING_PTR` to help with native/managed interop.
* Fixed `Module#to_s` and `Module#inspect` to not return an extra `#<Class:` for singleton classes.
* Arrays backed by native storage now allocate the correct amount of memory (#1828).
* Fixed issue in `ConditionVariable#wait` that could lose a `ConditionVariable#signal`.
* Do not expose TruffleRuby-specific method `Array#swap` (#1816).
* Fixed `#inspect` on broken UTF-8 sequences (#1842, @chrisseaton).
* `Truffle::Interop.keys` should report methods of `String` and `Symbol` (#1817).
* `Kernel#sprintf` encoding validity has been fixed (#1852, @XrXr).
* Fixed `ArrayIndexOutOfBoundsException` in `File.fnmatch` (#1845).
* Make `String#concat` work with no or multiple arguments (#1519).
* Make `Array#concat` work with no or multiple arguments (#1519).
* Coerce `BigDecimal(arg)` using `to_str` (#1826).
* Fixed `NameError#dup`, `NoMethodError#dup`, and `SystemCallError#dup` to copy internal fields.
* Make `Enumerable#chunk` work without a block (#1518).
* Fixed issue with `SystemCallError.new` setting a backtrace too early.
* Fixed `BigDecimal#to_s` formatting issue (#1711).
* Run `END` keyword block only once at exit.
* Implement `Numeric#clone` to return `self`.
* Fixed `Symbol#to_proc` to create a `Proc` with `nil` `source_location` (#1663).
* Make `GC.start` work with keyword arguments.
* Fixed `Kernel#clone` for `nil`, `true`, `false`, `Integer`, and `Symbol`.
* Make top-level methods available in `Context#getBindings()` (#1838).
* Made `Kernel#caller_locations` accept a range argument, and return `nil` when appropriate.
* Made `rb_respond_to` work with primitives (#1869, @chrisseaton).
* Fixed issue with missing backtrace for `rescue $ERROR_INFO` (#1660).
* Fixed `Struct#hash` for `keyword_init: true` `Struct`.
* Fixed `String#{upcase!,downcase!,swapcase!}(:ascii)` for non-ASCII-compatible encodings like UTF-16.
* Fixed `String#capitalize!` for strings that weren't full ASCII.
* Fixed enumeration issue in `ENV.{select, filter}`.
* Fixed `Complex` and `Rational` should be frozen after initializing.
* Fixed `printf` should raise error when not enough arguments for positional argument.
* Removed "shadowing outer local variable" warning.
* Fixed parameter conversion to `String` in ENV methods.
* Fixed deprecation warning when `ENV.index` is called.
* Fixed issue with `ENV.each_key`.
* Fixed `ENV.replace` implementation.
* Fixed `ENV.udpate` implementation.
* Fixed argument handling in `Kernel.printf`.
* Fixed character length after conversion to binary from a non-US-ASCII String.
* Fixed issue with installing latest bundler (#1880).
* Fixed type conversion for `Numeric#step` `step` parameter.
* Fixed `Kernel#Integer` conversion.
* Fixed `IO.try_convert` parameter conversion.
* Fixed linking of always-inline C API functions with `-std=gnu90` (#1837, #1879).
* Avoid race conditions during `gem install` by using a single download thread.
* Do not use gems precompiled for MRI on TruffleRuby (#1837).
* Fixed printing foreign arrays that were also pointers (#1679).
* Fixed `nil#=~` to not warn.
* Fixed `Enumerable#collect` to give user block arity in the block passed to `Enumerable#each`.

Compatibility:

* Implemented `String#start_with?(Regexp)` (#1771, @zhublik).
* Various improvements to `SignalException` and signal handling (#1790, @XrXr).
* Implemented `rb_utf8_str_new`, `rb_utf8_str_new_cstr`, `rb_utf8_str_new_static` (#1788, @chrisseaton).
* Implemented the `unit` argument of `Time.at` (#1791, @XrXr).
* Implemented `keyword_init: true` for `Struct.new` (#1789, @XrXr).
* Implemented `MatchData#dup` (#1792, @XrXr).
* Implemented a native storage strategy for `Array` to allow better C extension compatibility.
* Implemented `rb_check_symbol_cstr` (#1814).
* Implemented `rb_hash_start` (#1841, @XrXr).
* JCodings has been updated from 1.0.42 to 1.0.45.
* Joni has been updated from 2.1.25 to 2.1.30.
* Implemented `Method#<<` and `Method#>>` (#1821).
* The `.bundle` file extension is now used for C extensions on macOS (#1819, #1837).
* Implemented `Comparable#clamp` (#1517).
* Implemented `rb_gc_register_mark_object` and `rb_enc_str_asciionly_p` (#1856, @chrisseaton).
* Implemented `rb_io_set_nonblock` (#1741).
* Include the major kernel version in `RUBY_PLATFORM` on macOS like MRI (#1860, @eightbitraptor).
* Implemented `Enumerator::Chain`, `Enumerator#+`, and `Enumerable#chain` (#1859, #1858).
* Implemented `Thread#backtrace_locations` and `Exception#backtrace_locations` (#1556).
* Implemented `rb_module_new`, `rb_define_class_id`, `rb_define_module_id`, (#1876, @XrXr, @chrisseaton).
* Implemented `-n` CLI option (#1532).
* Cache the `Symbol` of method names in call nodes only when needed (#1872).
* Implemented `rb_get_alloc_func` and related functions (#1874, @XrXr).
* Implemented `rb_module_new`, `rb_define_class_id`, `rb_define_module_id`, (#1876, @chrisseaton).
* Implemented `ENV.slice`.
* Support for the Darkfish theme for RDoc generation has been added back.
* Implemented `Kernel#system` `exception: true` option.
* Implemented `Random.bytes`.
* Implemented `Random.random_number`.
* Added the ability to parse endless ranges.
* Made `Range#{to_a, step, each, bsearch, step, last, max, min, to_s, ==}` compatible with endless ranges.
* Made `Array#{[], []=, values_at, fill, slice!}` compatible with endless ranges.
* Defined `Array#{min, max}` methods.

Performance:

* Use a smaller limit for identity-based inline caches to improve warmup by avoiding too many deoptimizations.
* `long[]` array storage now correctly declare that they accept `int` values, reducing deoptimisations and promotions to `Object[]` storage.
* Enable inline caching of `Symbol` conversion for `rb_iv_get` and `rb_iv_set`.
* `rb_type` information is now cached on classes as a hidden variable to improve performance.
* Change to using thread local buffers for socket calls to reduce allocations.
* Refactor `IO.select` to reduce copying and optimisation boundaries.
* Refactor various `String` and `Rope` nodes to avoid Truffle performance warnings.
* Reading caller frames should now work in more cases without deoptimisation.

# 19.3.0

New features:

* Compilation of C extensions is now done with an internal LLVM toolchain producing both native code and bitcode. This means more C extensions should compile out of the box and this should resolve most linker-related issues.
* It is no longer necessary to install LLVM for installing C extensions on TruffleRuby.
* It is no longer necessary to install libc++ and libc++abi for installing C++ extensions on TruffleRuby.
* On macOS, it is no longer necessary to install the system headers package (#1417).
* License updated to EPL 2.0/GPL 2.0/LGPL 2.1 like recent JRuby.

Bug fixes:

* `rb_undef_method` now works for private methods (#1731, @cky).
* Fixed several issues when requiring C extensions concurrently (#1565).
* `self.method ||= value` with a private method now works correctly (#1673).
* Fixed `RegexpError: invalid multibyte escape` for binary regexps with a non-binary String (#1433).
* Arrays now report their methods to other languages for interopability (#1768).
* Installing `sassc` now works due to using the LLVM toolchain (#1753).
* Renamed `Truffle::Interop.respond_to?` to avoid conflict with Ruby's `respond_to?` (#1491).
* Warn only if `$VERBOSE` is `true` when a magic comment is ignored (#1757, @nirvdrum).
* Make C extensions use the same libssl as the one used for the openssl C extension (#1770).

Compatibility:

* `GC.stat` can now take an optional argument (#1716, @kirs).
* `Kernel#load` with `wrap` has been implemented (#1739).
* Implemented `Kernel#spawn` with `:chdir` (#1492).
* Implemented `rb_str_drop_bytes`, notably used by OpenSSL (#1740, @cky).
* Include executables of default gems, needed for `rails new` in Rails 6.
* Use compilation flags similar to MRI for C extension compilation.
* Warn for `gem update --system` as it is not fully supported yet and is often not needed.
* Pass `-undefined dynamic_lookup` to the linker on macOS like MRI.

Performance:

* Core methods are no longer always cloned, which reduces memory footprint and should improve warmup.
* Inline cache calls to `rb_intern()` with a constant name in C extensions.
* Improve allocation speed of native handles for C extensions.
* Improve the performance of `NIL_P` and `INT2FIX` in C extensions.
* Various fixes to improve Rack performance.
* Optimize `String#gsub(String)` by not creating a `Regexp` and using `String#index` instead.
* Fixed "FrameWithoutBoxing should not be materialized" compilation issue in `TryNode`.

# 19.2.0, August 2019

New features:

* `Fiddle` has been implemented.

Bug fixes:

* Set `RbConfig::CONFIG['ruby_version']` to the same value as the TruffleRuby version. This fixes reusing C extensions between different versions of TruffleRuby with Bundler (#1715).
* Fixed `Symbol#match` returning `MatchData` (#1706, @zhublik).
* Allow `Time#strftime` to be called with binary format strings.
* Do not modify the argument passed to `IO#write` when the encoding does not match (#1714).
* Use the class where the method was defined to check if an `UnboundMethod` can be used for `#define_method` (#1710).
* Fixed setting `$~` for `Enumerable` and `Enumerator::Lazy`'s `#grep` and `#grep_v`.
* Improved errors when interacting with single-threaded languages (#1709).

Compatibility:

* Added `Kernel#then` (#1703, @zhublik).
* `FFI::Struct#[]=` is now supported for inline character arrays.
* `blocking: true` is now supported for `FFI::Library#attach_function`.
* Implemented `Proc#>>` and `#<<` (#1688).
* `Thread.report_on_exception` is now `true` by default like MRI 2.5+.
* `BigDecimal` compatibility has been generally improved in several ways.

Changes:

* An interop read message sent to a `Proc` will no longer call the `Proc`.

Performance:

* Several `String` methods have been made faster by the usage of vector instructions
  when searching for a single-byte character in a String.
* Methods needing the caller frame are now better optimized.

# 19.1.0, June 2019

*Ruby is an experimental language in the GraalVM 19.1.0 release*

Bug fixes:

* Sharing for thread-safety of objects is now triggered later as intended, e.g., when a second `Thread` is started.
* Fixed `Array#to_h` so it doesn't set a default value (#1698).
* Removed extra `public` methods on `IO` (#1702).
* Fixed `Process.kill(signal, Process.pid)` when the signal is trapped as `:IGNORE` (#1702).
* Fixed `Addrinfo.new(String)` to reliably find the address family (#1702).
* Fixed argument checks in `BasicSocket#setsockopt` (#1460).
* Fixed `ObjectSpace.trace_object_allocations` (#1456).
* Fixed `BigDecimal#{clone,dup}` so it now just returns the receiver, per Ruby 2.5+ semantics (#1680).
* Fixed creating `BigDecimal` instances from non-finite `Float` values (#1685).
* Fixed `BigDecimal#inspect` output for non-finite values (e.g, NaN or -Infinity) (#1683).
* Fixed `BigDecimal#hash` to return the same value for two `BigDecimal` objects that are equal (#1656).
* Added missing `BigDecimal` constant definitions (#1684).
* Implemented `rb_eval_string_protect`.
* Fixed `rb_get_kwargs` to correctly handle optional and rest arguments.
* Calling `Kernel#raise` with a raised exception will no longer set the cause of the exception to itself (#1682).
* Return a `FFI::Function` correctly for functions returning a callback.
* Convert to intuitive Ruby exceptions when INVOKE fails (#1690).
* Implemented `FFI::Pointer#clear` (#1687).
* Procs will now yield to the block in their declaration context even when called with a block argument (#1657).
* Fixed problems with calling POSIX methods if `Symbol#[]` is redefined (#1665).
* Fixed sharing of `Array` and `Hash` elements for thread-safety of objects (#1601).
* Fixed concurrent modifications of `Gem::Specification::LOAD_CACHE` (#1601).
* Fix `TCPServer#accept` to set `#do_not_reverse_lookup` correctly on the created `TCPSocket`.

Compatibility:

* Exceptions from `coerce` are no longer rescued, like MRI.
* Implemented `Integer#{allbits?,anybits?,nobits?}`.
* `Integer#{ceil,floor,truncate}` now accept a precision and `Integer#round` accepts a rounding mode.
* Added missing `Enumerable#filter` and `Enumerator::Lazy#filter` aliases to the respective `select` method (#1610).
* Implemented more `Ripper` methods as no-ops (#1694, @Mogztter).
* Implemented `rb_enc_sprintf` (#1702).
* Implemented `ENV#{filter,filter!}` aliases for `select` and `select!`.
* Non-blocking `StringIO` and `Socket` APIs now support `exception: false` like MRI (#1702).
* Increased compatibility of `BigDecimal`.
* `String#-@` now performs string deduplication (#1608).
* `Hash#merge` now preserves the key order from the original hash for merged values (#1650).
* Coerce values given to `FFI::Pointer` methods.
* `FrozenError` is now defined and is used for `can't modify frozen` object exceptions.
* `StringIO` is now available by default like in MRI, because it is required by RubyGems.

Changes:

* Interactive sources (like the GraalVM polyglot shell) now all share the same binding (#1695).
* Hash code calculation has been improved to reduce hash collisions for `Hash` and other cases.

Performance:

* `eval(code, binding)` for a fixed `code` containing blocks is now much faster. This improves the performance of rendering `ERB` templates containing loops.
* `rb_str_cat` is faster due to the C string now being concatenated without first being converted to a Ruby string or having its encoding checked. As a side effect the behaviour of `rb_str_cat` should now more closely match that of MRI.

# 19.0.0, May 2019

*Ruby is an experimental language in the GraalVM 19.0.0 release*

Bug fixes:

* The debugger now sees global variables as the global scope.
* Temporary variables are no longer visible in the debugger.
* Setting breakpoints on some lines has been fixed.
* The OpenSSL C extension is now always recompiled, fixing various bugs when using the extension (e.g., when using Bundler in TravisCI) (#1676, #1627, #1632).
* Initialize `$0` when not run from the 'ruby' launcher, which is needed to `require` gems (#1653).

Compatibility:

* `do...end` blocks can now have `rescue/else/ensure` clauses like MRI (#1618).

Changes:

* `TruffleRuby.sulong?` has been replaced by `TruffleRuby.cexts?`, and `TruffleRuby.graal?` has been replaced by `TruffleRuby.jit?`. The old methods will continue to work for now, but will produce warnings, and will be removed at a future release.

# 1.0 RC 16, 19 April 2019

Bug fixes:

* Fixed `Hash#merge` with no arguments to return a new copy of the receiver (#1645).
* Fixed yield with a splat and keyword arguments (#1613).
* Fixed `rb_scan_args` to correctly handle kwargs in combination with optional args.
* Many fixes for `FFI::Pointer` to be more compatible with the `ffi` gem.

New features:

* Rounding modes have been implemented or improved for `Float`, `Rational`, `BigDecimal` (#1509).
* Support Homebrew installed in other prefixes than `/usr/local` (#1583).
* Added a pure-Ruby implementation of FFI which passes almost all Ruby FFI specs (#1529, #1524).

Changes:

* Support for the Darkfish theme for RDoc generation has been removed.

Compatibility:

* The `KeyError` raised from `ENV#fetch` and `Hash#fetch` now matches MRI's message formatting (#1633).
* Add the missing `key` and `receiver` values to `KeyError` raised from `ENV#fetch`.
* `String#unicode_normalize` has been moved to the core library like in MRI.
* `StringScanner` will now match a regexp beginning with `^` even when not scanning from the start of the string.
* `Module#define_method` is now public like in MRI.
* `Kernel#warn` now supports the `uplevel:` keyword argument.

# 1.0 RC 15, 5 April 2019

Bug fixes:

* Improved compatibility with MRI's `Float#to_s` formatting (#1626).
* Fixed `String#inspect` when the string uses a non-UTF-8 ASCII-compatible encoding and has non-ASCII characters.
* Fixed `puts` for strings with non-ASCII-compatible encodings.
* `rb_protect` now returns `Qnil` when an error occurs.
* Fixed a race condition when using the interpolate-once (`/o`) modifier in regular expressions.
* Calling `StringIO#close` multiple times no longer raises an exception (#1640).
* Fixed a bug in include file resolution when compiling C extensions.

New features:

* `Process.clock_getres` has been implemented.

Changes:

* `debug`, `profile`, `profiler`, which were already marked as unsupported, have been removed.
* Our experimental JRuby-compatible Java interop has been removed - use `Polyglot` and `Java` instead.
* The Trufle handle patches applied to `psych` C extension have now been removed.
* The `rb_tr_handle_*` functions have been removed as they are no longer used in any C extension patches.
* Underscores and dots in options have become hyphens, so `--exceptions.print_uncaught_java` is now `--exceptions-print-uncaught-java`, for example.
* The `rb_tr_handle_*` functions have been removed as they are no longer used in any C extension patches.

Bug fixes:

* `autoload :C, "path"; require "path"` now correctly triggers the autoload.
* Fixed `UDPSocket#bind` to specify family and socktype when resolving address.
* The `shell` standard library can now be `require`-d.
* Fixed a bug where `for` could result in a `NullPointerException` when trying to assign the iteration variable.
* Existing global variables can now become aliases of other global variables (#1590).

Compatibility:

* ERB now uses StringScanner and not the fallback, like on MRI. As a result `strscan` is required by `require 'erb'` (#1615).
* Yield different number of arguments for `Hash#each` and `Hash#each_pair` based on the block arity like MRI (#1629).
* Add support for the `base` keyword argument to `Dir.{[], glob}`.

# 1.0 RC 14, 18 March 2019

Updated to Ruby 2.6.2.

Bug fixes:

* Implement `rb_io_wait_writable` (#1586).
* Fixed error when using arrows keys first within `irb` or `pry` (#1478, #1486).
* Coerce the right hand side for all `BigDecimal` operations (#1598).
* Combining multiple `**` arguments containing duplicate keys produced an incorrect hash. This has now been fixed (#1469).
* `IO#read_nonblock` now returns the passed buffer object, if one is supplied.
* Worked out autoloading issue (#1614).

New features:

* Implemented `String#delete_prefix`, `#delete_suffix`, and related methods.
* Implemented `Dir.children` and `Dir#children`.
* Implemented `Integer#sqrt`.

Changes:

* `-Xoptions` has been removed - use `--help:languages` instead.
* `-Xlog=` has been removed - use `--log.level=` instead.
* `-J` has been removed - use `--vm.` instead.
* `-J-cp lib.jar` and so on have removed - use `--vm.cp=lib.jar` or `--vm.classpath=lib.jar` instead.
* `--jvm.` and `--native.` have been deprecated, use `--vm.` instead to pass VM options.
* `-Xoption=value` has been removed - use `--option=value` instead.
* The `-X` option now works as in MRI.
* `--help:debug` is now `--help:internal`.
* `ripper` is still not implemented, but the module now exists and has some methods that are implemented as no-ops.

# 1.0 RC 13, 5 March 2019

Note that as TruffleRuby RC 13 is built on Ruby 2.4.4 it is still vulnerable to CVE-2018-16395. This will be fixed in the next release.

New features:

* Host interop with Java now works on SubstrateVM too.

Bug fixes:

* Fixed `Enumerator::Lazy` which wrongly rescued `StandardError` (#1557).
* Fixed several problems with `Numeric#step` related to default arguments, infinite sequences, and bad argument types (#1520).
* Fixed incorrect raising of `ArgumentError` with `Range#step` when at least one component of the `Range` is `Float::INFINITY` (#1503).
* Fixed the wrong encoding being associated with certain forms of heredoc strings (#1563).
* Call `#coerce` on right hand operator if `BigDecimal` is the left hand operator (#1533, @Quintasan).
* Fixed return type of division of `Integer.MIN_VALUE` and `Long.MIN_VALUE` by -1 (#1581).
* `Exception#cause` is now correctly set for internal exceptions (#1560).
* `rb_num2ull` is now implemented as well as being declared in the `ruby.h` header (#1573).
* `rb_sym_to_s` is now implemented (#1575).
* `R_TYPE_P` now returns the type number for a wider set of Ruby objects (#1574).
* `rb_fix2str` has now been implemented.
* `rb_protect` will now work even if `NilClass#==` has been redefined.
* `BigDecimal` has been moved out of the `Truffle` module to match MRI.
* `StringIO#puts` now correctly handles `to_s` methods which do not return strings (#1577).
* `Array#each` now behaves like MRI when the array is modified (#1580).
* Clarified that `$SAFE` can never be set to a non-zero value.
* Fix compatibility with RubyGems 3 (#1558).
* `Kernel#respond_to?` now returns false if a method is protected and the `include_all` argument is false (#1568).

Changes:

* `TRUFFLERUBY_CEXT_ENABLED` is no longer supported and C extensions are now always built, regardless of the value of this environment variable.
* Getting a substring of a string created by a C extension now uses less memory as only the requested portion will be copied to a managed string.
* `-Xoptions` has been deprecated and will be removed - use `--help:languages` instead.
* `-Xlog=` has been deprecated and will be removed - use `--log.level=` instead.
* `-J` has been deprecated and will be removed - use `--jvm.` instead.
* `-J-cp lib.jar` and so on have been deprecated and will be removed - use `--jvm.cp=lib.jar` or `--jvm.classpath=lib.jar` instead.
* `-J-cmd`, `--jvm.cmd`, `JAVA_HOME`, `JAVACMD`, and `JAVA_OPTS` do not work in any released configuration of TruffleRuby, so have been removed.
* `-Xoption=value` has been deprecated and will be removed - use `--option=value` instead.
* `TracePoint` now raises an `ArgumentError` for unsupported events.
* `TracePoint.trace` and `TracePoint#inspect` have been implemented.

Compatibility:

* Improved the exception when an `-S` file isn't found.
* Removed the message from exceptions raised by bare `raise` to better match MRI (#1487).
* `TracePoint` now handles the `:class` event.

Performance:

* Sped up `String` handling in native extensions, quite substantially in some cases, by reducing conversions between native and managed strings and allowing for mutable metadata in native strings.

# 1.0 RC 12, 4 February 2019

Bug fixes:

* Fixed a bug with `String#lines` and similar methods with multibyte characters (#1543).
* Fixed an issue with `String#{encode,encode!}` double-processing strings using XML conversion options and a new destination encoding (#1545).
* Fixed a bug where a raised cloned exception would be caught as the original exception (#1542).
* Fixed a bug with `StringScanner` and patterns starting with `^` (#1544).
* Fixed `Enumerable::Lazy#uniq` with infinite streams (#1516).

Compatibility:

* Change to a new system for handling Ruby objects in C extensions which greatly increases compatibility with MRI.
* Implemented `BigDecimal#to_r` (#1521).
* `Symbol#to_proc` now returns `-1` like on MRI (#1462).

# 1.0 RC 11, 15 January 2019

New features:

* macOS clocks `CLOCK_MONOTONIC_RAW`, `_MONOTONIC_RAW_APPROX`, `_UPTIME_RAW`, `_UPTIME_RAW_APPROX`, and `_PROCESS_CPUTIME_ID` have been implemented (#1480).
* TruffleRuby now automatically detects native access and threading permissions from the `Context` API, and can run code with no permissions given (`Context.create()`).

Bug fixes:

* FFI::Pointer now does the correct range checks for signed and unsigned values.
* Allow signal `0` to be used with `Process.kill` (#1474).
* `IO#dup` now properly sets the new `IO` instance to be close-on-exec.
* `IO#reopen` now properly resets the receiver to be close-on-exec.
* `StringIO#set_encoding` no longer raises an exception if the underlying `String` is frozen (#1473).
* Fix handling of `Symbol` encodings in `Marshal#dump` and `Marshal#load` (#1530).

Compatibility:

* Implemented `Dir.each_child`.
* Adding missing support for the `close_others` option to `exec` and `spawn`.
* Implemented the missing `MatchData#named_captures` method (#1512).

Changes:

* `Process::CLOCK_` constants have been given the same value as in standard Ruby.

Performance:

* Sped up accesses to native memory through FFI::Pointer.
* All core files now make use of frozen `String` literals, reducing the number of `String` allocations for core methods.
* New -Xclone.disable option to disable all manual cloning.

# 1.0 RC 10, 5 December 2018

New features:

* The `nkf` and `kconv` standard libraries were added (#1439).
* `Mutex` and `ConditionVariable` have a new fast path for acquiring locks that are unlocked.
* `Queue` and `SizedQueue`, `#close` and `#closed?`, have been implemented.
* `Kernel#clone(freeze)` has been implemented (#1454).
* `Warning.warn` has been implemented (#1470).
* `Thread.report_on_exception` has been implemented (#1476).
* The emulation symbols for `Process.clock_gettime` have been implemented.

Bug fixes:

* Added `rb_eEncodingError` for C extensions (#1437).
* Fixed race condition when creating threads (#1445).
* Handle `exception: false` for IO#write_nonblock (#1457, @ioquatix).
* Fixed `Socket#connect_nonblock` for the `EISCONN` case (#1465, @ioquatix).
* `File.expand_path` now raises an exception for a non-absolute user-home.
* `ArgumentError` messages now better match MRI (#1467).
* Added support for `:float_millisecond`, `:millisecond`, and `:second` time units to `Process.clock_gettime` (#1468).
* Fixed backtrace of re-raised exceptions (#1459).
* Updated an exception message in Psych related to loading a non-existing class so that it now matches MRI.
* Fixed a JRuby-style Java interop compatibility issue seen in `test-unit`.
* Fixed problem with calling `warn` if `$stderr` has been reassigned.
* Fixed definition of `RB_ENCODING_GET_INLINED` (#1440).

Changes:

* Timezone messages are now logged at `CONFIG` level, use `-Xlog=CONFIG` to debug if the timezone is incorrectly shown as `UTC`.

# 1.0 RC 9, 5 November 2018

Security:

* CVE-2018-16396, *tainted flags are not propagated in Array#pack and String#unpack with some directives* has been mitigated by adding additional taint operations.

New features:

* LLVM for Oracle Linux 7 can now be installed without building from source.

Bug fixes:

* Times can now be created with UTC offsets in `+/-HH:MM:SS` format.
* `Proc#to_s` now has `ASCII-8BIT` as its encoding instead of the incorrect `UTF-8`.
* `String#%` now has the correct encoding for `UTF-8` and `US-ASCII` format strings, instead of the incorrect `ASCII-8BIT`.
* Updated `BigDecimal#to_s` to use `e` instead of `E` for exponent notation.
* Fixed `BigDecimal#to_s` to allow `f` as a format flag to indicate conventional floating point notation. Previously only `F` was allowed.

Changes:

* The supported version of LLVM for Oracle Linux has been updated from 3.8 to 4.0.
* `mysql2` is now patched to avoid a bug in passing `NULL` to `rb_scan_args`, and now passes the majority of its test suite.
* The post-install script now automatically detects if recompiling the OpenSSL C extension is needed. The post-install script should always be run in TravisCI as well, see `doc/user/standalone-distribution.md`.
* Detect when the system libssl is incompatible more accurately and add instructions on how to recompile the extension.

# 1.0 RC 8, 19 October 2018

New features:

* `Java.synchronized(object) { }` and `TruffleRuby.synchronized(object) { }` methods have been added.
* Added a `TruffleRuby::AtomicReference` class.
* Ubuntu 18.04 LTS is now supported.
* macOS 10.14 (Mojave) is now supported.

Changes:

* Random seeds now use Java's `NativePRNGNonBlocking`.
* The supported version of Fedora is now 28, upgraded from 25.
* The FFI gem has been updated from 1.9.18 to 1.9.25.
* JCodings has been updated from 1.0.30 to 1.0.40.
* Joni has been updated from 2.1.16 to 2.1.25.

Performance:

* Performance of setting the last exception on a thread has now been improved.

# 1.0 RC 7, 3 October 2018

New features:

* Useful `inspect` strings have been added for more foreign objects.
* The C extension API now defines a preprocessor macro `TRUFFLERUBY`.
* Added the rbconfig/sizeof native extension for better MRI compatibility.
* Support for `pg` 1.1. The extension now compiles successfully, but may still have issues with some datatypes.

Bug fixes:

* `readline` can now be interrupted by the interrupt signal (Ctrl+C). This fixes Ctrl+C to work in IRB.
* Better compatibility with C extensions due to a new "managed struct" type.
* Fixed compilation warnings which produced confusing messages for end users (#1422).
* Improved compatibility with Truffle polyglot STDIO.
* Fixed version check preventing TruffleRuby from working with Bundler 2.0 and later (#1413).
* Fixed problem with `Kernel.public_send` not tracking its caller properly (#1425).
* `rb_thread_call_without_gvl()` no longer holds the C-extensions lock.
* Fixed `caller_locations` when called inside `method_added`.
* Fixed `mon_initialize` when called inside `initialize_copy` (#1428).
* `Mutex` correctly raises a `TypeError` when trying to serialize with `Marshal.dump`.

Performance:

* Reduced memory footprint for private/internal AST nodes.
* Increased the number of cases in which string equality checks will become compile-time constants.
* Major performance improvement for exceptional paths where the rescue body does not access the exception object (e.g., `x.size rescue 0`).

Changes:

* Many clean-ups to our internal patching mechanism used to make some native extensions run on TruffleRuby.
* Removed obsoleted patches for Bundler compatibility now that Bundler 1.16.5 has built-in support for TruffleRuby.
* Reimplemented exceptions and other APIs that can return a backtrace to use Truffle's lazy stacktraces API.

# 1.0 RC 6, 3 September 2018

New features:

* `Polyglot.export` can now be used with primitives, and will now convert strings to Java, and `.import` will convert them from Java.
* Implemented `--encoding`, `--external-encoding`, `--internal-encoding`.
* `rb_object_tainted` and similar C functions have been implemented.
* `rb_struct_define_under` has been implemented.
* `RbConfig::CONFIG['sysconfdir']` has been implemented.
* `Etc` has been implemented (#1403).
* The `-Xcexts=false` option disables C extensions.
* Instrumentation such as the CPUSampler reports methods in a clearer way like `Foo#bar`, `Gem::Specification.each_spec`, `block in Foo#bar` instead of just `bar`, `each_spec`, `block in bar` (which is what MRI displays in backtraces).
* TruffleRuby is now usable as a JSR 223 (`javax.script`) language.
* A migration guide from JRuby (`doc/user/jruby-migration.md`) is now included.
* `kind_of?` works as an alias for `is_a?` on foreign objects.
* Boxed foreign strings unbox on `to_s`, `to_str`, and `inspect`.

Bug fixes:

* Fix false-positive circular warning during autoload.
* Fix Truffle::AtomicReference for `concurrent-ruby`.
* Correctly look up `llvm-link` along `clang` and `opt` so it is no longer needed to add LLVM to `PATH` on macOS for Homebrew and MacPorts.
* Fix `alias` to work when in a refinement module (#1394).
* `Array#reject!` no longer truncates the array if the block raises an exception for an element.
* WeakRef now has the same inheritance and methods as MRI's version.
* Support `-Wl` linker argument for C extensions. Fixes compilation of`mysql2` and `pg`.
* Using `Module#const_get` with a scoped argument will now correctly autoload the constant if needed.
* Loaded files are read as raw bytes, rather than as a UTF-8 string and then converted back into bytes.
* Return 'DEFAULT' for `Signal.trap(:INT) {}`. Avoids a backtrace when quitting a Sinatra server with Ctrl+C.
* Support `Signal.trap('PIPE', 'SYSTEM_DEFAULT')`, used by the gem `rouge` (#1411).
* Fix arity checks and handling of arity `-2` for `rb_define_method()`.
* Setting `$SAFE` to a negative value now raises a `SecurityError`.
* The offset of `DATA` is now correct in the presence of heredocs.
* Fix double-loading of the `json` gem, which led to duplicate constant definition warnings.
* Fix definition of `RB_NIL_P` to be early enough. Fixes compilation of `msgpack`.
* Fix compilation of megamorphic interop calls.
* `Kernel#singleton_methods` now correctly ignores prepended modules of non-singleton classes. Fixes loading `sass` when `activesupport` is loaded.
* Object identity numbers should never be negative.

Performance:

* Optimize keyword rest arguments (`def foo(**kwrest)`).
* Optimize rejected (non-Symbol keys) keyword arguments.
* Source `SecureRandom.random_bytes` from `/dev/urandom` rather than OpenSSL.
* C extension bitcode is no longer encoded as Base64 to pass it to Sulong.
* Faster `String#==` using vectorization.

Changes:

* Clarified that all sources that come in from the Polyglot API `eval` method will be treated as UTF-8, and cannot be re-interpreted as another encoding using a magic comment.
* The `-Xembedded` option can now be set set on the launcher command line.
* The `-Xplatform.native=false` option can now load the core library, by enabling `-Xpolyglot.stdio`.
* `$SAFE` and `Thread#safe_level` now cannot be set to `1` - raising an error rather than warning as before. `-Xsafe` allows it to be set, but there are still no checks.
* Foreign objects are now printed as `#<Foreign:system-identity-hash-code>`, except for foreign arrays which are now printed as `#<Foreign [elements...]>`.
* Foreign objects `to_s` now calls `inspect` rather than Java's `toString`.
* The embedded configuration (`-Xembedded`) now warns about features which may not work well embedded, such as signals.
* The `-Xsync.stdio` option has been removed - use standard Ruby `STDOUT.sync = true` in your program instead.

# 1.0 RC 5, 3 August 2018

New features:

* It is no longer needed to add LLVM (`/usr/local/opt/llvm@4/bin`) to `PATH` on macOS.
* Improve error message when LLVM, `clang` or `opt` is missing.
* Automatically find LLVM and libssl with MacPorts on macOS (#1386).
* `--log.ruby.level=` can be used to set the log level from any launcher.
* Add documentation about installing with Ruby managers/installers and how to run TruffleRuby in CI such as TravisCI (#1062, #1070).
* `String#unpack1` has been implemented.

Bug fixes:

* Allow any name for constants with `rb_const_get()`/`rb_const_set()` (#1380).
* Fix `defined?` with an autoload constant to not raise but return `nil` if the autoload fails (#1377).
* Binary Ruby Strings can now only be converted to Java Strings if they only contain US-ASCII characters. Otherwise, they would produce garbled Java Strings (#1376).
* `#autoload` now correctly calls `main.require(path)` dynamically.
* Hide internal file from user-level backtraces (#1375).
* Show caller information in warnings from the core library (#1375).
* `#require` and `#require_relative` should keep symlinks in `$"` and `__FILE__` (#1383).
* Random seeds now always come directly from `/dev/urandom` for MRI compatibility.
* SIGINFO, SIGEMT and SIGPWR are now defined (#1382).
* Optional and operator assignment expressions now return the value assigned, not the value returned by an assignment method (#1391).
* `WeakRef.new` will now return the correct type of object, even if `WeakRef` is subclassed (#1391).
* Resolving constants in prepended modules failed, this has now been fixed (#1391).
* Send and `Symbol#to_proc` now take account of refinements at their call sites (#1391).
* Better warning when the timezone cannot be found on WSL (#1393).
* Allow special encoding names in `String#force_encoding` and raise an exception on bad encoding names (#1397).
* Fix `Socket.getifaddrs` which would wrongly return an empty array (#1375).
* `Binding` now remembers the file and line at which it was created for `#eval`. This is notably used by `pry`'s `binding.pry`.
* Resolve symlinks in `GEM_HOME` and `GEM_PATH` to avoid related problems (#1383).
* Refactor and fix `#autoload` so other threads see the constant defined while the autoload is in progress (#1332).
* Strings backed by `NativeRope`s now make a copy of the rope when `dup`ed.
* `String#unpack` now taints return strings if the format was tainted, and now does not taint the return array if the format was tainted.
* Lots of fixes to `Array#pack` and `String#unpack` tainting, and a better implementation of `P` and `p`.
* Array literals could evaluate an element twice under some circumstances. This has now been fixed.

Performance:

* Optimize required and optional keyword arguments.
* `rb_enc_to_index` is now faster by eliminating an expensive look-up.

Changes:

* `-Xlog=` now needs log level names to be upper case.
* `-Dtruffleruby.log` and `TRUFFLERUBY_LOG` have been removed - use `-Dpolyglot.log.ruby.level`.
* The log format, handlers, etc are now managed by the Truffle logging system.
* The custom log levels `PERFORMANCE` and `PATCH` have been removed.

# 1.0 RC 4, 18 July 2018

*TruffleRuby was not updated in RC 4*

# 1.0 RC 3, 2 July 2018

New features:

* `is_a?` can be called on foreign objects.

Bug fixes:

* It is no longer needed to have `ruby` in `$PATH` to run the post-install hook.
* `Qnil`/`Qtrue`/`Qfalse`/`Qundef` can now be used as initial value for global variables in C extensions.
* Fixed error message when the runtime libssl has no SSLv2 support (on Ubuntu 16.04 for instance).
* `RbConfig::CONFIG['extra_bindirs']` is now a String as other RbConfig values.
* `SIGPIPE` is correctly caught on SubstrateVM, and the corresponding write() raises `Errno::EPIPE` when the read end of a pipe or socket is closed.
* Use the magic encoding comment for determining the source encoding when using eval().
* Fixed a couple bugs where the encoding was not preserved correctly.

Performance:

* Faster stat()-related calls, by returning the relevant field directly and avoiding extra allocations.
* `rb_str_new()`/`rb_str_new_cstr()` are much faster by avoiding extra copying and allocations.
* `String#{sub,sub!}` are faster in the common case of an empty replacement string.
* Eliminated many unnecessary memory copy operations when reading from `IO` with a delimiter (e.g., `IO#each`), leading to overall improved `IO` reading for common use cases such as iterating through lines in a `File`.
* Use the byte[] of the given Ruby String when calling eval() directly for parsing.

# 1.0 RC 2, 6 June 2018

New features:

* We are now compatible with Ruby 2.4.4.
* `object.class` on a Java `Class` object will give you an object on which you can call instance methods, rather than static methods which is what you get by default.
* The log level can now also be set with `-Dtruffleruby.log=info` or `TRUFFLERUBY_LOG=info`.
* `-Xbacktraces.raise` will print Ruby backtraces whenever an exception is raised.
* `Java.import name` imports Java classes as top-level constants.
* Coercion of foreign numbers to Ruby numbers now works.
* `to_s` works on all foreign objects and calls the Java `toString`.
* `to_str` will try to `UNBOX` and then re-try `to_str`, in order to provoke the unboxing of foreign strings.

Changes:

* The version string now mentions if you're running GraalVM Community Edition (`GraalVM CE`) or GraalVM Enterprise Edition (`GraalVM EE`).
* The inline JavaScript functionality `-Xinline_js` has been removed.
* Line numbers `< 0`, in the various eval methods, are now warned about, because we don't support these at all. Line numbers `> 1` are warned about (at the fine level) but they are shimmed by adding blank lines in front to get to the correct offset. Line numbers starting at `0` are also warned about at the fine level and set to `1` instead.
* The `erb` standard library has been patched to stop using a -1 line number.
* `-Xbacktraces.interleave_java` now includes all the trailing Java frames.
* Objects with a `[]` method, except for `Hash`, now do not return anything for `KEYS`, to avoid the impression that you could `READ` them. `KEYINFO` also returns nothing for these objects, except for `Array` where it returns information on indices.
* `String` now returns `false` for `HAS_KEYS`.
* The supported additional functionality module has been renamed from `Truffle` to `TruffleRuby`. Anything not documented in `doc/user/truffleruby-additions.md` should not be used.
* Imprecise wrong gem directory detection was replaced. TruffleRuby newly marks its gem directories with a marker file, and warns if you try to use TruffleRuby with a gem directory which is lacking the marker.

Bug fixes:

* TruffleRuby on SubstrateVM now correctly determines the system timezone.
* `Kernel#require_relative` now coerces the feature argument to a path and canonicalizes it before requiring, and it now uses the current directory as the directory for a synthetic file name from `#instance_eval`.

# 1.0 RC 1, 17 April 2018

New features:

* The Ruby version has been updated to version 2.3.7.

Security:

* CVE-2018-6914, CVE-2018-8779, CVE-2018-8780, CVE-2018-8777, CVE-2017-17742 and CVE-2018-8778 have been mitigated.

Changes:

* `RubyTruffleError` has been removed and uses replaced with standard exceptions.
* C++ libraries like `libc++` are now not needed if you don't run C++ extensions. `libc++abi` is now never needed. Documentation updated to make it more clear what the minimum requirements for pure Ruby, C extensions, and C++ extensions separately.
* C extensions are now built by default - `TRUFFLERUBY_CEXT_ENABLED` is assumed `true` unless set to `false`.
* The `KEYS` interop message now returns an array of Java strings, rather than Ruby strings. `KEYS` on an array no longer returns indices.
* `HAS_SIZE` now only returns `true` for `Array`.
* A method call on a foreign object that looks like an operator (the method name does not begin with a letter) will call `IS_BOXED` on the object and based on that will possibly `UNBOX` and convert to Ruby.
* Now using the native version of Psych.
* The supported version of LLVM on Oracle Linux has been dropped to 3.8.
* The supported version of Fedora has been dropped to 25, and the supported version of LLVM to 3.8, due to LLVM incompatibilities. The instructions for installing `libssl` have changed to match.

# 0.33, April 2018

New features:

* The Ruby version has been updated to version 2.3.6.
* Context pre-initialization with TruffleRuby `--native`, which significantly improves startup time and loads the `did_you_mean` gem ahead of time.
* The default VM is changed to SubstrateVM, where the startup is significantly better. Use `--jvm` option for full JVM VM.
* The `Truffle::Interop` module has been replaced with a new `Polyglot` module which is designed to use more idiomatic Ruby syntax rather than explicit methods. A [new document](doc/user/polyglot.md) describes polyglot programming at a higher level.
* The `REMOVABLE`, `MODIFIABLE` and `INSERTABLE` Truffle interop key info flags have been implemented.
* `equal?` on foreign objects will check if the underlying objects are equal if both are Java interop objects.
* `delete` on foreign objects will send `REMOVE`, `size` will send `GET_SIZE`, and `keys` will send `KEYS`. `respond_to?(:size)` will send `HAS_SIZE`, `respond_to?(:keys)` will send `HAS_KEYS`.
* Added a new Java-interop API similar to the one in the Nashorn JavaScript implementation, as also implemented by Graal.js. The `Java.type` method returns a Java class object on which you can use normal interop methods. Needs the `--jvm` flag to be used.
* Supported and tested versions of LLVM for different platforms have been more precisely [documented](doc/user/installing-llvm.md).

Changes:

* Interop semantics of `INVOKE`, `READ`, `WRITE`, `KEYS` and `KEY_INFO` have changed significantly, so that `INVOKE` maps to Ruby method calls, `READ` calls `[]` or returns (bound) `Method` objects, and `WRITE` calls `[]=`.

Performance:

* `Dir.glob` is much faster and more memory efficient in cases that can reduce to direct filename lookups.
* `SecureRandom` now defers loading OpenSSL until it's needed, reducing time to load `SecureRandom`.
* `Array#dup` and `Array#shift` have been made constant-time operations by sharing the array storage and keeping a starting index.

Bug fixes:

* Interop key-info works with non-string-like names.

Internal changes:

* Changes to the lexer and translator to reduce regular expression calls.
* Some JRuby sources have been updated to 9.1.13.0.

# 0.32, March 2018

New features:

* A new embedded configuration is used when TruffleRuby is used from another language or application. This disables features like signals which may conflict with the embedding application, and threads which may conflict with other languages, and enables features such as the use of polyglot IO streams.

Performance:

* Conversion of ASCII-only Ruby strings to Java strings is now faster.
* Several operations on multi-byte character strings are now faster.
* Native I/O reads are about 22% faster.

Bug fixes:

* The launcher accepts `--native` and similar options in  the `TRUFFLERUBYOPT` environment variable.

Internal changes:

* The launcher is now part of the TruffleRuby repository, rather than part of the GraalVM repository.
* `ArrayBuilderNode` now uses `ArrayStrategies` and `ArrayMirrors` to remove direct knowledge of array storage.
* `RStringPtr` and `RStringPtrEnd` now report as pointers for interop purposes, fixing several issues with `char *` usage in C extensions.<|MERGE_RESOLUTION|>--- conflicted
+++ resolved
@@ -73,11 +73,8 @@
 * Raise `EncodingError` at parse time when Hash literal contains a Symbol key with invalid encoding (#2848, @andrykonchin).
 * Fix `Array` methods `reject`, `reject!`, `inject`, `map`, `select`, `each_index` and handle a case when array is modified by a passed block like CRuby does (#2822, @andrykonchin, @eregon).
 * Fix `Array` methods `select!` and `keep_if` and handle a case when exception is raised in a passed block properly (@andrykonchin).
-<<<<<<< HEAD
 * Fix `Enumerable` methods `each_cons` and `each_slice` to return receiver (#2733, @horakivo)
-=======
 * `Module` methods `#private`, `#public`, `#protected`, `#module_function` now returns their arguments like in CRuby 3.1 (#2733, @horakivo)
->>>>>>> 3e20014f
 
 Performance:
 
