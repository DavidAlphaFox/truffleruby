--- conflicted
+++ resolved
@@ -51,11 +51,8 @@
 * Handle `Kernel#clone(freeze: true)` (#2512, @andrykonchin).
 * Relax `Fiber#transfer` limitations (#2453).
 * Implement `Fiber#blocking?` like CRuby 3 (#2453, @aardvark179).
-<<<<<<< HEAD
 * Sort by default for `Dir.{glob,[]}` and add `sort:` keyword argument (#2523, @Strech).
-=======
 * Implement `rb_str_locktmp` and `rb_str_unlocktmp` (#2524, @bjfish).
->>>>>>> 4c5c3aa6
 
 Performance:
 
