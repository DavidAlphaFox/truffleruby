# 23.0.0

New features:


Bug fixes:

<<<<<<< HEAD
* Ensure every parse node has a source section and fix the source section for `ensure` (#2758, @eregon).
* Fix `spawn(..., fd => fd)` on macOS, it did not work due to a macOS bug (@eregon).
=======
* Fix `rb_gc_register_address()`/`rb_global_variable()` to read the latest value (#2721, #2734, #2720, @eregon).
>>>>>>> e591b111

Compatibility:

* Fix `MatchData#[]` when passed unbounded Range (#2755, @andrykonchin).
* Updated `rb_define_class`, `rb_define_class_under`, and `rb_define_class_id_under` to allow class names that aren't valid in Ruby (#2739, @nirvdrum).
* Fixed `rb_gv_get` so that it no longer implicitly creates global variables (#2748, @nirvdrum).
* Added implementations of `rb_gvar_val_getter` and `rb_define_virtual_variable` (#2750, @nirvdrum).

Performance:

* Marking of native structures wrapped in objects is now done on C call exit to reduce memory overhead (@aardvark179).
* Splitting (copying) of call targets has been optimized by implementing `cloneUninitialized()` (@andrykonchin, @eregon).

Changes:


# 22.3.0

New features:

* Foreign strings now have all methods of Ruby `String`. They are treated as `#frozen?` UTF-8 Ruby Strings (@eregon).
* Add `Java.add_to_classpath` method to add jar paths at runtime (#2693, @bjfish).
* Add support for Ruby 3.1's Hash shorthand/punning syntax (@nirvdrum).
* Add support for Ruby 3.1's anonymous block forwarding syntax (@nirvdrum).
* Added the following keyword arguments to `Polyglot::InnerContext.new`: `languages, language_options, inherit_all_access, code_sharing` (@eregon).

Bug fixes:

* Fix `StringIO` to set position correctly after reading multi-byte characters (#2207, @aardvark179).
* Update `Process` methods to use `module_function` (@bjfish).
* Fix `File::Stat`'s `#executable?` and `#executable_real?` predicates that unconditionally returned `true` for a superuser (#2690, @andrykonchin).
* The `strip` option `--keep-section=.llvmbc` is not supported on macOS (#2697, @eregon).
* Disallow the marshaling of polyglot exceptions since we can't properly reconstruct them (@nirvdrum).
* Fix `String#split` missing a value in its return array when called with a pattern of `" "` and a _limit_ value > 0 on a string with trailing whitespace where the limit hasn't been met (@nirvdrum).
* Fix `Kernel#sleep` and `Mutex#sleep` for durations smaller than 1 millisecond (#2716, @eregon).
* Fix `IO#{wait,wait_readable,wait_writable}` with a timeout > INT_MAX seconds (@eregon).
* Use the compatible encoding for `String#{sub,gsub,index,rindex}` (#2749, @eregon).

Compatibility:

* Fix `Array#fill` to raise `TypeError` instead of `ArgumentError` when the length argument is not numeric (#2652, @andrykonchin).
* Warn when a global variable is not initialized (#2595, @andrykonchin).
* Fix escaping of `/` by `Regexp#source` (#2569, @andrykonchin).
* Range literals of integers are now created at parse time like in CRuby (#2622, @aardvark179).
* Fix `IO.pipe` - allow overriding `IO.new` that is used to create new pipes (#2692, @andykonchin).
* Fix exception message when there are missing or extra keyword arguments - it contains all the missing/extra keywords now (#1522, @andrykonchin).
* Always terminate native strings with enough `\0` bytes (#2704, @eregon).
* Support `#dup` and `#clone` on foreign strings (@eregon).
* Fix `Regexp.new` to coerce non-String arguments (#2705, @andrykonchin).
* Fix `Kernel#sprintf` formatting for `%c` when used non-ASCII encoding (#2369, @andrykonchin).
* Fix `Kernel#sprintf` argument casting for `%c` (@andrykonchin).
* Implement the `rb_enc_strlen` function for use by native extensions (@nirvdrum).
* Match tag values used by `rb_protect` and `rb_jump_tag` for the `tk` gem (#2556, @aardvark179).
* Implement `rb_eval_cmd_kw` to support the `tk` gem (#2556, @aardvark179).
* Fix `rb_class2name` to call `inspect` on anonymous classes like in CRuby (#2701, @aardvark179).
* Implement `rb_ivar_foreach` to iterate over instance and class variables like in CRuby (#2701, @aardvark179).
* Fix the absolute path of the main script after chdir (#2709, @eregon).
* Fix exception for `Fiddle::Handle.new` with a missing library (#2714, @eregon).
* Fix arguments implicit type conversion for `BasicObject#instance_eval`, `Module#class_eval`, `Module#module_eval`, `Module#define_method` (@andrykonchin).
* Raise `ArgumentError` unconditionally when `Proc.new` is called without a block argument (@andrykonchin).
* Fix `UnboundMethod#hash` to not depend on a module it was retrieved from (#2728, @andrykonchin).

Performance:

* Replace a call of `-"string"` with frozen string literal at parse time (@andrykonchin).
* Report polymorphism inside `Hash#[]` to recover performance (@aardvark179).
* Improved interpreter performance by optimizing for better host inlining (@eregon).
* Use `poll` instead of `select` for simple IO waiting to reduce overheads (#1584, @aardvark179).

Changes:

* No more conversion between Java Strings and Ruby Strings at the interop boundary (@eregon).
* Removed `Truffle::Interop.{import_without_conversion,export_without_conversion}` (use `Polyglot.{import,export}` instead).
* Removed `Truffle::Interop.members_without_conversion` (use `Truffle::Interop.members` instead).
* Refactored internals of `rb_sprintf` to simplify handling of `VALUE`s in common cases (@aardvark179).
* Refactored sharing of array objects between threads using new `SharedArrayStorage` (@aardvark179).

Security:

* The native access permission is now properly checked before any native pointer (e.g. `Truffle::FFI::Pointer`) is created (@eregon).

# 22.2.0

New features:

* Add support for `darwin-aarch64` (macOS M1) (#2181, @lewurm, @chrisseaton, @eregon).
* Add support for OpenSSL 3.0.0 by updating the openssl gem (@aardvark179, @eregon).

Bug fixes:

* Fix `rb_id2name` to ensure the native string will have the same lifetime as the id (#2630, @aardvark179).
* Fix `MatchData#[]` exception when passing a length argument larger than the number of match values (#2636, @nirvdrum).
* Fix `MatchData#[]` exception when supplying a large negative index along with a length argument (@nirvdrum).
* Fix capacity computation for huge `Hash` (#2635, @eregon).
* Fix aliased methods to return the correct owner when method is from a superclass (@bjfish).
* Fix `String#[Regexp, Integer]` when the capture group exists but is not matched (@eregon).
* Fix `File.open` mode string parsing when binary option is the third character (@bjfish).
* Fix `rb_scan_args_kw` macro to avoid shadowing variables (#2649, @aardvark179).
* Fix `String#unpack("Z")` to not advance after the null byte, like CRuby (#2659, @aardvark179).
* Fix `Float#round` to avoid losing precision during the rounding process (@aardvark179).
* Fix `String#insert` to not call a subclassed string method (@bjfish).
* Fix `rb_obj_call_init` to pass any block argument to the `initialize` method (#2675, @aardvark179).
* Fix issue with feature loading not detecting a previously loaded feature (#2677, @bjfish).
* Fix `/#{...}/o` to evaluate only once per context when splitting happens (@eregon).
* Fix `Kernel#sprintf` formatting of floats to be like CRuby (@aardvark179).
* Fix `Process.egid=` to accept `String`s (#2615, @ngtban)
* Fix optional assignment to only evaluate index arguments once (#2658, @aardvark179).

Compatibility:

* Updated to Ruby 3.0.3. The 3 CVEs did not affect TruffleRuby, this is to bring the stdlib and gem updates (@eregon).
* Fix `Marshal.dump` to raise an error when an object has singleton methods (@bjfish).
* `Exception#full_message` now defaults the order to `:top` like CRuby 3+ (@eregon).
* Fix `Process.wait2` to return `nil` when the `WNOHANG` flag is given and the child process is still running (@bjfish).
* Disable most `nokogiri` C extension patches when system libraries are not being used (#2693, @aardvark179).
* Implement `rb_gc_mark_maybe` and `rb_global_variable` to ensure `VALUE` stay live in C extensions (@aardvark179).
* Implement `rb_imemo_tmpbuf` allocation for `ripper` (@aardvark179).
* Implement `inherit` argument for `Module#class_variables` (#2653, @bjfish).
* Fix `Float#/` when dividing by `Rational` (@bjfish).
* `Process.euid=` should accept String (#2615, @ngtban).
* Fix `instance_variable_get` and `instance_variable_set` for immutable objects (@bjfish).
* `Thread#raise(exc, message)` now calls `exc.exception` in the target thread like CRuby (@eregon).
* Define `Process::{CLOCK_BOOTTIME,CLOCK_BOOTTIME_ALARM,CLOCK_REALTIME_ALARM}` (#1480, @eregon).
* Improve support of `:chomp` keyword argument in `IO` and `StringIO` methods (#2650, @andrykonchin). 
* Implement specializations for immutable ruby objects for ObjectSpace methods (@bjfish).
* Use `$PAGER` for `--help` and `--help*`, similar to CRuby (#2542, @Strech).
* Ensure all headers are warnings-free (#2662, @eregon).
* All `IO` instances should have `T_FILE` as their `rb_type()`, not only `File` instances (#2662, @eregon).
* Make `rb_fd_select` retry on `EINTR` (#1584, @aardvark179).

Performance:

* Reimplement `Float#to_s` for better performance (#1584, @aardvark179).
* Improve reference processing by making C object free functions and other finalizers more lightweight (@aardvark179).
* Improve performance of `RSTRING_PTR` for interned strings (@aardvark179).
* Cache constant argument formats used with `rb_scan_args_kw` (@aardvark179).

Changes:

* `-Werror=implicit-function-declaration` is now used for compiling C extensions to fail more clearly and earlier if a function is missing, like CRuby 3.2 (#2618, @eregon).
* Disable thread pool for Fibers as it causes correctness issues (#2551, @eregon).

# 22.1.0

New features:

* Foreign exceptions are now fully integrated and have most methods of `Exception` (@eregon).
* Foreign exceptions can now be rescued with `rescue Polyglot::ForeignException` or `rescue foreign_meta_object` (#2544, @eregon).

Bug fixes:

* Guard against unterminated ranges in file matching patterns (#2556, @aardvark179).
* Fixed `rb_proc_new` to return a proc that will pass all required arguments to C (#2556, @aardvark179).
* Fixed `String#split` to return empty array when splitting all whitespace on whitespace (#2565, @bjfish).
* Raise `RangeError` for `Time.at(bignum)` (#2580, @eregon).
* Fix `Integer#{<<,>>}` with RHS bignum and long (@eregon).
* Fix a resource leak from allocators defined in C extensions (@aardvark179).
* `SIGINT`/`Interrupt`/`Ctrl+C` now shows the backtrace and exits as signaled, like CRuby (@eregon).
* Update patch feature finding to prefer the longest matching load path (#2605, @bjfish).
* Fix `Hash#{to_s,inspect}` for keys whose `#inspect` return a frozen String (#2613, @eregon).
* Fix `Array#pack` with `x*` to not output null characters (#2614, @bjfish).
* Fix `Random#rand` not returning random floats when given float ranges (#2612, @bjfish).
* Fix `Array#sample` for `[]` when called without `n` and a `Random` is given (#2612, @bjfish).
* Fix `Module#const_get` to raise a `NameError` when nested modules do not exist (#2610, @bjfish).
* Ensure native `VALUE`s returned from C are unwrapped before the objects can be collected (@aardvark179).
* Fix `Enumerator::Lazy#with_index` to start with new index for multiple enumerations (@bjfish).
* Fix `rb_id2name` to ensure the native string will have the same lifetime as the id (#2630, @aardvark179).
* Fix `Integer#fdiv` and `Rational#to_f` for large `Integer` values (#2631, @bjfish).

Compatibility:

* Implement full Ruby 3 keyword arguments semantics (#2453, @eregon, @chrisseaton).
* Implement `ruby_native_thread_p` for compatibility (#2556, @aardvark179).
* Add `rb_argv0` for the `tk` gem. (#2556, @aardvark179).
* Implement more correct conversion of array elements by `Array#pack`(#2503, #2504, @aardvark179).
* Implement `Pathname#{empty?, glob}` (#2559, @bjfish)
* Fixed `Rational('')` to raise error like MRI (#2566, @aardvark179).
* Freeze instances of `Range` but not subclasses, like CRuby (#2570, @MattAlp).
* When writing to STDOUT redirected to a closed pipe, no broken pipe error message will be shown now. (#2532, @gogainda).
* Use `#to_a` for converting `list` in `rescue *list` (#2572, @eregon).
* Implement 'rb_str_buf_append' (@bjfish).
* Add patch for `digest` so that TruffleRuby implementation is not overridden (@bjfish).
* Handle encoding conversion errors when reading directory entries (@aardvark179).
* Follow symlinks when processing `*/` directory glob patterns. (#2589, @aardvark179).
* Set `@gem_prelude_index` variable on the default load paths (#2586 , @bjfish)
* Do not call `IO#flush` dynamically from `IO#close` (#2594, @gogainda).
* Implement `rb_str_new_static` for C extensions that use it (@aardvark179).
* Rewrote `ArrayEachIteratorNode` and re-introduced `each` specs for MRI parity when mutating arrays whilst iterating, rather than crashing (#2587, @MattAlp)
* Update `String#rindex` to only accept `Regexp` or objects convertable to `String` as the first parameter (#2608, @bjfish).
* Update `String#<<` to require one argument (#2609, @bjfish).
* Update `String#split` to raise `TypeError` when false is given (#2606, @bjfish).
* Update `String#lstrip!` to remove leading null characters (#2607, @bjfish).
* Update `File.utime` to return the number of file names in the arguments (#2616, @bjfish).
* Update `Dir.foreach` to accept an `encoding` parameter (#2627, @bjfish).
* Update `IO.readlines` to ignore negative limit parameters (#2625 , @bjfish).
* Update `Math.sqrt` to raise a `Math::DomainError` for negative numbers (#2621, @bjfish).
* Update `Enumerable#inject` to raise an `ArgumentError` if no block or symbol are given (#2626, @bjfish).

Performance:

* Increase dispatch limit for string library to handle mutable, immutable and non-strings (@aardvark179)
* Switch to `Arrays.mismatch()` in string comparison for better performance (@aardvark179).
* Removed extra array allocations for method calls in the interpreter to improve warmup performance (@aardvark179).
* Optimize `Dir[]` by sorting entries as they are found and grouping syscalls (#2092, @aardvark179).
* Reduce memory footprint by tracking `VALUE`s created during C extension init separately (@aardvark179).
* Rewrote `ArrayEachIteratorNode` to optimize performance for a constant-sized array and reduce specializations to 1 general case (#2587, @MattAlp)
* Reduce conversion of `VALUE`s to native handle during common operations in C extensions (@aardvark179).
* Improved performance of regex boolean matches (e.g., `Regexp#match?`) by avoiding match data allocation in TRegex (#2588, @nirvdrum).
* Remove overhead when getting using `RDATA_PTR` (@aardvark179).
* Additional copy operations have been reduced when performing IO (#2536, @aardvark179).

Changes:

* Foreign exceptions are no longer translated to `RuntimeError` but instead remain as foreign exceptions, see the [documentation](doc/user/polyglot.md) for how to rescue them (@eregon).

# 22.0.0

New features:

* Updated to Ruby 3.0.2 (#2453, @eregon).

Bug fixes:

* Fix `File.utime` to use nanoseconds (#2448, @bjfish).
* Capture the intercepted feature path during patching to reuse during patch require (#2441, @bjfish).
* Update `Module#constants` to filter invalid constant identifiers (#2452, @bjfish).
* Fixed `-0.0 <=> 0.0` and `-0.0 <=> 0` to return `0` like on CRuby (#1391, @eregon).
* Fixed `Range#step` to return correct class with begin-less range (@ccocchi, #2516).
* Fixed exception creation when an `Errno` is sub-classed (@bjfish, #2521).
* Fixed `String#[]=` to use the negotiated encoding (@bjfish, #2545).

Compatibility:

* Implement `rb_sprintf` in our format compiler to provide consistent formatting across C standard libraries (@eregon).
* Update `defined?` to return frozen strings (#2450, @bjfish).
* Use compensated summation for `{Array,Enumerable}#sum` when floating point values are included (@eregon).
* `Module#attr_*` methods now return an array of method names (#2498, @gogainda).
* Fixed `Socket#(local|remote)_address` to retrieve family and type from the file descriptor (#2444, @larskanis).
* Add `Thread.ignore_deadlock` accessor (#2453, @bjfish).
* Allow `Hash#transform_keys` to take a hash argument (@ccocchi, #2464).
* Add `Enumerable#grep{_v}` optimization for `Regexp` (#2453, @bjfish).
* Update `IO#write` to accept multiple arguments (#2501, @bjfish).
* Do not warn when uninitialized instance variable is accessed (#2502, @andrykonchin).
* Remove `TRUE`, `FALSE`, and `NIL` constants like CRuby 3.0 (#2505, @andrykonchin).
* `Symbol#to_proc` now returns a lambda like in Ruby 3 (#2508, @andrykonchin).
* `Kernel#lambda` now warns if called without a literal block (#2500, @andrykonchin).
* Implement Hash#except (#2463, @wildmaples).
* Remove special `$SAFE` global and related C API methods (#2453, @bjfish).
* Assigning to a numbered parameter raises `SyntaxError` (#2506, @andrykonchin).
* Implement `--backtrace-limit` option (#2453, @bjfish).
* Update `String` methods to return `String` instances when called on a subclass (#2453, @bjfish).
* Update `String#encode` to support the `:fallback` option (#1391, @aardvark179).
* `Module#alias_method` now returns the defined alias as a symbol(#2499, @gogainda).
* Implement `Symbol#name` (#2453, @bjfish).
* Update `Module#{public, protected, private, public_class_method, private_class_method}` and top-level `private` and `public` methods to accept single array argument with a list of method names (#2453, @bjfish).
* Constants deprecated by `Module#deprecate_constant` only warn if `Warning[:deprecated]` is `true` (@eregon).
* All Array methods now return Array instances and not subclasses (#2510, @Strech).
* Integer#zero? overrides Numeric#zero? for optimization (#2453, @bjfish).
* Default `Kernel#eval` source file and line to `(eval):1` like CRuby 3 (#2453, @aardvark179).
* Add `GC.auto_compact` accessors for compatibility (#2453, @bjfish).
* Update accessing a class variable from the top-level scope to be a `RuntimeError` (#2453, @bjfish).
* Update interpolated strings to not be frozen (#2453, @bjfish).
* Add `WERRORFLAG` to `RbConfig` (#2519, @bjfish).
* Update `MatchData` methods to return `String` instances when called on a subclass (#2453, @bjfish).
* Implement `Proc#{==,eql?}` (#2453, @bjfish).
* Implement all `StringScanner` methods (#2520, @eregon).
* Handle `Kernel#clone(freeze: true)` (#2512, @andrykonchin).
* Relax `Fiber#transfer` limitations (#2453, @bjfish).
* Implement `Fiber#blocking?` like CRuby 3 (#2453, @aardvark179).
* Sort by default for `Dir.{glob,[]}` and add `sort:` keyword argument (#2523, @Strech).
* Implement `rb_str_locktmp` and `rb_str_unlocktmp` (#2524, @bjfish).
* Update `Kernel#instance_variables` to return insertion order (@bjfish).
* Fixed `rb_path2class()` to not error for a module (#2511, @eregon).
* Update `Kernel#print` to print `$_` when no arguments are given (#2531, @bjfish).
* Add category kwarg to Kernel.warn and Warning.warn (#2533, @Strech).
* Implement `GC.{measure_total_time, total_time}` and update `GC.stat` to update provided hash (#2535, @bjfish).
* Implement `Array#slice` with `ArithmeticSequence` (#2526, @ccocchi).
* Update `Hash#each` to consistently yield a 2-element array (#2453, @bjfish).
* Remove `Hash#{__store__, index}` methods for compatibility (#2546, @bjfish).
* Implement more correct conversion of array elements by `Array#pack` (#2503, #2504, @aardvark179).
* Update `String#split` to raise a `RangeError` when `limit` is larger than `int` (@bjfish).

Performance:

* Regexp objects are now interned in a similar way to symbols (@aardvark179).
* Improve performance of regexps using POSIX bracket expressions (e.g., `[[:lower:]]`) matching against ASCII-only strings (#2447, @nirvdrum).
* `String#sub`, `sub!`, `gsub`, and `gsub!` have been refactored for better performance (@aardvark179).
* Don't allocate a `MatchData` object when `Regexp#match?` or `String#match?` is used (#2509, @nirvdrum).
* Add `ENV.except` (#2507, @Strech).
* Fully inline the `Integer#+` and `Integer#-` logic for interpreter speed (#2518, @smarr).
* Remove unnecessary work in negotiating the encoding to use in a Regexp match (#2522, @nirvdrum).
* Add new fast paths for encoding negotiation between strings with different encodings, but which match common default cases (#2522, @nirvdrum).
* Reduce footprint by removing unnecessary nodes for accessing the `FrameOnStackMarker` (#2530, @smarr).

Changes:

* TruffleRuby now requires Java 11+ and no longer supports Java 8 (@eregon).

# 21.3.0

New features:

* [TRegex](https://github.com/oracle/graal/tree/master/regex) is now used by default, which provides large speedups for matching regular expressions.
* Add `Polyglot.languages` to expose the list of available languages.
* Add `Polyglot::InnerContext` to eval code in any available language in an inner isolated context (#2169).
* Foreign objects now have a dynamically-generated class based on their interop traits like `ForeignArray` and are better integrated with Ruby objects (#2149).
* Foreign arrays now have all methods of Ruby `Enumerable` and many methods of `Array` (#2149).
* Foreign hashes now have all methods of Ruby `Enumerable` and many methods of `Hash` (#2149).
* Foreign iterables (`InteropLibrary#hasIterator`) now have all methods of Ruby `Enumerable` (#2149).
* Foreign objects now implement `#instance_variables` (readable non-invocable members) and `#methods` (invocable members + Ruby methods).

Bug fixes:

* Fix `Marshal.load` of multiple `Symbols` with an explicit encoding (#1624).
* Fix `rb_str_modify_expand` to preserve existing bytes (#2392).
* Fix `String#scrub` when replacement is frozen (#2398, @LillianZ).
* Fix `Dir.mkdir` error handling for `Pathname` paths (#2397).
* `BasicSocket#*_nonblock(exception: false)` now only return `:wait_readable/:wait_writable` for `EAGAIN`/`EWOULDBLOCK` like MRI (#2400).
* Fix issue with `strspn` used in the `date` C extension compiled as a macro on older glibc and then missing the `__strspn_c1` symbol on newer glibc (#2406).
* Fix constant lookup when loading the same file multiple times (#2408).
* Fix handling of `break`, `next` and `redo` in `define_method(name, &block)` methods (#2418).
* Fix handling of incompatible types in `Float#<=>` (#2432, @chrisseaton).
* Fix issue with escaping curly braces for `Dir.glob` (#2425).
* Fix `base64` decoding issue with missing output (#2435).
* Fix `StringIO#ungetbyte` to treat a byte as a byte, not a code point (#2436). 
* Fix `defined?(yield)` when used inside a block (#2446).
* Fix a couple issues related to native memory allocation and release.

Compatibility:

* Implement `Process::Status.wait` (#2378).
* Update `rb_str_modify` and `rb_str_modify_expand` to raise a `FrozenError` when given a frozen string (#2392).
* Implement `rb_fiber_*` functions (#2402).
* Implement `rb_str_vcatf`.
* Add support for tracing allocations from C functions (#2403, @chrisseaton).
* Implement `rb_str_catf`.
* Search the executable in the passed env `PATH` for subprocesses (#2419).
* Accept a string as the pattern argument to `StringScanner#scan` and `StringScanner#check` (#2423).

Performance:

* Moved most of `MonitorMixin` to primitives to deal with interrupts more efficiently (#2375).
* Improved the performance of `rb_enc_from_index` by adding cached lookups (#2379, @nirvdrum).
* Improved the performance of many `MatchData` operations (#2384, @nirvdrum).
* Significantly improved performance of TRegex calls by allowing Truffle splitting (#2389, @nirvdrum).
* Improved `String#gsub` performance by adding a fast path for the `string_byte_index` primitive (#2380, @nirvdrum).
* Improved `String#index` performance by adding a fast path for the `string_character_index` primitive (#2383, @LillianZ).
* Optimized conversion of strings to integers if the string contained a numeric value (#2401, @nirvdrum).
* Use Truffle's `ContextThreadLocal` to speedup access to thread-local data.
* Provide a new fast path for `rb_backref*` and `rb_lastline*`functions from C extensions.

Changes:

* `foreign_object.class` on foreign objects is no longer special and uses `Kernel#class` (it used to return the `java.lang.Class` object for a Java type or `getMetaObject()`, but that is too incompatible with Ruby code).
* `Java.import name` imports a Java class in the enclosing module instead of always as a top-level constant.
* `foreign_object.keys` no longer returns members, use `foreign_object.instance_variables` or `foreign_object.methods` instead.
* `foreign_object.respond_to?(:class)` is now always true (before it was only for Java classes), since the method is always defined.

Security:

* Updated to Ruby 2.7.4 to fix CVE-2021-31810, CVE-2021-32066 and CVE-2021-31799.

# 21.2.0

New features:

* New `TruffleRuby::ConcurrentMap` data structure for use in [`concurrent-ruby`](https://github.com/ruby-concurrency/concurrent-ruby) (#2339, @wildmaples).

Bug fixes:

* Fix of different values of self in different scopes.
* `Truffle::POSIX.select` was being redefined repeatedly (#2332).
* Fix the `--backtraces-raise` and `--backtraces-rescue` options in JVM mode (#2335).
* Fix `File.{atime, mtime, ctime}` to include nanoseconds (#2337).
* Fix `Array#[a, b] = "frozen string literal".freeze` (#2355).
* `rb_funcall()` now releases the C-extension lock (similar to MRI).

Compatibility:

* Updated to Ruby 2.7.3. The `resolv` stdlib was not updated (`resolv` in 2.7.3 has [bugs](https://bugs.ruby-lang.org/issues/17748)).
* Make interpolated strings frozen for compatibility with Ruby 2.7 (#2304, @kirs).
* `require 'socket'` now also requires `'io/wait'` like CRuby (#2326).
* Support precision when formatting strings (#2281, @kirs).
* Make rpartition compatible with Ruby 2.7 (#2320, @gogainda).
* Include the type name in exception messages from `rb_check_type` (#2307).
* Fix `Hash#rehash` to remove duplicate keys after modifications (#2266, @MattAlp)
* Only fail `rb_check_type` for typed data, not wrapped untyped structs (#2331).
* Decide the visibility in `Module#define_method` based on `self` and the default definee (#2334).
* Configure `mandir` value in `RbConfig::CONFIG` and `RbConfig::MAKEFILE_CONFIG` (#2315).
* TruffleRuby now supports the Truffle polyglot Hash interop API.
* Implement `Fiber#raise` (#2338).
* Update `File.basename` to return new `String` instances (#2343).
* Allow `Fiber#raise` after `Fiber#transfer` like Ruby 3.0 (#2342).
* Fix `ObjectSpace._id2ref` for Symbols and frozen String literals (#2358).
* Implemented `Enumerator::Lazy#filter_map` (#2356).
* Fix LLVM toolchain issue on macOS 11.3 (#2352, [oracle/graal#3383](https://github.com/oracle/graal/issues/3383)).
* Implement `IO#set_encoding_by_bom` (#2372, pawandubey).
* Implemented `Enumerator::Lazy#with_index` (#2356).
* Implement `rb_backref_set`.
* Fix `Float#<=>` when comparing `Infinity` to other `#infinite?` values.
* Implement `date` library as a C extension to improve compatibility (#2344).

Performance:

* Make `#dig` iterative to make it faster and compile better for calls with 3+ arguments (#2301, @chrisseaton, @jantnovi).
* Make `Struct#dig` faster in interpreter by avoiding exceptions (#2306, @kirs).
* Reduce the number of AST nodes created for methods and blocks (#2261).
* Fiber-local variables are much faster now by using less synchronization.
* Improved the performance of the exceptional case of `String#chr` (#2318, @chrisseaton).
* Improved the performance of `IO#read_nonblock` when no data is available to be read.
* `TruffleSafepoint` is now used instead of custom logic, which no longer invalidates JITed code for guest safepoints (e.g., `Thread#{backtrace,raise,kill}`, `ObjectSpace`, etc)
* Significantly improved performance of `Time#strftime` for common formats (#2361, @wildmaples, @chrisseaton).
* Faster solution for lazy integer length (#2365, @lemire, @chrisseaton).
* Speedup `rb_funcallv*()` by directly unwrapping the C arguments array instead of going through a Ruby `Array` (#2089).
* Improved the performance of several `Truffle::RegexOperations` methods (#2374, @wildmapes, @nirvdrum).

Changes:

* `rb_iterate()` (deprecated since 1.9) no longer magically passes the block to `rb_funcall()`, use `rb_block_call()` instead.

Security:

* Updated to Ruby 2.7.3 to fix CVE-2021-28965 and CVE-2021-28966.

# 21.1.0

New features:

* Access to local variables of the interactive Binding via language bindings is now supported: `context.getBindings("ruby").putMember("my_var", 42);` (#2030).
* `VALUE`s in C extensions now expose the Ruby object when viewed in the debugger, as long as they have not been converted to native values.
* Signal handlers can now be run without triggering multi-threading.
* Fibers no longer trigger Truffle multi-threading.

Bug fixes:

* `Range#to_a` wasn't working for `long` ranges (#2198, @tomstuart and @LillianZ).
* Show the interleaved host and guest stacktrace for host exceptions (#2226).
* Fix the label of the first location reported by `Thread#backtrace_locations` (#2229).
* Fix `Thread.handle_interrupt` to defer non-pure interrupts until the end of the `handle_interrupt` block (#2219).
* Clear and restore errinfo on entry and normal return from methods in C extensions (#2227).
* Fix extra whitespace in squiggly heredoc with escaped newline (#2238, @wildmaples and @norswap).
* Fix handling of signals with `--single-threaded` (#2265).
* Fix `Enumerator::Lazy#{chunk_while, slice_before, slice_after, slice_when}` to return instances of `Enumerator::Lazy` (#2273).
* Fix `Truffle::Interop.source_location` to return unavailable source sections for modules instead of null (#2257).
* Fix usage of `Thread.handle_interrupt` in `MonitorMixin#mon_synchronize`.
* Fixed `TruffleRuby.synchronized` to handle guest safepoints (#2277).
* Fix control flow bug when assigning constants using ||= (#1489).
* Fix `Kernel#raise` argument handling for hashes (#2298).
* Set errinfo when `rb_protect` captures a Ruby exception (#2245).
* Fixed handling of multiple optional arguments and keywords when passed a positional `Hash` (#2302).

Compatibility:

* Prepend the GraalVM LLVM Toolchain to `PATH` when installing gems (#1974, #1088, #1343, #1400, #1947, #1931, #1588).
* Installing the `nokogiri` gem now defaults to use the vendored `libxml2` and `libxslt`, similar to CRuby, which means the corresponding system packages are no longer needed (#62).
* Implemented `$LOAD_PATH.resolve_feature_path`.
* Add `Pathname#/` alias to `Pathname#+` (#2178).
* Fixed issue with large `Integer`s in `Math.log` (#2184).
* Updated `Regexp.last_match` to support `Symbol` and `String` parameter (#2179).
* Added support for numbered block parameters (`_1` etc).
* Fixed `String#upto` issue with non-ascii strings (#2183).
* Implemented partial support for pattern matching (#2186).
* Make `File.extname` return `'.'` if the path ends with one (#2192, @tomstuart).
* Include fractional seconds in `Time#inspect` output (#2194, @tomstuart).
* Add support for `Integer#[Range]` and `Integer#[start, length]` (#2182, @gogainda).
* Allow private calls with `self` as an explicit receiver (#2196, @wildmaples).
* Fixed `:perm` parameter for `File.write`.
* Implemented `Time#floor` and `#ceil` (#2201, @wildmaples).
* Allow `Range#include?` and `#member?` with `Time` (#2202, @wildmaples).
* Implemented `Comparable#clamp(Range)` (#2200, @wildmaples).
* Added a `Array#minmax` to override `Enumerable#minmax` (#2199, @wildmaples).
* Implemented `chomp` parameter for `IO.{readlines, foreach}` (#2205).
* Implemented the Debug Inspector C API.
* Added beginless range support for `Range#{new, bsearch, count, each, equal_value, first, inspect, max, min, size, cover?, include?, ===}`.
* Added beginless range support for `Array#{[], []=, slice, slice!, to_a, fill, values_at}` (#2155, @LillianZ).
* Added beginless range support for `String#{byteslice, slice, slice!}` and `Symbol#slice` (#2211, @LillianZ).
* Added beginless range support for `Kernel#{caller, caller_locations}` and `Thread#backtrace_locations` (#2211, @LillianZ).
* Make rand work with exclusive range with Float (#1506, @gogainda)
* Fixed `String#dump`'s formatting of escaped unicode characters (#2217, @meganniu).
* Switched to the io-console C extension from C ruby for better performance and compatibility in `irb`.
* Coerce the message to a `String` for `BasicSocket#send` (#2209, @HoneyryderChuck).
* Support buffer argument for `UDPSocket#recvfrom_nonblock` (#2209, @HoneyryderChuck).
* Fixed `Integer#digits` implementation to handle more bases (#2224, #2225).
* Support the `inherit` parameter for `Module#{private, protected, public}_method_defined?`.
* Implement `Thread.pending_interrupt?` and `Thread#pending_interrupt?` (#2219).
* Implement `rb_lastline_set` (#2170).
* Implemented `Module#const_source_location` (#2212, @tomstuart and @wildmaples).
* Do not call `File.exist?` in `Dir.glob` as `File.exist?` is often mocked (#2236, @gogainda).
* Coerce the inherit argument to a boolean in `Module#const_defined?` and `Module#const_get` (#2240).
* Refinements take place at `Object#method` and `Module#instance_method` (#2004, @ssnickolay).
* Add support for `rb_scan_args_kw` in C API (#2244, @LillianZ).
* Update random implementation layout to be more compatible (#2234).
* Set `RbConfig::CONFIG['LIBPATHFLAG'/'RPATHFLAG']` like MRI to let `$LIBPATH` changes in `extconf.rb` work.
* Access to path and mode via `rb_io_t` from C has been changed to improve compatibility for io-console.
* Implemented the `Time.at` `in:` parameter.
* Implemented `Kernel#raise` `cause` parameter.
* Improved compatibility of `Signal.trap` and `Kernel#trap` (#2287, @chrisseaton).
* Implemented `GC.stat(:total_allocated_objects)` as `0` (#2292, @chrisseaton).
* `ObjectSpace::WeakMap` now supports immediate and frozen values as both keys and values (#2267).
* Call `divmod` when coercion to `Float` fails for `#sleep` (#2289, @LillianZ).

Performance:

* Multi-Tier compilation is now enabled by default, which improves warmup significantly.
* Improve the performance of checks for recursion (#2189, @LillianZ).
* Improve random number generation performance by avoiding synchronization (#2190, @ivoanjo).
* We now create a single call target per block by default instead of two.
* Some uses of class variables are now much better optimized (#2259, @chrisseaton).
* Several methods that need the caller frame are now always inlined in their caller, which speeds up the interpreter and reduces footprint.
* Pasting code in IRB should be reasonably fast, by updating to `irb` 1.3.3 and `reline` 0.2.3 (#2233).

Changes:

* Standalone builds of TruffleRuby are now based on JDK11 (they used JDK8 previously). There should be no user-visible changes. Similarly, JDK11 is now used by default in development instead of JDK8.
* The deprecated `Truffle::System.synchronized` has been removed.
* `Java.synchronized` has been removed, it did not work on host objects.

# 21.0.0

Release notes:

* The new IRB is quite slow when copy/pasting code into it. This is due to an inefficient `io/console` implementation which will be addressed in the next release. A workaround is to use `irb --readline`, which disables some IRB features but is much faster for copy/pasting code.

New features:

* Updated to Ruby 2.7.2 (#2004).

Bug fixes:

* Fix error message when the method name is not a Symbol or String for `Kernel#respond_to?` (#2132, @ssnickolay)
* Fixed setting of special variables in enumerators and enumerables (#1484).
* Fixed return value of `Enumerable#count` and `Enumerable#uniq` with multiple yielded arguments (#2145, @LillianZ).
* Fixed `String#unpack` for `w*` format (#2143).
* Fixed issue with ``Kernel#` `` when invalid UTF-8 given (#2118).
* Fixed issue with `Method#to_proc` and special variable storage (#2156).
* Add missing `offset` parameter for `FFI::Pointer#put_array_of_*` (#1525).
* Fixed issue with different `Struct`s having the same hash values (#2214).

Compatibility:

* Implement `String#undump` (#2131, @kustosz)
* `Errno` constants with the same `errno` number are now the same class.
* Implement `Enumerable#tally` and `Enumerable#filter_map` (#2144 and #2152, @LillianZ).
* Implement `Range#minmax`.
* Pass more `Enumerator::Lazy#uniq` and `Enumerator::Lazy#chunk` specs (#2146, @LillianZ).
* Implement `Enumerator#produce` (#2160, @zverok)
* Implement `Complex#<=>` (#2004, @ssnickolay).
* Add warning for `proc` without block (#2004, @ssnickolay).
* Implemented `FrozenError#receiver`.
* `Proc#<<` and `Proc#>>` raises TypeError if passed not callable object (#2004, @ssnickolay).
* Support time and date related messages for `Time` (#2166).
* Updated `Dir.{glob,[]}` to raise `ArgumentError` for nul-separated strings.
* `Kernel#lambda` with no block in a method called with a block raises an exception (#2004, @ssnickolay).
* Implemented `BigDecimal` as C extension to improve compatibility.
* Comment lines can be placed between fluent dot now (#2004, @ssnickolay).
* Implemented `rb_make_exception`.
* `**kwargs` now accept non-Symbol keys like Ruby 2.7.
* Updated the Unicode Emoji version (#2173, @wildmaples).
* Added `Enumerator::Yielder#to_proc`.
* Implemented `Enumerator::Lazy#eager`.
* Updated `Method#inspect` to include paremeter information.
* Update `Module#name` to return the same frozen string.
* Implemented `inherit` argument for `Module#autoload?`.

Performance:

* Refactor and implement more performant `MatchData#length` (#2147, @LillianZ).
* Refactor and implement more performant `Array#sample` (#2148, @LillianZ).
* `String#inspect` is now more efficient.

Changes:

* All `InteropLibrary` messages are now exposed consistently as methods on `Truffle::Interop` (#2139). Some methods were renamed to match the scheme described in the documentation.

# 20.3.0

Bug fixes:

* Handle foreign null object as falsy value (#1902, @ssnickolay)
* Fixed return value of `Enumerable#first` with multiple yielded arguments (#2056, @LillianZ).
* Improve reliability of the post install hook by disabling RubyGems (#2075).
* Fixed top level exception handler to print exception cause (#2013).
* Fixed issue when extending FFI from File (#2094).
* Fixed issue with `Kernel#freeze` not freezing singleton class (#2093).
* Fixed `String#encode` with options issue (#2091, #2095, @LillianZ)
* Fixed issue with `spawn` when `:close` redirect is used (#2097).
* Fixed `coverage` issue when `*eval` is used (#2078).
* Use expanded load paths for feature matching (#1501).
* Fixed handling of post arguments for `super()` (#2111).
* Fixed `SystemStackError` sometimes replaced by an internal Java `NoClassDefFoundError` on JVM (#1743).
* Fixed constant/identifier detection in lexer for non-ASCII encodings (#2079, #2102, @ivoanjo).
* Fixed parsing of `--jvm` as an application argument (#2108).
* Fix `rb_rescue2` to ignore the end marker `(VALUE)0` (#2127, #2130).
* Fix status and output when SystemExit is subclassed and raised (#2128)
* Fix `String#{chomp, chomp!}` issue with invalid encoded strings (#2133).

Compatibility:

* Run `at_exit` handlers even if parsing the main script fails (#2047).
* Load required libraries (`-r`) before parsing the main script (#2047).
* `String#split` supports block (#2052, @ssnickolay)
* Implemented `String#{grapheme_clusters, each_grapheme_cluster}`.
* Fix the caller location for `#method_added` (#2059).
* Fix issue with `Float#round` when `self` is `-0.0`.
* Fix `String#unpack` issue with `m0` format (#2065).
* Fix issue with `File.absolute_path` returning a path to current directory (#2062).
* Update `Range#cover?` to handle `Range` parameter.
* Fix `String#{casecmp, casecmp?}` parameter conversion.
* Fix `Regexp` issue which raised syntax error instead of `RegexpError` (#2066).
* Handle `Object#autoload` when autoload itself (#1616, @ssnickolay)
* Skip upgraded default gems while loading RubyGems (#2075).
* Verify that gem paths are correct before loading RubyGems (#2075).
* Implement `rb_ivar_count`.
* Implemented `rb_yield_values2`.
* Implemented `Digest::Base#{update, <<}` (#2100).
* Pass the final `super` specs (#2104, @chrisseaton).
* Fix arity for arguments with optional kwargs (#1669, @ssnickolay)
* Fix arity for `Proc` (#2098, @ssnickolay)
* Check bounds for `FFI::Pointer` accesses when the size of the memory behind is known.
* Implement negative line numbers for eval (#1482).
* Support refinements for `#to_s` called by string interpolation (#2110, @ssnickolay)
* Module#using raises error in method scope (#2112, @ssnickolay)
* `File#path` now returns a new mutable String on every call like MRI (#2115).
* Avoid infinite recursion when redefining `Warning#warn` and calling `Kernel#warn` (#2109).
* Convert objects with `#to_path` in `$LOAD_PATH` (#2119).
* Handle the functions being native for `rb_thread_call_without_gvl()` (#2090).
* Support refinements for Kernel#respond_to? (#2120, @ssnickolay)
* JCodings has been updated from 1.0.45 to 1.0.55.
* Joni has been updated from 2.1.30 to 2.1.40.

Performance:

* Calls with a literal block are no longer always split but instead the decision is made by the Truffle splitting heuristic.
* `Symbol#to_proc` is now AST-inlined in order to not rely on splitting and to avoid needing the caller frame to find refinements which apply.
* `Symbol#to_proc` is now globally cached per Symbol and refinements, to avoid creating many redundant `CallTargets`.
* Setting and access to the special variables `$~` and `$_` has been refactored to require less splitting.

Changes:

* Migrated from JLine 2 to JLine 3 for the `readline` standard library.

# 20.2.0

New features:

* Updated to Ruby 2.6.6.
* Use `InteropLibrary#toDisplayString()` to better display objects from other languages.
* Implement writing to the top scope for global variables (#2024).
* `foreign_object.to_s` now uses `InteropLibrary#toDisplayString()` (and still `asString()` if `isString()`).
* `foreign_object.inspect` has been improved to be more useful (include the language and meta object).
* `foreign_object.class` now calls `getMetaObject()` (except for Java classes, same as before).
* Add basic support for Linux AArch64.
* `foreign_object.name = value` will now call `Interoplibrary#writeMember("name", value)` instead of `invokeMember("name=", value)`.
* Always show the Ruby core library files in backtraces (#1414).
* The Java stacktrace is now shown when sending SIGQUIT to the process, also on TruffleRuby Native, see [Debugging](doc/user/debugging.md) for details (#2041).
* Calls to foreign objects with a block argument will now pass the block as the last argument.
* `foreign.name` will now use `invokeMember` if invocable and if not use `readMember`, see `doc/contrib/interop_implicit_api.md` for details.
* `foreign.to_f` and `foreign.to_i` will now attempt to convert to Ruby `Float` and `Integer` (#2038).
* `foreign.equal?(other)` now uses `InteropLibrary#isIdentical(other)` and `foreign.object_id/__id__` now uses `InteropLibrary#identityHashCode()`.

Bug fixes:

* Fix `#class_exec`, `#module_exec`, `#instance_eval`, and `instance_exec` to use activated refinements (#1988, @ssnickolay).
* Fixed missing method error for FFI calls with `blocking: true` when interrupted.
* Use upgraded default gems when installed (#1956).
* Fixed `NameError` when requiring an autoload path that does not define the autoload constant (#1905).
* Thread local IO buffers are now allocated using a stack to ensure safe operating if a signal handler uses one during an IO operation.
* Fixed `TracePoint` thread-safety by storing the state on the Ruby `Thread` (like MRI) instead of inside the `TracePoint` instance.
* Make `require 'rubygems/package'` succeed and define `Gem::Deprecate` correctly (#2014).
* Fix `MBCLEN_CHARFOUND_P` error.
* Fix `rb_enc_str_new` when `NULL` encoding is given with a constant string.
* Fixed `rb_enc_precise_mbclen` to handle more inputs.
* The output for `--engine.TraceCompilation` is now significantly easier to read, by having shorter method names and source names (oracle/graal#2052).
* Fix indentation for squiggly heredoc with single quotes (#1564).
* Only print members which are readable for foreign `#inspect` (#2027).
* Fixed the return value of the first call to `Kernel#srand` in a Thread (#2028).
* Fix missing flushing when printing an exception at top-level with a custom backtrace, which caused no output being shown (#1750, #1895).
* Use the mode of the given `IO` for `IO#reopen(IO)` which is important for the 3 standard IOs (#2034).
* Fix potential deadlock when running finalizers (#2041).
* Let `require 'rubygems/specification'` work before `require 'rubygems'`.

Compatibility:

* Implement `UnboundMethod#bind_call`.
* Implemented `ObjectSpace::WeakMap` (#1385, #1958).
* Implemented `strtod` and `ruby_strtod` (#2007).
* Fix detection of `#find_type` in FFI to ignore `MakeMakefile#find_type` from `mkmf` (#1896, #2010).
* Implemented `rb_uv_to_utf8` (#1998, @skateman).
* Implemented `rb_str_cat_cstr`.
* Implemented `rb_fstring`.
* Support `#refine` for Module (#2021, @ssnickolay).
* Implemented `rb_ident_hash_new`.
* Improved the compatibility of `Symbol.all_symbols` (#2022, @chrisseaton).
* Implemented `rb_enc_str_buf_cat`.
* Implemented `rb_int_positive_pow`.
* Implemented `rb_usascii_str_new_lit`.
* Define `#getch` and `#getpass` on `StringIO` when `io/console` is required.
* Implemented `rb_uv_to_utf8` (#1998).
* Single character IDs now behave more like those in MRI to improve C extension compatibility, so `rb_funcall(a, '+', b)` will now do the same thing as in MRI.
* Removed extra public methods on `String`.
* Implemented `rb_array_sort` and `rb_array_sort_bang`.
* Do not create a finalizers `Thread` if there are other public languages, which is helpful for polyglot cases (#2035).
* Implemented `rb_enc_isalnum` and `rb_enc_isspace`.
* `RUBY_REVISION` is now the full commit hash used to build TruffleRuby, similar to MRI 2.7+.
* Implemented `rb_enc_mbc_to_codepoint`.
* Changed the lookup methods to achieve Refinements specification (#2033, @ssnickolay)
* Implemented `Digest::Instance#new` (#2040).
* Implemented `ONIGENC_MBC_CASE_FOLD`.
* Fixed `Thread#raise` to call the exception class' constructor with no arguments when given no message (#2045).
* Fixed `refine + super` compatibility (#2039, #2048, @ssnickolay)
* Make the top-level exception handler more compatible with MRI (#2047).
* Implemented `rb_enc_codelen`.
* Implemented `Ripper` by using the C extension (#1585).

Changes:

* RubyGems gem commands updated to use the `--no-document` option by default.

Performance:

* Enable lazy translation from the parser AST to the Truffle AST for user code by default. This should improve application startup time (#1992).
* `instance variable ... not initialized` and similar warnings are now optimized to have no peak performance impact if they are not printed (depends on `$VERBOSE`).
* Implement integer modular exponentiation using `BigInteger#mod_pow` (#1999, @skateman)
* Fixed a performance issue when computing many substrings of a given non-leaf `String` with non-US-ASCII characters.
* Speedup native handle to Ruby object lookup for C extensions.

# 20.1.0

New features:

* Nightly builds of TruffleRuby are now available, see the README for details (#1483).
* `||=` will not compile the right-hand-side if it's only executed once, to match the idiomatic lazy-initialisation use-case ([blog post](https://engineering.shopify.com/blogs/engineering/optimizing-ruby-lazy-initialization-in-truffleruby-with-deoptimization), #1887, @kipply).
* Added `--metrics-profile-require` option to profile searching, parsing, translating and loading files.
* Added support for captured variables for the Truffle instruments (e.g. Chrome debugger).

Bug fixes:

* Fixed `Exception#dup` to copy the `Exception#backtrace` string array.
* Fixed `rb_warn` and `rb_warning` when used as statements (#1886, @chrisseaton).
* Fixed `NameError.new` and `NoMethodError.new` `:receiver` argument.
* Correctly handle large numbers of arguments to `rb_funcall` (#1882).
* Added arity check to `Module#{include, prepend}`.
* Fix `OpenSSL::Digest.{digest,hexdigest,base64digest}` to handle `algorithm, data` arguments (#1889, @bdewater).
* Fixed `SystemCallError.new` parameter conversion.
* Fixed `File#{chmod, umask}` argument conversion check.
* Added warning in `Hash.[]` for non-array elements.
* Fixed `File.lchmod` to raise `NotImplementedError` when not available.
* `RSTRING_PTR()` now always returns a native pointer, resolving two bugs `memcpy`ing to (#1822) and from (#1772) Ruby Strings.
* Fixed issue with duping during splat (#1883).
* Fixed `Dir#children` implementation.
* Fixed `SignalException.new` error when bad parameter given.
* Added deprecation warning to `Kernel#=~`.
* Fixed `puts` for a foreign objects, e.g. `puts Polyglot.eval('js', '[]')` (#1881).
* Fixed `Exception#full_message` implementation.
* Updated `Kernel.Complex()` to handle the `exception: false` parameter.
* Fixed `Kernel#dup` to return self for `Complex` and `Rational` objects.
* Updated `Kernel.Float()` to handle the `exception: false` parameter.
* Fixed `String#unpack` `M` format (#1901).
* Fixed error when `SystemCallError` message contained non-ASCII characters.
* Fixed `rb_rescue` to allow null rescue methods. (#1909, @kipply).
* Fixed incorrect comparisons between bignums and doubles.
* Prevented some internal uses of `Kernel#caller_locations` to be overridden by user code (#1934).
* Fixed an issue caused by recursing inlining within `Regexp#quote` (#1927).
* Updated `Kernel.Float()` to return given string in error message (#1945).
* Parameters and arity of methods derived from `method_missing` should now match MRI (#1921).
* Fixed compile error in `RB_FLOAT_TYPE_P` macro (#1928).
* Fixed `Symbol#match` to call the block with the `MatchData` (#1933).
* Fixed `Digest::SHA2.hexdigest` error with long messages (#1922).
* Fixed `Date.parse` to dup the coerced string to not modify original (#1946).
* Update `Comparable` error messages for special constant values (#1941).
* Fixed `File.ftype` parameter conversion (#1961).
* Fixed `Digest::Instance#file` to not modify string literals (#1964).
* Make sure that string interpolation returns a `String`, and not a subclass (#1950).
* `alias_method` and `instance_methods` should now work correctly inside a refinement (#1942).
* Fixed `Regexp.union` parameter conversion (#1963).
* `IO#read(n)` no longer buffers more than needed, which could cause hanging if detecting readability via a native call such as `select(2)` (#1951).
* Fixed `Random::DEFAULT.seed` to be different on boot (#1965, @kipply)
* `rb_encoding->name` can now be read even if the `rb_encoding` is stored in native memory.
* Detect and cut off recursion when inspecting a foreign object, substituting an ellipsis instead.
* Fixed feature lookup order to check every `$LOAD_PATH` path entry for `.rb`, then every entry for native extension when `require` is called with no extension.
* Define the `_DARWIN_C_SOURCE` macro in extension makefiles (#1592).
* Change handling of var args in `rb_rescue2` to handle usage in C extensions (#1823).
* Fixed incorrect `Encoding::CompatibilityError` raised for some interpolated Regexps (#1967).
* Actually unset environment variables with a `nil` value for `Process.spawn` instead of setting them to an empty String.
* Core library methods part of the Native Image heap are no longer added in the compilation queue on the first call, but after they reach the thresholds like other methods.
* Fix `RbConfig::CONFIG['LIBRUBY_SO']` file extension.
* Fix `char`, `short`, `unsigned char`,  `unsigned int`, and `unsigned short` types in `Fiddle` (#1971).
* Fix `IO#select` to reallocate its buffer if it is interrupted by a signal.
* Fix issue where interpolated string matched `#` within string as being a variable (#1495).
* Fix `File.join` to raise error on strings with null bytes.
* Fix initialization of Ruby Thread for foreign thread created in Java.
* Fix registration of default specs in RubyGems (#1987).

Compatibility:

* The C API type `VALUE` is now defined as `unsigned long` as on MRI. This enables `switch (VALUE)` and other expressions which rely on `VALUE` being an integer type (#1409, #1541, #1675, #1917, #1954).
* Implemented `Float#{floor, ceil}` with `ndigits` argument.
* Implemented `Thread#fetch`.
* Implemented `Float#truncate` with `ndigits` argument.
* Made `String#{byteslice, slice, slice!}` and `Symbol#slice` compatible with endless ranges.
* Implemented "instance variable not initialized" warning.
* Make `Kernel#{caller, caller_locations}` and `Thread#backtrace_locations` compatible with endless ranges.
* Implemented `Dir#each_child`.
* Implemented `Kernel.{chomp, chop}` and `Kernel#{chomp, chop}`.
* Implemented `-p` and `-a`, and `-l` CLI options.
* Convert the argument to `File.realpath` with `#to_path` (#1894).
* `StringIO#binmode` now sets the external encoding to BINARY like MRI (#1898).
* `StringIO#inspect` should not include the contents of the `StringIO` (#1898).
* Implemented `rb_fd_*` functions (#1623).
* Fixed uninitialized variable warnings in core and lib (#1897).
* Make `Thread#backtrace` support omit, length and range arguments.
* Implemented `Range#%`.
* Fixed the type of the `flags` field of `rb_data_type_t` (#1911).
* Implemented `rb_obj_is_proc` (#1908, @kipply, @XrXr).
* Implemented C API macro `RARRAY_ASET()`.
* Implemented `num2short` (#1910, @kipply).
* `RSTRING_END()` now always returns a native pointer.
* Removed `register` specifier for `rb_mem_clear()` (#1924).
* Implemented `Thread::Backtrace::Locations#base_label` (#1920).
* Implemented `rb_mProcess` (#1936).
* Implemented `rb_gc_latest_gc_info` (#1937).
* Implemented `RBASIC_CLASS` (#1935).
* Yield 2 arguments for `Hash#map` if the arity of the block is > 1 (#1944).
* Add all `Errno` constants to match MRI, needed by recent RubyGems.
* Silence `ruby_dep` warnings since that gem is unmaintained.
* Clarify error message for not implemented `Process.daemon` (#1962).
* Allow multiple assignments in conditionals (#1513).
* Update `NoMethodError#message` to match MRI (#1957).
* Make `StringIO` work with `--enable-frozen-string-literal` (#1969).
* Support `NULL` for the status of `rb_protect()`.
* Ensure `BigDecimal#inspect` does not call `BigDecimal#to_s` to avoid behaviour change on `to_s` override (#1960).
* Define all C-API `rb_{c,m,e}*` constants as C global variables (#1541).
* Raise `ArgumentError` for `Socket.unpack_sockaddr_un` if the socket family is incorrect.
* Implemented `RTYPEDDATA_*()` macros and `rb_str_tmp_new()` (#1975).
* Implemented `rb_set_end_proc` (#1959).
* Implemented `rb_to_symbol`.
* Implemented `rb_class_instance_methods`, `rb_class_public_instance_methods`, `rb_class_protected_instance_methods`, and `rb_class_private_instance_methods`.
* Implemented `rb_tracepoint_new`, `rb_tracepoint_disable`, `rb_tracepoint_enable`, and `rb_tracepoint_enabled_p` (#1450).
* Implemented `RbConfig::CONFIG['AR']` and `RbConfig::CONFIG['STRIP']` (#1973).
* Not yet implemented C API functions are now correctly detected as missing via `mkmf`'s `have_func` (#1980).
* Accept `RUBY_INTERNAL_EVENT_{NEWOBJ,FREEOBJ}` events but warn they are not triggered (#1978, #1983).
* `IO.copy_stream(in, STDOUT)` now writes to `STDOUT` without buffering like MRI.
* Implemented `RbConfig['vendordir']`.
* Implemented `Enumerator::ArithmeticSequence`.
* Support `(struct RBasic *)->flags` and `->klass` from `ruby.h` (#1891, #1884, #1978).

Changes:

* `TRUFFLERUBY_RESILIENT_GEM_HOME` has been removed. Unset `GEM_HOME` and `GEM_PATH` instead if you need to.
* The deprecated `Truffle::System.full_memory_barrier`, `Truffle::Primitive.logical_processors`, and  `Truffle::AtomicReference` have been removed.
* The implicit interface for allowing Ruby objects to behave as polyglot arrays with `#size`, `#[]` methods has been removed and replaced with an explicit interface where each method starts with `polyglot_*`.
* Hash keys are no longer reported as polyglot members.
* All remaining implicit polyglot behaviour for `#[]` method was replaced with `polyglot_*` methods.
* Rename dynamic API to match InteropLibrary. All the methods keep the name as it is in InteropLibrary with the following changes: use snake_case, add `polyglot_` prefix, drop `get` and `is` prefix, append `?` on all predicates.
* Split `Truffle::Interop.write` into `.write_array_element` and `.write_member` methods.
* Rename `Truffle::Interop.size` to `.array_size`.
* Rename `Truffle::Interop.is_boolean?` to `.boolean?`.
* Split `Truffle::Interop.read` into `.read_member` and `.read_array_element`.
* Drop `is_` prefix in `Truffle::Interop.is_array_element_*` predicates.
* `Truffle::Interop.hash_keys_as_members` has been added to treat a Ruby Hash as a polyglot object with the Hash keys as members.

Performance:

* Optimized `RSTRING_PTR()` accesses by going to native directly, optimized various core methods, use Mode=latency and tune GC heap size for Bundler. This speeds up `bundle install` from 84s to 19s for a small Gemfile with 6 gems (#1398).
* Fixed memory footprint issue due to large compilation on Native Image, notably during `bundle install` (#1893).
* `ArrayBuilderNode` now uses a new Truffle library for manipulating array stores.
* Ruby objects passed to C extensions are now converted less often to native handles.
* Calling blocking system calls and running C code with unblocking actions has been refactored to remove some optimisation boundaries.
* `return` expressions are now rewritten as implicit return expressions where control flow allows this to be safely done as a tail optimisation. This can improve interpreter performance by up to 50% in some benchmarks, and can be applied to approximately 80% of return nodes seen in Rails and its dependencies (#1977).
* The old array strategy code has been removed and all remaining nodes converted to the new `ArrayStoreLibrary`.
* Updated `nil` to be a global immutable singleton (#1835).

# 20.0.0

New features:

* Enable and document `--coverage` option (#1840, @chrisseaton).
* Update the internal LLVM toolchain to LLVM 9 and reduce its download size.
* Updated to Ruby 2.6.5 (#1749).
* Automatically set `PKG_CONFIG_PATH` as needed for compiling OpenSSL on macOS (#1830).

Bug fixes:

* Fix `Tempfile#{size,length}` when the IO is not flushed (#1765, @rafaelfranca).
* Dump and load instance variables in subclasses of `Exception` (#1766, @rafaelfranca).
* Fix `Date._iso8601` and `Date._rfc3339` when the string is an invalid date (#1773, @rafaelfranca).
* Fail earlier for bad handle unwrapping (#1777, @chrisseaton).
* Match out of range `ArgumentError` message with MRI (#1774, @rafaelfranca).
* Raise `Encoding::CompatibilityError` with incompatible encodings on `Regexp` (#1775, @rafaelfranca).
* Fixed interactions between attributes and instance variables in `Struct` (#1776, @chrisseaton).
* Coercion fixes for `TCPServer.new` (#1780, @XrXr).
* Fix `Float#<=>` not calling `coerce` when `other` argument responds to it (#1783, @XrXr).
* Do not warn / crash when requiring a file that sets and trigger autoload on itself (#1779, @XrXr).
* Strip trailing whitespaces when creating a `BigDecimal` with a `String` (#1796, @XrXr).
* Default `close_others` in `Process.exec` to `false` like Ruby 2.6 (#1798, @XrXr).
* Don't clone methods when setting method to the same visibility (#1794, @XrXr).
* `BigDecimal()` deal with large rationals precisely (#1797, @XrXr).
* Make it possible to call `instance_exec` with `rb_block_call` (#1802, @XrXr).
* Check for duplicate members in `Struct.new` (#1803, @XrXr).
* `Process::Status#to_i` return raw `waitpid(2)` status (#1800, @XrXr).
* `Process#exec`: set close-on-exec to false for fd redirection (#1805, @XrXr, @rafaelfranca).
* Building C extensions should now work with frozen string literals (#1786).
* Keep the Truffle working directory in sync with the native working directory.
* Rename `to_native` to `polyglot_to_native` to match `polyglot_pointer?` and `polyglot_address` methods.
* Fixed missing partial evaluation boundary in `Array#{sort,sort!}` (#1727).
* Fixed the class of `self` and the wrapping `Module` for `Kernel#load(path, wrap=true)` (#1739).
* Fixed missing polyglot type declaration for `RSTRING_PTR` to help with native/managed interop.
* Fixed `Module#to_s` and `Module#inspect` to not return an extra `#<Class:` for singleton classes.
* Arrays backed by native storage now allocate the correct amount of memory (#1828).
* Fixed issue in `ConditionVariable#wait` that could lose a `ConditionVariable#signal`.
* Do not expose TruffleRuby-specific method `Array#swap` (#1816).
* Fixed `#inspect` on broken UTF-8 sequences (#1842, @chrisseaton).
* `Truffle::Interop.keys` should report methods of `String` and `Symbol` (#1817).
* `Kernel#sprintf` encoding validity has been fixed (#1852, @XrXr).
* Fixed `ArrayIndexOutOfBoundsException` in `File.fnmatch` (#1845).
* Make `String#concat` work with no or multiple arguments (#1519).
* Make `Array#concat` work with no or multiple arguments (#1519).
* Coerce `BigDecimal(arg)` using `to_str` (#1826).
* Fixed `NameError#dup`, `NoMethodError#dup`, and `SystemCallError#dup` to copy internal fields.
* Make `Enumerable#chunk` work without a block (#1518).
* Fixed issue with `SystemCallError.new` setting a backtrace too early.
* Fixed `BigDecimal#to_s` formatting issue (#1711).
* Run `END` keyword block only once at exit.
* Implement `Numeric#clone` to return `self`.
* Fixed `Symbol#to_proc` to create a `Proc` with `nil` `source_location` (#1663).
* Make `GC.start` work with keyword arguments.
* Fixed `Kernel#clone` for `nil`, `true`, `false`, `Integer`, and `Symbol`.
* Make top-level methods available in `Context#getBindings()` (#1838).
* Made `Kernel#caller_locations` accept a range argument, and return `nil` when appropriate.
* Made `rb_respond_to` work with primitives (#1869, @chrisseaton).
* Fixed issue with missing backtrace for `rescue $ERROR_INFO` (#1660).
* Fixed `Struct#hash` for `keyword_init: true` `Struct`.
* Fixed `String#{upcase!,downcase!,swapcase!}(:ascii)` for non-ASCII-compatible encodings like UTF-16.
* Fixed `String#capitalize!` for strings that weren't full ASCII.
* Fixed enumeration issue in `ENV.{select, filter}`.
* Fixed `Complex` and `Rational` should be frozen after initializing.
* Fixed `printf` should raise error when not enough arguments for positional argument.
* Removed "shadowing outer local variable" warning.
* Fixed parameter conversion to `String` in ENV methods.
* Fixed deprecation warning when `ENV.index` is called.
* Fixed issue with `ENV.each_key`.
* Fixed `ENV.replace` implementation.
* Fixed `ENV.udpate` implementation.
* Fixed argument handling in `Kernel.printf`.
* Fixed character length after conversion to binary from a non-US-ASCII String.
* Fixed issue with installing latest bundler (#1880).
* Fixed type conversion for `Numeric#step` `step` parameter.
* Fixed `Kernel#Integer` conversion.
* Fixed `IO.try_convert` parameter conversion.
* Fixed linking of always-inline C API functions with `-std=gnu90` (#1837, #1879).
* Avoid race conditions during `gem install` by using a single download thread.
* Do not use gems precompiled for MRI on TruffleRuby (#1837).
* Fixed printing foreign arrays that were also pointers (#1679).
* Fixed `nil#=~` to not warn.
* Fixed `Enumerable#collect` to give user block arity in the block passed to `Enumerable#each`.

Compatibility:

* Implemented `String#start_with?(Regexp)` (#1771, @zhublik).
* Various improvements to `SignalException` and signal handling (#1790, @XrXr).
* Implemented `rb_utf8_str_new`, `rb_utf8_str_new_cstr`, `rb_utf8_str_new_static` (#1788, @chrisseaton).
* Implemented the `unit` argument of `Time.at` (#1791, @XrXr).
* Implemented `keyword_init: true` for `Struct.new` (#1789, @XrXr).
* Implemented `MatchData#dup` (#1792, @XrXr).
* Implemented a native storage strategy for `Array` to allow better C extension compatibility.
* Implemented `rb_check_symbol_cstr` (#1814).
* Implemented `rb_hash_start` (#1841, @XrXr).
* JCodings has been updated from 1.0.42 to 1.0.45.
* Joni has been updated from 2.1.25 to 2.1.30.
* Implemented `Method#<<` and `Method#>>` (#1821).
* The `.bundle` file extension is now used for C extensions on macOS (#1819, #1837).
* Implemented `Comparable#clamp` (#1517).
* Implemented `rb_gc_register_mark_object` and `rb_enc_str_asciionly_p` (#1856, @chrisseaton).
* Implemented `rb_io_set_nonblock` (#1741).
* Include the major kernel version in `RUBY_PLATFORM` on macOS like MRI (#1860, @eightbitraptor).
* Implemented `Enumerator::Chain`, `Enumerator#+`, and `Enumerable#chain` (#1859, #1858).
* Implemented `Thread#backtrace_locations` and `Exception#backtrace_locations` (#1556).
* Implemented `rb_module_new`, `rb_define_class_id`, `rb_define_module_id`, (#1876, @XrXr, @chrisseaton).
* Implemented `-n` CLI option (#1532).
* Cache the `Symbol` of method names in call nodes only when needed (#1872).
* Implemented `rb_get_alloc_func` and related functions (#1874, @XrXr).
* Implemented `rb_module_new`, `rb_define_class_id`, `rb_define_module_id`, (#1876, @chrisseaton).
* Implemented `ENV.slice`.
* Support for the Darkfish theme for RDoc generation has been added back.
* Implemented `Kernel#system` `exception: true` option.
* Implemented `Random.bytes`.
* Implemented `Random.random_number`.
* Added the ability to parse endless ranges.
* Made `Range#{to_a, step, each, bsearch, step, last, max, min, to_s, ==}` compatible with endless ranges.
* Made `Array#{[], []=, values_at, fill, slice!}` compatible with endless ranges.
* Defined `Array#{min, max}` methods.

Performance:

* Use a smaller limit for identity-based inline caches to improve warmup by avoiding too many deoptimizations.
* `long[]` array storage now correctly declare that they accept `int` values, reducing deoptimisations and promotions to `Object[]` storage.
* Enable inline caching of `Symbol` conversion for `rb_iv_get` and `rb_iv_set`.
* `rb_type` information is now cached on classes as a hidden variable to improve performance.
* Change to using thread local buffers for socket calls to reduce allocations.
* Refactor `IO.select` to reduce copying and optimisation boundaries.
* Refactor various `String` and `Rope` nodes to avoid Truffle performance warnings.
* Reading caller frames should now work in more cases without deoptimisation.

# 19.3.0

New features:

* Compilation of C extensions is now done with an internal LLVM toolchain producing both native code and bitcode. This means more C extensions should compile out of the box and this should resolve most linker-related issues.
* It is no longer necessary to install LLVM for installing C extensions on TruffleRuby.
* It is no longer necessary to install libc++ and libc++abi for installing C++ extensions on TruffleRuby.
* On macOS, it is no longer necessary to install the system headers package (#1417).
* License updated to EPL 2.0/GPL 2.0/LGPL 2.1 like recent JRuby.

Bug fixes:

* `rb_undef_method` now works for private methods (#1731, @cky).
* Fixed several issues when requiring C extensions concurrently (#1565).
* `self.method ||= value` with a private method now works correctly (#1673).
* Fixed `RegexpError: invalid multibyte escape` for binary regexps with a non-binary String (#1433).
* Arrays now report their methods to other languages for interopability (#1768).
* Installing `sassc` now works due to using the LLVM toolchain (#1753).
* Renamed `Truffle::Interop.respond_to?` to avoid conflict with Ruby's `respond_to?` (#1491).
* Warn only if `$VERBOSE` is `true` when a magic comment is ignored (#1757, @nirvdrum).
* Make C extensions use the same libssl as the one used for the openssl C extension (#1770).

Compatibility:

* `GC.stat` can now take an optional argument (#1716, @kirs).
* `Kernel#load` with `wrap` has been implemented (#1739).
* Implemented `Kernel#spawn` with `:chdir` (#1492).
* Implemented `rb_str_drop_bytes`, notably used by OpenSSL (#1740, @cky).
* Include executables of default gems, needed for `rails new` in Rails 6.
* Use compilation flags similar to MRI for C extension compilation.
* Warn for `gem update --system` as it is not fully supported yet and is often not needed.
* Pass `-undefined dynamic_lookup` to the linker on macOS like MRI.

Performance:

* Core methods are no longer always cloned, which reduces memory footprint and should improve warmup.
* Inline cache calls to `rb_intern()` with a constant name in C extensions.
* Improve allocation speed of native handles for C extensions.
* Improve the performance of `NIL_P` and `INT2FIX` in C extensions.
* Various fixes to improve Rack performance.
* Optimize `String#gsub(String)` by not creating a `Regexp` and using `String#index` instead.
* Fixed "FrameWithoutBoxing should not be materialized" compilation issue in `TryNode`.

# 19.2.0, August 2019

New features:

* `Fiddle` has been implemented.

Bug fixes:

* Set `RbConfig::CONFIG['ruby_version']` to the same value as the TruffleRuby version. This fixes reusing C extensions between different versions of TruffleRuby with Bundler (#1715).
* Fixed `Symbol#match` returning `MatchData` (#1706, @zhublik).
* Allow `Time#strftime` to be called with binary format strings.
* Do not modify the argument passed to `IO#write` when the encoding does not match (#1714).
* Use the class where the method was defined to check if an `UnboundMethod` can be used for `#define_method` (#1710).
* Fixed setting `$~` for `Enumerable` and `Enumerator::Lazy`'s `#grep` and `#grep_v`.
* Improved errors when interacting with single-threaded languages (#1709).

Compatibility:

* Added `Kernel#then` (#1703, @zhublik).
* `FFI::Struct#[]=` is now supported for inline character arrays.
* `blocking: true` is now supported for `FFI::Library#attach_function`.
* Implemented `Proc#>>` and `#<<` (#1688).
* `Thread.report_on_exception` is now `true` by default like MRI 2.5+.
* `BigDecimal` compatibility has been generally improved in several ways.

Changes:

* An interop read message sent to a `Proc` will no longer call the `Proc`.

Performance:

* Several `String` methods have been made faster by the usage of vector instructions
  when searching for a single-byte character in a String.
* Methods needing the caller frame are now better optimized.

# 19.1.0, June 2019

*Ruby is an experimental language in the GraalVM 19.1.0 release*

Bug fixes:

* Sharing for thread-safety of objects is now triggered later as intended, e.g., when a second `Thread` is started.
* Fixed `Array#to_h` so it doesn't set a default value (#1698).
* Removed extra `public` methods on `IO` (#1702).
* Fixed `Process.kill(signal, Process.pid)` when the signal is trapped as `:IGNORE` (#1702).
* Fixed `Addrinfo.new(String)` to reliably find the address family (#1702).
* Fixed argument checks in `BasicSocket#setsockopt` (#1460).
* Fixed `ObjectSpace.trace_object_allocations` (#1456).
* Fixed `BigDecimal#{clone,dup}` so it now just returns the receiver, per Ruby 2.5+ semantics (#1680).
* Fixed creating `BigDecimal` instances from non-finite `Float` values (#1685).
* Fixed `BigDecimal#inspect` output for non-finite values (e.g, NaN or -Infinity) (#1683).
* Fixed `BigDecimal#hash` to return the same value for two `BigDecimal` objects that are equal (#1656).
* Added missing `BigDecimal` constant definitions (#1684).
* Implemented `rb_eval_string_protect`.
* Fixed `rb_get_kwargs` to correctly handle optional and rest arguments.
* Calling `Kernel#raise` with a raised exception will no longer set the cause of the exception to itself (#1682).
* Return a `FFI::Function` correctly for functions returning a callback.
* Convert to intuitive Ruby exceptions when INVOKE fails (#1690).
* Implemented `FFI::Pointer#clear` (#1687).
* Procs will now yield to the block in their declaration context even when called with a block argument (#1657).
* Fixed problems with calling POSIX methods if `Symbol#[]` is redefined (#1665).
* Fixed sharing of `Array` and `Hash` elements for thread-safety of objects (#1601).
* Fixed concurrent modifications of `Gem::Specification::LOAD_CACHE` (#1601).
* Fix `TCPServer#accept` to set `#do_not_reverse_lookup` correctly on the created `TCPSocket`.

Compatibility:

* Exceptions from `coerce` are no longer rescued, like MRI.
* Implemented `Integer#{allbits?,anybits?,nobits?}`.
* `Integer#{ceil,floor,truncate}` now accept a precision and `Integer#round` accepts a rounding mode.
* Added missing `Enumerable#filter` and `Enumerator::Lazy#filter` aliases to the respective `select` method (#1610).
* Implemented more `Ripper` methods as no-ops (#1694, @Mogztter).
* Implemented `rb_enc_sprintf` (#1702).
* Implemented `ENV#{filter,filter!}` aliases for `select` and `select!`.
* Non-blocking `StringIO` and `Socket` APIs now support `exception: false` like MRI (#1702).
* Increased compatibility of `BigDecimal`.
* `String#-@` now performs string deduplication (#1608).
* `Hash#merge` now preserves the key order from the original hash for merged values (#1650).
* Coerce values given to `FFI::Pointer` methods.
* `FrozenError` is now defined and is used for `can't modify frozen` object exceptions.
* `StringIO` is now available by default like in MRI, because it is required by RubyGems.

Changes:

* Interactive sources (like the GraalVM polyglot shell) now all share the same binding (#1695).
* Hash code calculation has been improved to reduce hash collisions for `Hash` and other cases.

Performance:

* `eval(code, binding)` for a fixed `code` containing blocks is now much faster. This improves the performance of rendering `ERB` templates containing loops.
* `rb_str_cat` is faster due to the C string now being concatenated without first being converted to a Ruby string or having its encoding checked. As a side effect the behaviour of `rb_str_cat` should now more closely match that of MRI.

# 19.0.0, May 2019

*Ruby is an experimental language in the GraalVM 19.0.0 release*

Bug fixes:

* The debugger now sees global variables as the global scope.
* Temporary variables are no longer visible in the debugger.
* Setting breakpoints on some lines has been fixed.
* The OpenSSL C extension is now always recompiled, fixing various bugs when using the extension (e.g., when using Bundler in TravisCI) (#1676, #1627, #1632).
* Initialize `$0` when not run from the 'ruby' launcher, which is needed to `require` gems (#1653).

Compatibility:

* `do...end` blocks can now have `rescue/else/ensure` clauses like MRI (#1618).

Changes:

* `TruffleRuby.sulong?` has been replaced by `TruffleRuby.cexts?`, and `TruffleRuby.graal?` has been replaced by `TruffleRuby.jit?`. The old methods will continue to work for now, but will produce warnings, and will be removed at a future release.

# 1.0 RC 16, 19 April 2019

Bug fixes:

* Fixed `Hash#merge` with no arguments to return a new copy of the receiver (#1645).
* Fixed yield with a splat and keyword arguments (#1613).
* Fixed `rb_scan_args` to correctly handle kwargs in combination with optional args.
* Many fixes for `FFI::Pointer` to be more compatible with the `ffi` gem.

New features:

* Rounding modes have been implemented or improved for `Float`, `Rational`, `BigDecimal` (#1509).
* Support Homebrew installed in other prefixes than `/usr/local` (#1583).
* Added a pure-Ruby implementation of FFI which passes almost all Ruby FFI specs (#1529, #1524).

Changes:

* Support for the Darkfish theme for RDoc generation has been removed.

Compatibility:

* The `KeyError` raised from `ENV#fetch` and `Hash#fetch` now matches MRI's message formatting (#1633).
* Add the missing `key` and `receiver` values to `KeyError` raised from `ENV#fetch`.
* `String#unicode_normalize` has been moved to the core library like in MRI.
* `StringScanner` will now match a regexp beginning with `^` even when not scanning from the start of the string.
* `Module#define_method` is now public like in MRI.
* `Kernel#warn` now supports the `uplevel:` keyword argument.

# 1.0 RC 15, 5 April 2019

Bug fixes:

* Improved compatibility with MRI's `Float#to_s` formatting (#1626).
* Fixed `String#inspect` when the string uses a non-UTF-8 ASCII-compatible encoding and has non-ASCII characters.
* Fixed `puts` for strings with non-ASCII-compatible encodings.
* `rb_protect` now returns `Qnil` when an error occurs.
* Fixed a race condition when using the interpolate-once (`/o`) modifier in regular expressions.
* Calling `StringIO#close` multiple times no longer raises an exception (#1640).
* Fixed a bug in include file resolution when compiling C extensions.

New features:

* `Process.clock_getres` has been implemented.

Changes:

* `debug`, `profile`, `profiler`, which were already marked as unsupported, have been removed.
* Our experimental JRuby-compatible Java interop has been removed - use `Polyglot` and `Java` instead.
* The Trufle handle patches applied to `psych` C extension have now been removed.
* The `rb_tr_handle_*` functions have been removed as they are no longer used in any C extension patches.
* Underscores and dots in options have become hyphens, so `--exceptions.print_uncaught_java` is now `--exceptions-print-uncaught-java`, for example.
* The `rb_tr_handle_*` functions have been removed as they are no longer used in any C extension patches.

Bug fixes:

* `autoload :C, "path"; require "path"` now correctly triggers the autoload.
* Fixed `UDPSocket#bind` to specify family and socktype when resolving address.
* The `shell` standard library can now be `require`-d.
* Fixed a bug where `for` could result in a `NullPointerException` when trying to assign the iteration variable.
* Existing global variables can now become aliases of other global variables (#1590).

Compatibility:

* ERB now uses StringScanner and not the fallback, like on MRI. As a result `strscan` is required by `require 'erb'` (#1615).
* Yield different number of arguments for `Hash#each` and `Hash#each_pair` based on the block arity like MRI (#1629).
* Add support for the `base` keyword argument to `Dir.{[], glob}`.

# 1.0 RC 14, 18 March 2019

Updated to Ruby 2.6.2.

Bug fixes:

* Implement `rb_io_wait_writable` (#1586).
* Fixed error when using arrows keys first within `irb` or `pry` (#1478, #1486).
* Coerce the right hand side for all `BigDecimal` operations (#1598).
* Combining multiple `**` arguments containing duplicate keys produced an incorrect hash. This has now been fixed (#1469).
* `IO#read_nonblock` now returns the passed buffer object, if one is supplied.
* Worked out autoloading issue (#1614).

New features:

* Implemented `String#delete_prefix`, `#delete_suffix`, and related methods.
* Implemented `Dir.children` and `Dir#children`.
* Implemented `Integer#sqrt`.

Changes:

* `-Xoptions` has been removed - use `--help:languages` instead.
* `-Xlog=` has been removed - use `--log.level=` instead.
* `-J` has been removed - use `--vm.` instead.
* `-J-cp lib.jar` and so on have removed - use `--vm.cp=lib.jar` or `--vm.classpath=lib.jar` instead.
* `--jvm.` and `--native.` have been deprecated, use `--vm.` instead to pass VM options.
* `-Xoption=value` has been removed - use `--option=value` instead.
* The `-X` option now works as in MRI.
* `--help:debug` is now `--help:internal`.
* `ripper` is still not implemented, but the module now exists and has some methods that are implemented as no-ops.

# 1.0 RC 13, 5 March 2019

Note that as TruffleRuby RC 13 is built on Ruby 2.4.4 it is still vulnerable to CVE-2018-16395. This will be fixed in the next release.

New features:

* Host interop with Java now works on SubstrateVM too.

Bug fixes:

* Fixed `Enumerator::Lazy` which wrongly rescued `StandardError` (#1557).
* Fixed several problems with `Numeric#step` related to default arguments, infinite sequences, and bad argument types (#1520).
* Fixed incorrect raising of `ArgumentError` with `Range#step` when at least one component of the `Range` is `Float::INFINITY` (#1503).
* Fixed the wrong encoding being associated with certain forms of heredoc strings (#1563).
* Call `#coerce` on right hand operator if `BigDecimal` is the left hand operator (#1533, @Quintasan).
* Fixed return type of division of `Integer.MIN_VALUE` and `Long.MIN_VALUE` by -1 (#1581).
* `Exception#cause` is now correctly set for internal exceptions (#1560).
* `rb_num2ull` is now implemented as well as being declared in the `ruby.h` header (#1573).
* `rb_sym_to_s` is now implemented (#1575).
* `R_TYPE_P` now returns the type number for a wider set of Ruby objects (#1574).
* `rb_fix2str` has now been implemented.
* `rb_protect` will now work even if `NilClass#==` has been redefined.
* `BigDecimal` has been moved out of the `Truffle` module to match MRI.
* `StringIO#puts` now correctly handles `to_s` methods which do not return strings (#1577).
* `Array#each` now behaves like MRI when the array is modified (#1580).
* Clarified that `$SAFE` can never be set to a non-zero value.
* Fix compatibility with RubyGems 3 (#1558).
* `Kernel#respond_to?` now returns false if a method is protected and the `include_all` argument is false (#1568).

Changes:

* `TRUFFLERUBY_CEXT_ENABLED` is no longer supported and C extensions are now always built, regardless of the value of this environment variable.
* Getting a substring of a string created by a C extension now uses less memory as only the requested portion will be copied to a managed string.
* `-Xoptions` has been deprecated and will be removed - use `--help:languages` instead.
* `-Xlog=` has been deprecated and will be removed - use `--log.level=` instead.
* `-J` has been deprecated and will be removed - use `--jvm.` instead.
* `-J-cp lib.jar` and so on have been deprecated and will be removed - use `--jvm.cp=lib.jar` or `--jvm.classpath=lib.jar` instead.
* `-J-cmd`, `--jvm.cmd`, `JAVA_HOME`, `JAVACMD`, and `JAVA_OPTS` do not work in any released configuration of TruffleRuby, so have been removed.
* `-Xoption=value` has been deprecated and will be removed - use `--option=value` instead.
* `TracePoint` now raises an `ArgumentError` for unsupported events.
* `TracePoint.trace` and `TracePoint#inspect` have been implemented.

Compatibility:

* Improved the exception when an `-S` file isn't found.
* Removed the message from exceptions raised by bare `raise` to better match MRI (#1487).
* `TracePoint` now handles the `:class` event.

Performance:

* Sped up `String` handling in native extensions, quite substantially in some cases, by reducing conversions between native and managed strings and allowing for mutable metadata in native strings.

# 1.0 RC 12, 4 February 2019

Bug fixes:

* Fixed a bug with `String#lines` and similar methods with multibyte characters (#1543).
* Fixed an issue with `String#{encode,encode!}` double-processing strings using XML conversion options and a new destination encoding (#1545).
* Fixed a bug where a raised cloned exception would be caught as the original exception (#1542).
* Fixed a bug with `StringScanner` and patterns starting with `^` (#1544).
* Fixed `Enumerable::Lazy#uniq` with infinite streams (#1516).

Compatibility:

* Change to a new system for handling Ruby objects in C extensions which greatly increases compatibility with MRI.
* Implemented `BigDecimal#to_r` (#1521).
* `Symbol#to_proc` now returns `-1` like on MRI (#1462).

# 1.0 RC 11, 15 January 2019

New features:

* macOS clocks `CLOCK_MONOTONIC_RAW`, `_MONOTONIC_RAW_APPROX`, `_UPTIME_RAW`, `_UPTIME_RAW_APPROX`, and `_PROCESS_CPUTIME_ID` have been implemented (#1480).
* TruffleRuby now automatically detects native access and threading permissions from the `Context` API, and can run code with no permissions given (`Context.create()`).

Bug fixes:

* FFI::Pointer now does the correct range checks for signed and unsigned values.
* Allow signal `0` to be used with `Process.kill` (#1474).
* `IO#dup` now properly sets the new `IO` instance to be close-on-exec.
* `IO#reopen` now properly resets the receiver to be close-on-exec.
* `StringIO#set_encoding` no longer raises an exception if the underlying `String` is frozen (#1473).
* Fix handling of `Symbol` encodings in `Marshal#dump` and `Marshal#load` (#1530).

Compatibility:

* Implemented `Dir.each_child`.
* Adding missing support for the `close_others` option to `exec` and `spawn`.
* Implemented the missing `MatchData#named_captures` method (#1512).

Changes:

* `Process::CLOCK_` constants have been given the same value as in standard Ruby.

Performance:

* Sped up accesses to native memory through FFI::Pointer.
* All core files now make use of frozen `String` literals, reducing the number of `String` allocations for core methods.
* New -Xclone.disable option to disable all manual cloning.

# 1.0 RC 10, 5 December 2018

New features:

* The `nkf` and `kconv` standard libraries were added (#1439).
* `Mutex` and `ConditionVariable` have a new fast path for acquiring locks that are unlocked.
* `Queue` and `SizedQueue`, `#close` and `#closed?`, have been implemented.
* `Kernel#clone(freeze)` has been implemented (#1454).
* `Warning.warn` has been implemented (#1470).
* `Thread.report_on_exception` has been implemented (#1476).
* The emulation symbols for `Process.clock_gettime` have been implemented.

Bug fixes:

* Added `rb_eEncodingError` for C extensions (#1437).
* Fixed race condition when creating threads (#1445).
* Handle `exception: false` for IO#write_nonblock (#1457, @ioquatix).
* Fixed `Socket#connect_nonblock` for the `EISCONN` case (#1465, @ioquatix).
* `File.expand_path` now raises an exception for a non-absolute user-home.
* `ArgumentError` messages now better match MRI (#1467).
* Added support for `:float_millisecond`, `:millisecond`, and `:second` time units to `Process.clock_gettime` (#1468).
* Fixed backtrace of re-raised exceptions (#1459).
* Updated an exception message in Psych related to loading a non-existing class so that it now matches MRI.
* Fixed a JRuby-style Java interop compatibility issue seen in `test-unit`.
* Fixed problem with calling `warn` if `$stderr` has been reassigned.
* Fixed definition of `RB_ENCODING_GET_INLINED` (#1440).

Changes:

* Timezone messages are now logged at `CONFIG` level, use `-Xlog=CONFIG` to debug if the timezone is incorrectly shown as `UTC`.

# 1.0 RC 9, 5 November 2018

Security:

* CVE-2018-16396, *tainted flags are not propagated in Array#pack and String#unpack with some directives* has been mitigated by adding additional taint operations.

New features:

* LLVM for Oracle Linux 7 can now be installed without building from source.

Bug fixes:

* Times can now be created with UTC offsets in `+/-HH:MM:SS` format.
* `Proc#to_s` now has `ASCII-8BIT` as its encoding instead of the incorrect `UTF-8`.
* `String#%` now has the correct encoding for `UTF-8` and `US-ASCII` format strings, instead of the incorrect `ASCII-8BIT`.
* Updated `BigDecimal#to_s` to use `e` instead of `E` for exponent notation.
* Fixed `BigDecimal#to_s` to allow `f` as a format flag to indicate conventional floating point notation. Previously only `F` was allowed.

Changes:

* The supported version of LLVM for Oracle Linux has been updated from 3.8 to 4.0.
* `mysql2` is now patched to avoid a bug in passing `NULL` to `rb_scan_args`, and now passes the majority of its test suite.
* The post-install script now automatically detects if recompiling the OpenSSL C extension is needed. The post-install script should always be run in TravisCI as well, see `doc/user/standalone-distribution.md`.
* Detect when the system libssl is incompatible more accurately and add instructions on how to recompile the extension.

# 1.0 RC 8, 19 October 2018

New features:

* `Java.synchronized(object) { }` and `TruffleRuby.synchronized(object) { }` methods have been added.
* Added a `TruffleRuby::AtomicReference` class.
* Ubuntu 18.04 LTS is now supported.
* macOS 10.14 (Mojave) is now supported.

Changes:

* Random seeds now use Java's `NativePRNGNonBlocking`.
* The supported version of Fedora is now 28, upgraded from 25.
* The FFI gem has been updated from 1.9.18 to 1.9.25.
* JCodings has been updated from 1.0.30 to 1.0.40.
* Joni has been updated from 2.1.16 to 2.1.25.

Performance:

* Performance of setting the last exception on a thread has now been improved.

# 1.0 RC 7, 3 October 2018

New features:

* Useful `inspect` strings have been added for more foreign objects.
* The C extension API now defines a preprocessor macro `TRUFFLERUBY`.
* Added the rbconfig/sizeof native extension for better MRI compatibility.
* Support for `pg` 1.1. The extension now compiles successfully, but may still have issues with some datatypes.

Bug fixes:

* `readline` can now be interrupted by the interrupt signal (Ctrl+C). This fixes Ctrl+C to work in IRB.
* Better compatibility with C extensions due to a new "managed struct" type.
* Fixed compilation warnings which produced confusing messages for end users (#1422).
* Improved compatibility with Truffle polyglot STDIO.
* Fixed version check preventing TruffleRuby from working with Bundler 2.0 and later (#1413).
* Fixed problem with `Kernel.public_send` not tracking its caller properly (#1425).
* `rb_thread_call_without_gvl()` no longer holds the C-extensions lock.
* Fixed `caller_locations` when called inside `method_added`.
* Fixed `mon_initialize` when called inside `initialize_copy` (#1428).
* `Mutex` correctly raises a `TypeError` when trying to serialize with `Marshal.dump`.

Performance:

* Reduced memory footprint for private/internal AST nodes.
* Increased the number of cases in which string equality checks will become compile-time constants.
* Major performance improvement for exceptional paths where the rescue body does not access the exception object (e.g., `x.size rescue 0`).

Changes:

* Many clean-ups to our internal patching mechanism used to make some native extensions run on TruffleRuby.
* Removed obsoleted patches for Bundler compatibility now that Bundler 1.16.5 has built-in support for TruffleRuby.
* Reimplemented exceptions and other APIs that can return a backtrace to use Truffle's lazy stacktraces API.

# 1.0 RC 6, 3 September 2018

New features:

* `Polyglot.export` can now be used with primitives, and will now convert strings to Java, and `.import` will convert them from Java.
* Implemented `--encoding`, `--external-encoding`, `--internal-encoding`.
* `rb_object_tainted` and similar C functions have been implemented.
* `rb_struct_define_under` has been implemented.
* `RbConfig::CONFIG['sysconfdir']` has been implemented.
* `Etc` has been implemented (#1403).
* The `-Xcexts=false` option disables C extensions.
* Instrumentation such as the CPUSampler reports methods in a clearer way like `Foo#bar`, `Gem::Specification.each_spec`, `block in Foo#bar` instead of just `bar`, `each_spec`, `block in bar` (which is what MRI displays in backtraces).
* TruffleRuby is now usable as a JSR 223 (`javax.script`) language.
* A migration guide from JRuby (`doc/user/jruby-migration.md`) is now included.
* `kind_of?` works as an alias for `is_a?` on foreign objects.
* Boxed foreign strings unbox on `to_s`, `to_str`, and `inspect`.

Bug fixes:

* Fix false-positive circular warning during autoload.
* Fix Truffle::AtomicReference for `concurrent-ruby`.
* Correctly look up `llvm-link` along `clang` and `opt` so it is no longer needed to add LLVM to `PATH` on macOS for Homebrew and MacPorts.
* Fix `alias` to work when in a refinement module (#1394).
* `Array#reject!` no longer truncates the array if the block raises an exception for an element.
* WeakRef now has the same inheritance and methods as MRI's version.
* Support `-Wl` linker argument for C extensions. Fixes compilation of`mysql2` and `pg`.
* Using `Module#const_get` with a scoped argument will now correctly autoload the constant if needed.
* Loaded files are read as raw bytes, rather than as a UTF-8 string and then converted back into bytes.
* Return 'DEFAULT' for `Signal.trap(:INT) {}`. Avoids a backtrace when quitting a Sinatra server with Ctrl+C.
* Support `Signal.trap('PIPE', 'SYSTEM_DEFAULT')`, used by the gem `rouge` (#1411).
* Fix arity checks and handling of arity `-2` for `rb_define_method()`.
* Setting `$SAFE` to a negative value now raises a `SecurityError`.
* The offset of `DATA` is now correct in the presence of heredocs.
* Fix double-loading of the `json` gem, which led to duplicate constant definition warnings.
* Fix definition of `RB_NIL_P` to be early enough. Fixes compilation of `msgpack`.
* Fix compilation of megamorphic interop calls.
* `Kernel#singleton_methods` now correctly ignores prepended modules of non-singleton classes. Fixes loading `sass` when `activesupport` is loaded.
* Object identity numbers should never be negative.

Performance:

* Optimize keyword rest arguments (`def foo(**kwrest)`).
* Optimize rejected (non-Symbol keys) keyword arguments.
* Source `SecureRandom.random_bytes` from `/dev/urandom` rather than OpenSSL.
* C extension bitcode is no longer encoded as Base64 to pass it to Sulong.
* Faster `String#==` using vectorization.

Changes:

* Clarified that all sources that come in from the Polyglot API `eval` method will be treated as UTF-8, and cannot be re-interpreted as another encoding using a magic comment.
* The `-Xembedded` option can now be set set on the launcher command line.
* The `-Xplatform.native=false` option can now load the core library, by enabling `-Xpolyglot.stdio`.
* `$SAFE` and `Thread#safe_level` now cannot be set to `1` - raising an error rather than warning as before. `-Xsafe` allows it to be set, but there are still no checks.
* Foreign objects are now printed as `#<Foreign:system-identity-hash-code>`, except for foreign arrays which are now printed as `#<Foreign [elements...]>`.
* Foreign objects `to_s` now calls `inspect` rather than Java's `toString`.
* The embedded configuration (`-Xembedded`) now warns about features which may not work well embedded, such as signals.
* The `-Xsync.stdio` option has been removed - use standard Ruby `STDOUT.sync = true` in your program instead.

# 1.0 RC 5, 3 August 2018

New features:

* It is no longer needed to add LLVM (`/usr/local/opt/llvm@4/bin`) to `PATH` on macOS.
* Improve error message when LLVM, `clang` or `opt` is missing.
* Automatically find LLVM and libssl with MacPorts on macOS (#1386).
* `--log.ruby.level=` can be used to set the log level from any launcher.
* Add documentation about installing with Ruby managers/installers and how to run TruffleRuby in CI such as TravisCI (#1062, #1070).
* `String#unpack1` has been implemented.

Bug fixes:

* Allow any name for constants with `rb_const_get()`/`rb_const_set()` (#1380).
* Fix `defined?` with an autoload constant to not raise but return `nil` if the autoload fails (#1377).
* Binary Ruby Strings can now only be converted to Java Strings if they only contain US-ASCII characters. Otherwise, they would produce garbled Java Strings (#1376).
* `#autoload` now correctly calls `main.require(path)` dynamically.
* Hide internal file from user-level backtraces (#1375).
* Show caller information in warnings from the core library (#1375).
* `#require` and `#require_relative` should keep symlinks in `$"` and `__FILE__` (#1383).
* Random seeds now always come directly from `/dev/urandom` for MRI compatibility.
* SIGINFO, SIGEMT and SIGPWR are now defined (#1382).
* Optional and operator assignment expressions now return the value assigned, not the value returned by an assignment method (#1391).
* `WeakRef.new` will now return the correct type of object, even if `WeakRef` is subclassed (#1391).
* Resolving constants in prepended modules failed, this has now been fixed (#1391).
* Send and `Symbol#to_proc` now take account of refinements at their call sites (#1391).
* Better warning when the timezone cannot be found on WSL (#1393).
* Allow special encoding names in `String#force_encoding` and raise an exception on bad encoding names (#1397).
* Fix `Socket.getifaddrs` which would wrongly return an empty array (#1375).
* `Binding` now remembers the file and line at which it was created for `#eval`. This is notably used by `pry`'s `binding.pry`.
* Resolve symlinks in `GEM_HOME` and `GEM_PATH` to avoid related problems (#1383).
* Refactor and fix `#autoload` so other threads see the constant defined while the autoload is in progress (#1332).
* Strings backed by `NativeRope`s now make a copy of the rope when `dup`ed.
* `String#unpack` now taints return strings if the format was tainted, and now does not taint the return array if the format was tainted.
* Lots of fixes to `Array#pack` and `String#unpack` tainting, and a better implementation of `P` and `p`.
* Array literals could evaluate an element twice under some circumstances. This has now been fixed.

Performance:

* Optimize required and optional keyword arguments.
* `rb_enc_to_index` is now faster by eliminating an expensive look-up.

Changes:

* `-Xlog=` now needs log level names to be upper case.
* `-Dtruffleruby.log` and `TRUFFLERUBY_LOG` have been removed - use `-Dpolyglot.log.ruby.level`.
* The log format, handlers, etc are now managed by the Truffle logging system.
* The custom log levels `PERFORMANCE` and `PATCH` have been removed.

# 1.0 RC 4, 18 July 2018

*TruffleRuby was not updated in RC 4*

# 1.0 RC 3, 2 July 2018

New features:

* `is_a?` can be called on foreign objects.

Bug fixes:

* It is no longer needed to have `ruby` in `$PATH` to run the post-install hook.
* `Qnil`/`Qtrue`/`Qfalse`/`Qundef` can now be used as initial value for global variables in C extensions.
* Fixed error message when the runtime libssl has no SSLv2 support (on Ubuntu 16.04 for instance).
* `RbConfig::CONFIG['extra_bindirs']` is now a String as other RbConfig values.
* `SIGPIPE` is correctly caught on SubstrateVM, and the corresponding write() raises `Errno::EPIPE` when the read end of a pipe or socket is closed.
* Use the magic encoding comment for determining the source encoding when using eval().
* Fixed a couple bugs where the encoding was not preserved correctly.

Performance:

* Faster stat()-related calls, by returning the relevant field directly and avoiding extra allocations.
* `rb_str_new()`/`rb_str_new_cstr()` are much faster by avoiding extra copying and allocations.
* `String#{sub,sub!}` are faster in the common case of an empty replacement string.
* Eliminated many unnecessary memory copy operations when reading from `IO` with a delimiter (e.g., `IO#each`), leading to overall improved `IO` reading for common use cases such as iterating through lines in a `File`.
* Use the byte[] of the given Ruby String when calling eval() directly for parsing.

# 1.0 RC 2, 6 June 2018

New features:

* We are now compatible with Ruby 2.4.4.
* `object.class` on a Java `Class` object will give you an object on which you can call instance methods, rather than static methods which is what you get by default.
* The log level can now also be set with `-Dtruffleruby.log=info` or `TRUFFLERUBY_LOG=info`.
* `-Xbacktraces.raise` will print Ruby backtraces whenever an exception is raised.
* `Java.import name` imports Java classes as top-level constants.
* Coercion of foreign numbers to Ruby numbers now works.
* `to_s` works on all foreign objects and calls the Java `toString`.
* `to_str` will try to `UNBOX` and then re-try `to_str`, in order to provoke the unboxing of foreign strings.

Changes:

* The version string now mentions if you're running GraalVM Community Edition (`GraalVM CE`) or GraalVM Enterprise Edition (`GraalVM EE`).
* The inline JavaScript functionality `-Xinline_js` has been removed.
* Line numbers `< 0`, in the various eval methods, are now warned about, because we don't support these at all. Line numbers `> 1` are warned about (at the fine level) but they are shimmed by adding blank lines in front to get to the correct offset. Line numbers starting at `0` are also warned about at the fine level and set to `1` instead.
* The `erb` standard library has been patched to stop using a -1 line number.
* `-Xbacktraces.interleave_java` now includes all the trailing Java frames.
* Objects with a `[]` method, except for `Hash`, now do not return anything for `KEYS`, to avoid the impression that you could `READ` them. `KEYINFO` also returns nothing for these objects, except for `Array` where it returns information on indices.
* `String` now returns `false` for `HAS_KEYS`.
* The supported additional functionality module has been renamed from `Truffle` to `TruffleRuby`. Anything not documented in `doc/user/truffleruby-additions.md` should not be used.
* Imprecise wrong gem directory detection was replaced. TruffleRuby newly marks its gem directories with a marker file, and warns if you try to use TruffleRuby with a gem directory which is lacking the marker.

Bug fixes:

* TruffleRuby on SubstrateVM now correctly determines the system timezone.
* `Kernel#require_relative` now coerces the feature argument to a path and canonicalizes it before requiring, and it now uses the current directory as the directory for a synthetic file name from `#instance_eval`.

# 1.0 RC 1, 17 April 2018

New features:

* The Ruby version has been updated to version 2.3.7.

Security:

* CVE-2018-6914, CVE-2018-8779, CVE-2018-8780, CVE-2018-8777, CVE-2017-17742 and CVE-2018-8778 have been mitigated.

Changes:

* `RubyTruffleError` has been removed and uses replaced with standard exceptions.
* C++ libraries like `libc++` are now not needed if you don't run C++ extensions. `libc++abi` is now never needed. Documentation updated to make it more clear what the minimum requirements for pure Ruby, C extensions, and C++ extensions separately.
* C extensions are now built by default - `TRUFFLERUBY_CEXT_ENABLED` is assumed `true` unless set to `false`.
* The `KEYS` interop message now returns an array of Java strings, rather than Ruby strings. `KEYS` on an array no longer returns indices.
* `HAS_SIZE` now only returns `true` for `Array`.
* A method call on a foreign object that looks like an operator (the method name does not begin with a letter) will call `IS_BOXED` on the object and based on that will possibly `UNBOX` and convert to Ruby.
* Now using the native version of Psych.
* The supported version of LLVM on Oracle Linux has been dropped to 3.8.
* The supported version of Fedora has been dropped to 25, and the supported version of LLVM to 3.8, due to LLVM incompatibilities. The instructions for installing `libssl` have changed to match.

# 0.33, April 2018

New features:

* The Ruby version has been updated to version 2.3.6.
* Context pre-initialization with TruffleRuby `--native`, which significantly improves startup time and loads the `did_you_mean` gem ahead of time.
* The default VM is changed to SubstrateVM, where the startup is significantly better. Use `--jvm` option for full JVM VM.
* The `Truffle::Interop` module has been replaced with a new `Polyglot` module which is designed to use more idiomatic Ruby syntax rather than explicit methods. A [new document](doc/user/polyglot.md) describes polyglot programming at a higher level.
* The `REMOVABLE`, `MODIFIABLE` and `INSERTABLE` Truffle interop key info flags have been implemented.
* `equal?` on foreign objects will check if the underlying objects are equal if both are Java interop objects.
* `delete` on foreign objects will send `REMOVE`, `size` will send `GET_SIZE`, and `keys` will send `KEYS`. `respond_to?(:size)` will send `HAS_SIZE`, `respond_to?(:keys)` will send `HAS_KEYS`.
* Added a new Java-interop API similar to the one in the Nashorn JavaScript implementation, as also implemented by Graal.js. The `Java.type` method returns a Java class object on which you can use normal interop methods. Needs the `--jvm` flag to be used.
* Supported and tested versions of LLVM for different platforms have been more precisely [documented](doc/user/installing-llvm.md).

Changes:

* Interop semantics of `INVOKE`, `READ`, `WRITE`, `KEYS` and `KEY_INFO` have changed significantly, so that `INVOKE` maps to Ruby method calls, `READ` calls `[]` or returns (bound) `Method` objects, and `WRITE` calls `[]=`.

Performance:

* `Dir.glob` is much faster and more memory efficient in cases that can reduce to direct filename lookups.
* `SecureRandom` now defers loading OpenSSL until it's needed, reducing time to load `SecureRandom`.
* `Array#dup` and `Array#shift` have been made constant-time operations by sharing the array storage and keeping a starting index.

Bug fixes:

* Interop key-info works with non-string-like names.

Internal changes:

* Changes to the lexer and translator to reduce regular expression calls.
* Some JRuby sources have been updated to 9.1.13.0.

# 0.32, March 2018

New features:

* A new embedded configuration is used when TruffleRuby is used from another language or application. This disables features like signals which may conflict with the embedding application, and threads which may conflict with other languages, and enables features such as the use of polyglot IO streams.

Performance:

* Conversion of ASCII-only Ruby strings to Java strings is now faster.
* Several operations on multi-byte character strings are now faster.
* Native I/O reads are about 22% faster.

Bug fixes:

* The launcher accepts `--native` and similar options in  the `TRUFFLERUBYOPT` environment variable.

Internal changes:

* The launcher is now part of the TruffleRuby repository, rather than part of the GraalVM repository.
* `ArrayBuilderNode` now uses `ArrayStrategies` and `ArrayMirrors` to remove direct knowledge of array storage.
* `RStringPtr` and `RStringPtrEnd` now report as pointers for interop purposes, fixing several issues with `char *` usage in C extensions.<|MERGE_RESOLUTION|>--- conflicted
+++ resolved
@@ -5,12 +5,9 @@
 
 Bug fixes:
 
-<<<<<<< HEAD
 * Ensure every parse node has a source section and fix the source section for `ensure` (#2758, @eregon).
 * Fix `spawn(..., fd => fd)` on macOS, it did not work due to a macOS bug (@eregon).
-=======
 * Fix `rb_gc_register_address()`/`rb_global_variable()` to read the latest value (#2721, #2734, #2720, @eregon).
->>>>>>> e591b111
 
 Compatibility:
 
