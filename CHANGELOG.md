# 20.1.0

New features:

* `||=` will not compile the right-hand-side if it's only executed once, to match the idiomatic lazy-initialisation use-case (#1887, @kipply).
* The implicit interface for allowing Ruby objects to behave as polyglot arrays with `#size`, `#[]` methods has been removed and replaced with an explicit interface where each method starts with `polyglot_*`.
* Hash keys are no longer reported as polyglot members.
* All `polyglot_*` methods for defining polyglot behaviour in Ruby match InteropLibrary names.

Bug fixes:

* Fixed `Exception#dup` to copy exception backtrace string array.
* Fixed `rb_warn` and `rb_warning` when used as statements (#1886, @chrisseaton).
* Fixed `NameError.new` and `NoMethodError.new` `:receiver` argument.
* Correctly handle large numbers of arguments to `rb_funcall` (#1882).
* Added arity check to `Module#{include, prepend}`.
* Fix `OpenSSL::Digest.{digest,hexdigest,base64digest}` to handle `algorithm, data` arguments (#1889, @bdewater).
* Fixed `SystemCallError.new` parameter conversion.
* Fixed `File#{chmod, umask}` argument conversion check.
* Added warning in `Hash.[]` for non-array elements.
* Fixed `File.lchmod` raises `NotImplementedError` when not available.
* `RSTRING_PTR()` now always returns a native pointer, resolving two bugs `memcpy`ing to (#1822) and from (#1772) Ruby Strings.
* Fixed issue with duping during splat (#1883).
* Fixed `Dir#children` implementation.
* Fixed `SignalException.new` error when bad parameter given.
* Added deprecation warning to `Kernel#=~`.
* Fixed `puts` for a foreign objects, e.g. `puts Polyglot.eval('js', '[]')` (#1881) 
* Fixed `Exception#full_message` implementation.
* Updated `Kernel.Complex()` to handle the `exception: false` parameter.
* Fixed `Kernel#dup` to return self for `Complex` and `Rational` objects.
* Updated `Kernel.Float()` to handle the `exception: false` parameter.
<<<<<<< HEAD
* Fixed `String#unpack` `M` format (#1901).
=======
* Fixed error when `SystemCallError` message contained non-ASCII characters.
>>>>>>> 45916a99

Compatibility:

* Implemented `Float#{floor, ceil}` with `ndigits` argument.
* Implemented `Thread#fetch`.
* Implemented `Float#truncate` with `ndigits` argument.
* Made `String#{byteslice, slice, slice!}` and `Symbol#slice` compatible with endless ranges.

* Implemented `-p` CLI option.
* Implemented "instance variable not initialized" warning.
* Implemented `-p` and `-a` CLI options.
* Make `Kernel#{caller, caller_locations}` and `Thread#backtrace_locations` compatible with endless ranges.
* Implemented `Dir#each_child`.
* Implemented `Kernel.{chomp, chop}` and `Kernel#{chomp, chop}`.
* Implemented `-p` and `-a`, and `-l` CLI options.
* Convert the argument to `File.realpath` with `#to_path` (#1894).
* `StringIO#binmode` now sets the external encoding to BINARY like MRI (#1898).
* `StringIO#inspect` should not include the contents of the `StringIO` (#1898).
* Implemented `rb_fd_*` functions (#1623).
* Fixed uninitialized variable warnings in core and lib (#1897).
* Make `Thread#backtrace` support omit, length and range arguments.
* Implemented `Range#%`.
* Fixed the type of the `flags` field of `rb_data_type_t` (#1911).
* Implemented `rb_obj_is_proc` (#1908, @kipply, @XrXr). 

* Implemented `num2short` (#1910, @kipply).
Changes:

* `TRUFFLERUBY_RESILIENT_GEM_HOME` has been removed. Unset `GEM_HOME` and `GEM_PATH` instead if you need to.
* Implemented `Enumerator::ArithmeticSequence`.

Performance:

* Optimized `RSTRING_PTR()` accesses by going to native directly, optimized various core methods, use Mode=latency and tune GC heap size for Bundler. This speeds up `bundle install` from 84s to 19s for a small Gemfile with 6 gems (#1398).
* Fixed memory footprint issue due to large compilation on Native Image, notably during `bundle install` (#1893).
* `ArrayBuilderNode` now uses a new Truffle library for manipulating array stores.

# 20.0.0

New features:

* Enable and document `--coverage` option (#1840, @chrisseaton).
* Update the internal LLVM toolchain to LLVM 9 and reduce its download size.
* Updated to Ruby 2.6.5 (#1749).
* Automatically set `PKG_CONFIG_PATH` as needed for compiling OpenSSL on macOS (#1830).

Bug fixes:

* Fix `Tempfile#{size,length}` when the IO is not flushed (#1765, @rafaelfranca).
* Dump and load instance variables in subclasses of `Exception` (#1766, @rafaelfranca).
* Fix `Date._iso8601` and `Date._rfc3339` when the string is an invalid date (#1773, @rafaelfranca).
* Fail earlier for bad handle unwrapping (#1777, @chrisseaton).
* Match out of range `ArgumentError` message with MRI (#1774, @rafaelfranca)
* Raise `Encoding::CompatibilityError` with incompatible encodings on `Regexp` (#1775, @rafaelfranca).
* Fixed interactions between attributes and instance variables in `Struct` (#1776, @chrisseaton).
* Coercion fixes for `TCPServer.new` (#1780, @XrXr)
* Fix `Float#<=>` not calling `coerce` when `other` argument responds to it (#1783, @XrXr).
* Do not warn / crash when requiring a file that sets and trigger autoload on itself (#1779, @XrXr).
* Strip trailing whitespaces when creating a `BigDecimal` with a `String` (#1796, @XrXr).
* Default `close_others` in `Process.exec` to `false` like Ruby 2.6 (#1798, @XrXr).
* Don't clone methods when setting method to the same visibility (#1794, @XrXr).
* `BigDecimal()` deal with large rationals precisely (#1797, @XrXr).
* Make it possible to call `instance_exec` with `rb_block_call` (#1802, @XrXr).
* Check for duplicate members in `Struct.new` (#1803, @XrXr).
* `Process::Status#to_i` return raw `waitpid(2)` status (#1800, @XrXr).
* `Process#exec`: set close-on-exec to false for fd redirection (#1805, @XrXr, @rafaelfranca).
* Building C extensions should now work with frozen string literals (#1786).
* Keep the Truffle working directory in sync with the native working directory.
* Rename `to_native` to `polyglot_to_native` to match `polyglot_pointer?` and `polyglot_address` methods.
* Fixed missing partial evaluation boundary in `Array#{sort,sort!}` (#1727).
* Fixed the class of `self` and the wrapping `Module` for `Kernel#load(path, wrap=true)` (#1739).
* Fixed missing polyglot type declaration for `RSTRING_PTR` to help with native/managed interop.
* Fixed `Module#to_s` and `Module#inspect` to not return an extra `#<Class:` for singleton classes.
* Arrays backed by native storage now allocate the correct amount of memory (#1828).
* Fixed issue in `ConditionVariable#wait` that could lose a `ConditionVariable#signal`.
* Do not expose TruffleRuby-specific method `Array#swap` (#1816)
* Fixed `#inspect` on broken UTF-8 sequences (#1842, @chrisseaton).
* `Truffle::Interop.keys` should report methods of `String` and `Symbol` (#1817)
* `Kernel#sprintf` encoding validity has been fixed (#1852, @XrXr).
* Fixed `ArrayIndexOutOfBoundsException` in `File.fnmatch` (#1845).
* Make `String#concat` work with no or multiple arguments (#1519).
* Make `Array#concat` work with no or multiple arguments (#1519).
* Coerce `BigDecimal(arg)` using `to_str` (#1826).
* Fixed `NameError#dup`, `NoMethodError#dup`, and `SystemCallError#dup` to copy internal fields.
* Make `Enumerable#chunk` work without a block (#1518).
* Fixed issue with `SystemCallError.new` setting a backtrace too early.
* Fixed `BigDecimal#to_s` formatting issue (#1711).
* Run `END` keyword block only once at exit.
* Implement `Numeric#clone` to return `self`.
* Fixed `Symbol#to_proc` to create a `Proc` with `nil` `source_location` (#1663).
* Make `GC.start` work with keyword arguments.
* Fixed `Kernel#clone` for `nil`, `true`, `false`, `Integer`, and `Symbol`.
* Make top-level methods available in `Context#getBindings()` (#1838).
* Made `Kernel#caller_locations` accept a range argument, and return `nil` when appropriate.
* Made `rb_respond_to` work with primitives (#1869, @chrisseaton).
* Fixed issue with missing backtrace for `rescue $ERROR_INFO` (#1660).
* Fixed `Struct#hash` for `keyword_init: true` `Struct`.
* Fixed `String#{upcase!,downcase!,swapcase!}(:ascii)` for non-ASCII-compatible encodings like UTF-16.
* Fixed `String#capitalize!` for strings that weren't full ASCII.
* Fixed enumeration issue in `ENV.{select, filter}`.
* Fixed `Complex` and `Rational` should be frozen after initializing.
* Fixed `printf` should raise error when not enough arguments for positional argument.
* Removed "shadowing outer local variable" warning.
* Fixed parameter conversion to `String` in ENV methods.
* Fixed deprecation warning when `ENV.index` is called.
* Fixed issue with `ENV.each_key`.
* Fixed `ENV.replace` implementation.
* Fixed `ENV.udpate` implementation.
* Fixed argument handling in `Kernel.printf`.
* Fixed character length after conversion to binary from a non-US-ASCII String.
* Fixed issue with installing latest bundler (#1880).
* Fixed type conversion for `Numeric#step` `step` parameter.
* Fixed `Kernel#Integer` conversion.
* Fixed `IO.try_convert` parameter conversion.
* Fixed linking of always-inline C API functions with `-std=gnu90` (#1837, #1879).
* Avoid race conditions during `gem install` by using a single download thread.
* Do not use gems precompiled for MRI on TruffleRuby (#1837).
* Fixed printing foreign arrays that were also pointers (#1679).
* Fixed `nil#=~` to not warn.

Compatibility:

* Implemented `String#start_with?(Regexp)` (#1771, @zhublik).
* Various improvements to `SignalException` and signal handling (#1790, @XrXr).
* Implemented `rb_utf8_str_new`, `rb_utf8_str_new_cstr`, `rb_utf8_str_new_static` (#1788, @chrisseaton).
* Implemented the `unit` argument of `Time.at` (#1791, @XrXr).
* Implemented `keyword_init: true` for `Struct.new` (#1789, @XrXr).
* Implemented `MatchData#dup` (#1792, @XrXr).
* Implemented a native storage strategy for `Array` to allow better C extension compatibility.
* Implemented `rb_check_symbol_cstr` (#1814).
* Implemented `rb_hash_start` (#1841, @XrXr).
* JCodings has been updated from 1.0.42 to 1.0.45.
* Joni has been updated from 2.1.25 to 2.1.30.
* Implemented `Method#<<` and `Method#>>` (#1821).
* The `.bundle` file extension is now used for C extensions on macOS (#1819, #1837).
* Implemented `Comparable#clamp` (#1517).
* Implemented `rb_gc_register_mark_object` and `rb_enc_str_asciionly_p` (#1856, @chrisseaton).
* Implemented `rb_io_set_nonblock` (#1741).
* Include the major kernel version in `RUBY_PLATFORM` on macOS like MRI (#1860, @eightbitraptor).
* Implemented `Enumerator::Chain`, `Enumerator#+`, and `Enumerable#chain` (#1859, #1858).
* Implemented `Thread#backtrace_locations` and `Exception#backtrace_locations` (#1556).
* Implemented `rb_module_new`, `rb_define_class_id`, `rb_define_module_id`, (#1876, @XrXr, @chrisseaton).
* Implemented `-n` CLI option (#1532).
* Cache the `Symbol` of method names in call nodes only when needed (#1872).
* Implemented `rb_get_alloc_func` and related functions (#1874, @XrXr).
* Implemented `rb_module_new`, `rb_define_class_id`, `rb_define_module_id`, (#1876, @chrisseaton).
* Implemented `ENV.slice`.
* Support for the Darkfish theme for RDoc generation has been added back.
* Implemented `Kernel#system` `exception: true` option.
* Implemented `Random.bytes`.
* Implemented `Random.random_number`.
* Added the ability to parse endless ranges.
* Made `Range#{to_a, step, each, bsearch, step, last, max, min, to_s, ==}` compatible with endless ranges.
* Made `Array#{[], []=, values_at, fill, slice!}` compatible with endless ranges.
* Defined `Array#{min, max}` methods.

Performance:

* Use a smaller limit for identity-based inline caches to improve warmup by avoiding too many deoptimizations.
* `long[]` array storage now correctly declare that they accept `int` values, reducing deoptimisations and promotions to `Object[]` storage.
* Enable inline caching of `Symbol` conversion for `rb_iv_get` and `rb_iv_set`.
* `rb_type` information is now cached on classes as a hidden variable to improve performance.
* Change to using thread local buffers for socket calls to reduce allocations.
* Refactor `IO.select` to reduce copying and optimisation boundaries.
* Refactor various `String` and `Rope` nodes to avoid Truffle performance warnings.
* Reading caller frames should now work in more cases without deoptimisation.

# 19.3.0

New features:

* Compilation of C extensions is now done with an internal LLVM toolchain producing both native code and bitcode. This means more C extensions should compile out of the box and this should resolve most linker-related issues.
* It is no longer necessary to install LLVM for installing C extensions on TruffleRuby.
* It is no longer necessary to install libc++ and libc++abi for installing C++ extensions on TruffleRuby.
* On macOS, it is no longer necessary to install the system headers package (#1417).
* License updated to EPL 2.0/GPL 2.0/LGPL 2.1 like recent JRuby.

Bug fixes:

* `rb_undef_method` now works for private methods (#1731, @cky).
* Fixed several issues when requiring C extensions concurrently (#1565).
* `self.method ||= value` with a private method now works correctly (#1673).
* Fixed `RegexpError: invalid multibyte escape` for binary regexps with a non-binary String (#1433).
* Arrays now report their methods to other languages for interopability (#1768).
* Installing `sassc` now works due to using the LLVM toolchain (#1753).
* Renamed `Truffle::Interop.respond_to?` to avoid conflict with Ruby's `respond_to?` (#1491).
* Warn only if `$VERBOSE` is `true` when a magic comment is ignored (#1757, @nirvdrum).
* Make C extensions use the same libssl as the one used for the openssl C extension (#1770).

Compatibility:

* `GC.stat` can now take an optional argument (#1716, @kirs).
* `Kernel#load` with `wrap` has been implemented (#1739).
* Implemented `Kernel#spawn` with `:chdir` (#1492).
* Implemented `rb_str_drop_bytes`, notably used by OpenSSL (#1740, @cky).
* Include executables of default gems, needed for `rails new` in Rails 6.
* Use compilation flags similar to MRI for C extension compilation.
* Warn for `gem update --system` as it is not fully supported yet and is often not needed.
* Pass `-undefined dynamic_lookup` to the linker on macOS like MRI.

Performance:

* Core methods are no longer always cloned, which reduces memory footprint and should improve warmup.
* Inline cache calls to `rb_intern()` with a constant name in C extensions.
* Improve allocation speed of native handles for C extensions.
* Improve the performance of `NIL_P` and `INT2FIX` in C extensions.
* Various fixes to improve Rack performance.
* Optimize `String#gsub(String)` by not creating a `Regexp` and using `String#index` instead.
* Fixed "FrameWithoutBoxing should not be materialized" compilation issue in `TryNode`.

# 19.2.0, August 2019

New features:

* `Fiddle` has been implemented.

Bug fixes:

* Set `RbConfig::CONFIG['ruby_version']` to the same value as the TruffleRuby version. This fixes reusing C extensions between different versions of TruffleRuby with Bundler (#1715).
* Fixed `Symbol#match` returning `MatchData` (#1706, @zhublik).
* Allow `Time#strftime` to be called with binary format strings.
* Do not modify the argument passed to `IO#write` when the encoding does not match (#1714).
* Use the class where the method was defined to check if an `UnboundMethod` can be used for `#define_method` (#1710).
* Fixed setting `$~` for `Enumerable` and `Enumerator::Lazy`'s `#grep` and `#grep_v`.
* Improved errors when interacting with single-threaded languages (#1709).

Compatibility:

* Added `Kernel#then` (#1703, @zhublik).
* `FFI::Struct#[]=` is now supported for inline character arrays.
* `blocking: true` is now supported for `FFI::Library#attach_function`.
* Implemented `Proc#>>` and `#<<` (#1688).
* `Thread.report_on_exception` is now `true` by default like MRI 2.5+.
* `BigDecimal` compatibility has been generally improved in several ways.

Changes:

* An interop read message sent to a `Proc` will no longer call the `Proc`.

Performance:

* Several `String` methods have been made faster by the usage of vector instructions
  when searching for a single-byte character in a String.
* Methods needing the caller frame are now better optimized.

# 19.1.0, June 2019

*Ruby is an experimental language in the GraalVM 19.1.0 release*

Bug fixes:

* Sharing for thread-safety of objects is now triggered later as intended, e.g., when a second `Thread` is started.
* Fixed `Array#to_h` so it doesn't set a default value (#1698).
* Removed extra `public` methods on `IO` (#1702).
* Fixed `Process.kill(signal, Process.pid)` when the signal is trapped as `:IGNORE` (#1702).
* Fixed `Addrinfo.new(String)` to reliably find the address family (#1702).
* Fixed argument checks in `BasicSocket#setsockopt` (#1460).
* Fixed `ObjectSpace.trace_object_allocations` (#1456).
* Fixed `BigDecimal#{clone,dup}` so it now just returns the receiver, per Ruby 2.5+ semantics (#1680).
* Fixed creating `BigDecimal` instances from non-finite `Float` values (#1685).
* Fixed `BigDecimal#inspect` output for non-finite values (e.g, NaN or -Infinity) (#1683).
* Fixed `BigDecimal#hash` to return the same value for two `BigDecimal` objects that are equal (#1656).
* Added missing `BigDecimal` constant definitions (#1684).
* Implemented `rb_eval_string_protect`.
* Fixed `rb_get_kwargs` to correctly handle optional and rest arguments.
* Calling `Kernel#raise` with a raised exception will no longer set the cause of the exception to itself (#1682).
* Return a `FFI::Function` correctly for functions returning a callback.
* Convert to intuitive Ruby exceptions when INVOKE fails (#1690).
* Implemented `FFI::Pointer#clear` (#1687).
* Procs will now yield to the block in their declaration context even when called with a block argument (#1657).
* Fixed problems with calling POSIX methods if `Symbol#[]` is redefined (#1665).
* Fixed sharing of `Array` and `Hash` elements for thread-safety of objects (#1601).
* Fixed concurrent modifications of `Gem::Specification::LOAD_CACHE` (#1601).
* Fix `TCPServer#accept` to set `#do_not_reverse_lookup` correctly on the created `TCPSocket`.

Compatibility:

* Exceptions from `coerce` are no longer rescued, like MRI.
* Implemented `Integer#{allbits?,anybits?,nobits?}`.
* `Integer#{ceil,floor,truncate}` now accept a precision and `Integer#round` accepts a rounding mode.
* Added missing `Enumerable#filter` and `Enumerator::Lazy#filter` aliases to the respective `select` method (#1610).
* Implemented more `Ripper` methods as no-ops (#1694, @Mogztter).
* Implemented `rb_enc_sprintf` (#1702).
* Implemented `ENV#{filter,filter!}` aliases for `select` and `select!`.
* Non-blocking `StringIO` and `Socket` APIs now support `exception: false` like MRI (#1702).
* Increased compatibility of `BigDecimal`.
* `String#-@` now performs string deduplication (#1608).
* `Hash#merge` now preserves the key order from the original hash for merged values (#1650).
* Coerce values given to `FFI::Pointer` methods.
* `FrozenError` is now defined and is used for `can't modify frozen` object exceptions.
* `StringIO` is now available by default like in MRI, because it is required by RubyGems.

Changes:

* Interactive sources (like the GraalVM polyglot shell) now all share the same binding (#1695).
* Hash code calculation has been improved to reduce hash collisions for `Hash` and other cases.

Performance:

* `eval(code, binding)` for a fixed `code` containing blocks is now much faster. This improves the performance of rendering `ERB` templates containing loops.
* `rb_str_cat` is faster due to the C string now being concatenated without first being converted to a Ruby string or having its encoding checked. As a side effect the behaviour of `rb_str_cat` should now more closely match that of MRI.

# 19.0.0, May 2019

*Ruby is an experimental language in the GraalVM 19.0.0 release*

Bug fixes:

* The debugger now sees global variables as the global scope.
* Temporary variables are no longer visible in the debugger.
* Setting breakpoints on some lines has been fixed.
* The OpenSSL C extension is now always recompiled, fixing various bugs when using the extension (e.g., when using Bundler in TravisCI) (#1676, #1627, #1632).
* Initialize `$0` when not run from the 'ruby' launcher, which is needed to `require` gems (#1653).

Compatibility:

* `do...end` blocks can now have `rescue/else/ensure` clauses like MRI (#1618).

Changes:

* `TruffleRuby.sulong?` has been replaced by `TruffleRuby.cexts?`, and `TruffleRuby.graal?` has been replaced by `TruffleRuby.jit?`. The old methods will continue to work for now, but will produce warnings, and will be removed at a future release.

# 1.0 RC 16, 19 April 2019

Bug fixes:

* Fixed `Hash#merge` with no arguments to return a new copy of the receiver (#1645).
* Fixed yield with a splat and keyword arguments (#1613).
* Fixed `rb_scan_args` to correctly handle kwargs in combination with optional args.
* Many fixes for `FFI::Pointer` to be more compatible with the `ffi` gem.

New features:

* Rounding modes have been implemented or improved for `Float`, `Rational`, `BigDecimal` (#1509).
* Support Homebrew installed in other prefixes than `/usr/local` (#1583).
* Added a pure-Ruby implementation of FFI which passes almost all Ruby FFI specs (#1529, #1524).

Changes:

* Support for the Darkfish theme for RDoc generation has been removed.

Compatibility:

* The `KeyError` raised from `ENV#fetch` and `Hash#fetch` now matches MRI's message formatting (#1633).
* Add the missing `key` and `receiver` values to `KeyError` raised from `ENV#fetch`.
* `String#unicode_normalize` has been moved to the core library like in MRI.
* `StringScanner` will now match a regexp beginning with `^` even when not scanning from the start of the string.
* `Module#define_method` is now public like in MRI.
* `Kernel#warn` now supports the `uplevel:` keyword argument.

# 1.0 RC 15, 5 April 2019

Bug fixes:

* Improved compatibility with MRI's `Float#to_s` formatting (#1626).
* Fixed `String#inspect` when the string uses a non-UTF-8 ASCII-compatible encoding and has non-ASCII characters.
* Fixed `puts` for strings with non-ASCII-compatible encodings.
* `rb_protect` now returns `Qnil` when an error occurs.
* Fixed a race condition when using the interpolate-once (`/o`) modifier in regular expressions.
* Calling `StringIO#close` multiple times no longer raises an exception (#1640).
* Fixed a bug in include file resolution when compiling C extensions.

New features:

* `Process.clock_getres` has been implemented.

Changes:

* `debug`, `profile`, `profiler`, which were already marked as unsupported, have been removed.
* Our experimental JRuby-compatible Java interop has been removed - use `Polyglot` and `Java` instead.
* The Trufle handle patches applied to `psych` C extension have now been removed.
* The `rb_tr_handle_*` functions have been removed as they are no longer used in any C extension patches.
* Underscores and dots in options have become hyphens, so `--exceptions.print_uncaught_java` is now `--exceptions-print-uncaught-java`, for example.
* The `rb_tr_handle_*` functions have been removed as they are no longer used in any C extension patches.

Bug fixes:

* `autoload :C, "path"; require "path"` now correctly triggers the autoload.
* Fixed `UDPSocket#bind` to specify family and socktype when resolving address.
* The `shell` standard library can now be `require`-d.
* Fixed a bug where `for` could result in a `NullPointerException` when trying to assign the iteration variable.
* Existing global variables can now become aliases of other global variables (#1590).

Compatibility:

* ERB now uses StringScanner and not the fallback, like on MRI. As a result `strscan` is required by `require 'erb'` (#1615).
* Yield different number of arguments for `Hash#each` and `Hash#each_pair` based on the block arity like MRI (#1629).
* Add support for the `base` keyword argument to `Dir.{[], glob}`.

# 1.0 RC 14, 18 March 2019

Updated to Ruby 2.6.2.

Bug fixes:

* Implement `rb_io_wait_writable` (#1586).
* Fixed error when using arrows keys first within `irb` or `pry` (#1478, #1486).
* Coerce the right hand side for all `BigDecimal` operations (#1598).
* Combining multiple `**` arguments containing duplicate keys produced an incorrect hash. This has now been fixed (#1469).
* `IO#read_nonblock` now returns the passed buffer object, if one is supplied.
* Worked out autoloading issue (#1614).

New features:

* Implemented `String#delete_prefix`, `#delete_suffix`, and related methods.
* Implemented `Dir.children` and `Dir#children`.
* Implemented `Integer#sqrt`.

Changes:

* `-Xoptions` has been removed - use `--help:languages` instead.
* `-Xlog=` has been removed - use `--log.level=` instead.
* `-J` has been removed - use `--vm.` instead.
* `-J-cp lib.jar` and so on have removed - use `--vm.cp=lib.jar` or `--vm.classpath=lib.jar` instead.
* `--jvm.` and `--native.` have been deprecated, use `--vm.` instead to pass VM options.
* `-Xoption=value` has been removed - use `--option=value` instead.
* The `-X` option now works as in MRI.
* `--help:debug` is now `--help:internal`.
* `ripper` is still not implemented, but the module now exists and has some methods that are implemented as no-ops.

# 1.0 RC 13, 5 March 2019

Note that as TruffleRuby RC 13 is built on Ruby 2.4.4 it is still vulnerable to CVE-2018-16395. This will be fixed in the next release.

New features:

* Host interop with Java now works on SubstrateVM too.

Bug fixes:

* Fixed `Enumerator::Lazy` which wrongly rescued `StandardError` (#1557).
* Fixed several problems with `Numeric#step` related to default arguments, infinite sequences, and bad argument types (#1520).
* Fixed incorrect raising of `ArgumentError` with `Range#step` when at least one component of the `Range` is `Float::INFINITY` (#1503).
* Fixed the wrong encoding being associated with certain forms of heredoc strings (#1563).
* Call `#coerce` on right hand operator if `BigDecimal` is the left hand operator (#1533, @Quintasan).
* Fixed return type of division of `Integer.MIN_VALUE` and `Long.MIN_VALUE` by -1 (#1581).
* `Exception#cause` is now correctly set for internal exceptions (#1560).
* `rb_num2ull` is now implemented as well as being declared in the `ruby.h` header (#1573).
* `rb_sym_to_s` is now implemented (#1575).
* `R_TYPE_P` now returns the type number for a wider set of Ruby objects (#1574).
* `rb_fix2str` has now been implemented.
* `rb_protect` will now work even if `NilClass#==` has been redefined.
* `BigDecimal` has been moved out of the `Truffle` module to match MRI.
* `StringIO#puts` now correctly handles `to_s` methods which do not return strings (#1577).
* `Array#each` now behaves like MRI when the array is modified (#1580).
* Clarified that `$SAFE` can never be set to a non-zero value.
* Fix compatibility with RubyGems 3 (#1558).
* `Kernel#respond_to?` now returns false if a method is protected and the `include_all` argument is false (#1568).

Changes:

* `TRUFFLERUBY_CEXT_ENABLED` is no longer supported and C extensions are now always built, regardless of the value of this environment variable.
* Getting a substring of a string created by a C extension now uses less memory as only the requested portion will be copied to a managed string.
* `-Xoptions` has been deprecated and will be removed - use `--help:languages` instead.
* `-Xlog=` has been deprecated and will be removed - use `--log.level=` instead.
* `-J` has been deprecated and will be removed - use `--jvm.` instead.
* `-J-cp lib.jar` and so on have been deprecated and will be removed - use `--jvm.cp=lib.jar` or `--jvm.classpath=lib.jar` instead.
* `-J-cmd`, `--jvm.cmd`, `JAVA_HOME`, `JAVACMD`, and `JAVA_OPTS` do not work in any released configuration of TruffleRuby, so have been removed.
* `-Xoption=value` has been deprecated and will be removed - use `--option=value` instead.
* `TracePoint` now raises an `ArgumentError` for unsupported events.
* `TracePoint.trace` and `TracePoint#inspect` have been implemented.

Compatibility:

* Improved the exception when an `-S` file isn't found.
* Removed the message from exceptions raised by bare `raise` to better match MRI (#1487).
* `TracePoint` now handles the `:class` event.

Performance:

* Sped up `String` handling in native extensions, quite substantially in some cases, by reducing conversions between native and managed strings and allowing for mutable metadata in native strings.

# 1.0 RC 12, 4 February 2019

Bug fixes:

* Fixed a bug with `String#lines` and similar methods with multibyte characters (#1543).
* Fixed an issue with `String#{encode,encode!}` double-processing strings using XML conversion options and a new destination encoding (#1545).
* Fixed a bug where a raised cloned exception would be caught as the original exception (#1542).
* Fixed a bug with `StringScanner` and patterns starting with `^` (#1544).
* Fixed `Enumerable::Lazy#uniq` with infinite streams (#1516).

Compatibility:

* Change to a new system for handling Ruby objects in C extensions which greatly increases compatibility with MRI.
* Implemented `BigDecimal#to_r` (#1521).
* `Symbol#to_proc` now returns `-1` like on MRI (#1462).

# 1.0 RC 11, 15 January 2019

New features:

* macOS clocks `CLOCK_MONOTONIC_RAW`, `_MONOTONIC_RAW_APPROX`, `_UPTIME_RAW`, `_UPTIME_RAW_APPROX`, and `_PROCESS_CPUTIME_ID` have been implemented (#1480).
* TruffleRuby now automatically detects native access and threading permissions from the `Context` API, and can run code with no permissions given (`Context.create()`).

Bug fixes:

* FFI::Pointer now does the correct range checks for signed and unsigned values.
* Allow signal `0` to be used with `Process.kill` (#1474).
* `IO#dup` now properly sets the new `IO` instance to be close-on-exec.
* `IO#reopen` now properly resets the receiver to be close-on-exec.
* `StringIO#set_encoding` no longer raises an exception if the underlying `String` is frozen (#1473).
* Fix handling of `Symbol` encodings in `Marshal#dump` and `Marshal#load` (#1530).

Compatibility:

* Implemented `Dir.each_child`.
* Adding missing support for the `close_others` option to `exec` and `spawn`.
* Implemented the missing `MatchData#named_captures` method (#1512).

Changes:

* `Process::CLOCK_` constants have been given the same value as in standard Ruby.

Performance:

* Sped up accesses to native memory through FFI::Pointer.
* All core files now make use of frozen `String` literals, reducing the number of `String` allocations for core methods.
* New -Xclone.disable option to disable all manual cloning.

# 1.0 RC 10, 5 December 2018

New features:

* The `nkf` and `kconv` standard libraries were added (#1439).
* `Mutex` and `ConditionVariable` have a new fast path for acquiring locks that are unlocked.
* `Queue` and `SizedQueue`, `#close` and `#closed?`, have been implemented.
* `Kernel#clone(freeze)` has been implemented (#1454).
* `Warning.warn` has been implemented (#1470).
* `Thread.report_on_exception` has been implemented (#1476).
* The emulation symbols for `Process.clock_gettime` have been implemented.

Bug fixes:

* Added `rb_eEncodingError` for C extensions (#1437).
* Fixed race condition when creating threads (#1445).
* Handle `exception: false` for IO#write_nonblock (#1457, @ioquatix).
* Fixed `Socket#connect_nonblock` for the `EISCONN` case (#1465, @ioquatix).
* `File.expand_path` now raises an exception for a non-absolute user-home.
* `ArgumentError` messages now better match MRI (#1467).
* Added support for `:float_millisecond`, `:millisecond`, and `:second` time units to `Process.clock_gettime` (#1468).
* Fixed backtrace of re-raised exceptions (#1459).
* Updated an exception message in Psych related to loading a non-existing class so that it now matches MRI.
* Fixed a JRuby-style Java interop compatibility issue seen in `test-unit`.
* Fixed problem with calling `warn` if `$stderr` has been reassigned.
* Fixed definition of `RB_ENCODING_GET_INLINED` (#1440).

Changes:

* Timezone messages are now logged at `CONFIG` level, use `-Xlog=CONFIG` to debug if the timezone is incorrectly shown as `UTC`.

# 1.0 RC 9, 5 November 2018

Security:

* CVE-2018-16396, *tainted flags are not propagated in Array#pack and String#unpack with some directives* has been mitigated by adding additional taint operations.

New features:

* LLVM for Oracle Linux 7 can now be installed without building from source.

Bug fixes:

* Times can now be created with UTC offsets in `+/-HH:MM:SS` format.
* `Proc#to_s` now has `ASCII-8BIT` as its encoding instead of the incorrect `UTF-8`.
* `String#%` now has the correct encoding for `UTF-8` and `US-ASCII` format strings, instead of the incorrect `ASCII-8BIT`.
* Updated `BigDecimal#to_s` to use `e` instead of `E` for exponent notation.
* Fixed `BigDecimal#to_s` to allow `f` as a format flag to indicate conventional floating point notation. Previously only `F` was allowed.

Changes:

* The supported version of LLVM for Oracle Linux has been updated from 3.8 to 4.0.
* `mysql2` is now patched to avoid a bug in passing `NULL` to `rb_scan_args`, and now passes the majority of its test suite.
* The post-install script now automatically detects if recompiling the OpenSSL C extension is needed. The post-install script should always be run in TravisCI as well, see `doc/user/standalone-distribution.md`.
* Detect when the system libssl is incompatible more accurately and add instructions on how to recompile the extension.

# 1.0 RC 8, 19 October 2018

New features:

* `Java.synchronized(object) { }` and `TruffleRuby.synchronized(object) { }` methods have been added.
* Added a `TruffleRuby::AtomicReference` class.
* Ubuntu 18.04 LTS is now supported.
* macOS 10.14 (Mojave) is now supported.

Changes:

* Random seeds now use Java's `NativePRNGNonBlocking`.
* The supported version of Fedora is now 28, upgraded from 25.
* The FFI gem has been updated from 1.9.18 to 1.9.25.
* JCodings has been updated from 1.0.30 to 1.0.40.
* Joni has been updated from 2.1.16 to 2.1.25.

Performance:

* Performance of setting the last exception on a thread has now been improved.

# 1.0 RC 7, 3 October 2018

New features:

* Useful `inspect` strings have been added for more foreign objects.
* The C extension API now defines a preprocessor macro `TRUFFLERUBY`.
* Added the rbconfig/sizeof native extension for better MRI compatibility.
* Support for `pg` 1.1. The extension now compiles successfully, but may still have issues with some datatypes.

Bug fixes:

* `readline` can now be interrupted by the interrupt signal (Ctrl+C). This fixes Ctrl+C to work in IRB.
* Better compatibility with C extensions due to a new "managed struct" type.
* Fixed compilation warnings which produced confusing messages for end users (#1422).
* Improved compatibility with Truffle polyglot STDIO.
* Fixed version check preventing TruffleRuby from working with Bundler 2.0 and later (#1413).
* Fixed problem with `Kernel.public_send` not tracking its caller properly (#1425).
* `rb_thread_call_without_gvl()` no longer holds the C-extensions lock.
* Fixed `caller_locations` when called inside `method_added`.
* Fixed `mon_initialize` when called inside `initialize_copy` (#1428).
* `Mutex` correctly raises a `TypeError` when trying to serialize with `Marshal.dump`.

Performance:

* Reduced memory footprint for private/internal AST nodes.
* Increased the number of cases in which string equality checks will become compile-time constants.
* Major performance improvement for exceptional paths where the rescue body does not access the exception object (e.g., `x.size rescue 0`).

Changes:

* Many clean-ups to our internal patching mechanism used to make some native extensions run on TruffleRuby.
* Removed obsoleted patches for Bundler compatibility now that Bundler 1.16.5 has built-in support for TruffleRuby.
* Reimplemented exceptions and other APIs that can return a backtrace to use Truffle's lazy stacktraces API.

# 1.0 RC 6, 3 September 2018

New features:

* `Polyglot.export` can now be used with primitives, and will now convert strings to Java, and `.import` will convert them from Java.
* Implemented `--encoding`, `--external-encoding`, `--internal-encoding`.
* `rb_object_tainted` and similar C functions have been implemented.
* `rb_struct_define_under` has been implemented.
* `RbConfig::CONFIG['sysconfdir']` has been implemented.
* `Etc` has been implemented (#1403).
* The `-Xcexts=false` option disables C extensions.
* Instrumentation such as the CPUSampler reports methods in a clearer way like `Foo#bar`, `Gem::Specification.each_spec`, `block in Foo#bar` instead of just `bar`, `each_spec`, `block in bar` (which is what MRI displays in backtraces).
* TruffleRuby is now usable as a JSR 223 (`javax.script`) language.
* A migration guide from JRuby (`doc/user/jruby-migration.md`) is now included.
* `kind_of?` works as an alias for `is_a?` on foreign objects.
* Boxed foreign strings unbox on `to_s`, `to_str`, and `inspect`.

Bug fixes:

* Fix false-positive circular warning during autoload.
* Fix Truffle::AtomicReference for `concurrent-ruby`.
* Correctly look up `llvm-link` along `clang` and `opt` so it is no longer needed to add LLVM to `PATH` on macOS for Homebrew and MacPorts.
* Fix `alias` to work when in a refinement module (#1394).
* `Array#reject!` no longer truncates the array if the block raises an exception for an element.
* WeakRef now has the same inheritance and methods as MRI's version.
* Support `-Wl` linker argument for C extensions. Fixes compilation of`mysql2` and `pg`.
* Using `Module#const_get` with a scoped argument will now correctly autoload the constant if needed.
* Loaded files are read as raw bytes, rather than as a UTF-8 string and then converted back into bytes.
* Return 'DEFAULT' for `Signal.trap(:INT) {}`. Avoids a backtrace when quitting a Sinatra server with Ctrl+C.
* Support `Signal.trap('PIPE', 'SYSTEM_DEFAULT')`, used by the gem `rouge` (#1411).
* Fix arity checks and handling of arity `-2` for `rb_define_method()`.
* Setting `$SAFE` to a negative value now raises a `SecurityError`.
* The offset of `DATA` is now correct in the presence of heredocs.
* Fix double-loading of the `json` gem, which led to duplicate constant definition warnings.
* Fix definition of `RB_NIL_P` to be early enough. Fixes compilation of `msgpack`.
* Fix compilation of megamorphic interop calls.
* `Kernel#singleton_methods` now correctly ignores prepended modules of non-singleton classes. Fixes loading `sass` when `activesupport` is loaded.
* Object identity numbers should never be negative.

Performance:

* Optimize keyword rest arguments (`def foo(**kwrest)`).
* Optimize rejected (non-Symbol keys) keyword arguments.
* Source `SecureRandom.random_bytes` from `/dev/urandom` rather than OpenSSL.
* C extension bitcode is no longer encoded as Base64 to pass it to Sulong.
* Faster `String#==` using vectorization.

Changes:

* Clarified that all sources that come in from the Polyglot API `eval` method will be treated as UTF-8, and cannot be re-interpreted as another encoding using a magic comment.
* The `-Xembedded` option can now be set set on the launcher command line.
* The `-Xplatform.native=false` option can now load the core library, by enabling `-Xpolyglot.stdio`.
* `$SAFE` and `Thread#safe_level` now cannot be set to `1` - raising an error rather than warning as before. `-Xsafe` allows it to be set, but there are still no checks.
* Foreign objects are now printed as `#<Foreign:system-identity-hash-code>`, except for foreign arrays which are now printed as `#<Foreign [elements...]>`.
* Foreign objects `to_s` now calls `inspect` rather than Java's `toString`.
* The embedded configuration (`-Xembedded`) now warns about features which may not work well embedded, such as signals.
* The `-Xsync.stdio` option has been removed - use standard Ruby `STDOUT.sync = true` in your program instead.

# 1.0 RC 5, 3 August 2018

New features:

* It is no longer needed to add LLVM (`/usr/local/opt/llvm@4/bin`) to `PATH` on macOS.
* Improve error message when LLVM, `clang` or `opt` is missing.
* Automatically find LLVM and libssl with MacPorts on macOS (#1386).
* `--log.ruby.level=` can be used to set the log level from any launcher.
* Add documentation about installing with Ruby managers/installers and how to run TruffleRuby in CI such as TravisCI (#1062, #1070).
* `String#unpack1` has been implemented.

Bug fixes:

* Allow any name for constants with `rb_const_get()`/`rb_const_set()` (#1380).
* Fix `defined?` with an autoload constant to not raise but return `nil` if the autoload fails (#1377).
* Binary Ruby Strings can now only be converted to Java Strings if they only contain US-ASCII characters. Otherwise, they would produce garbled Java Strings (#1376).
* `#autoload` now correctly calls `main.require(path)` dynamically.
* Hide internal file from user-level backtraces (#1375).
* Show caller information in warnings from the core library (#1375).
* `#require` and `#require_relative` should keep symlinks in `$"` and `__FILE__` (#1383).
* Random seeds now always come directly from `/dev/urandom` for MRI compatibility.
* SIGINFO, SIGEMT and SIGPWR are now defined (#1382).
* Optional and operator assignment expressions now return the value assigned, not the value returned by an assignment method (#1391).
* `WeakRef.new` will now return the correct type of object, even if `WeakRef` is subclassed (#1391).
* Resolving constants in prepended modules failed, this has now been fixed (#1391).
* Send and `Symbol#to_proc` now take account of refinements at their call sites (#1391).
* Better warning when the timezone cannot be found on WSL (#1393).
* Allow special encoding names in `String#force_encoding` and raise an exception on bad encoding names (#1397).
* Fix `Socket.getifaddrs` which would wrongly return an empty array (#1375).
* `Binding` now remembers the file and line at which it was created for `#eval`. This is notably used by `pry`'s `binding.pry`.
* Resolve symlinks in `GEM_HOME` and `GEM_PATH` to avoid related problems (#1383).
* Refactor and fix `#autoload` so other threads see the constant defined while the autoload is in progress (#1332).
* Strings backed by `NativeRope`s now make a copy of the rope when `dup`ed.
* `String#unpack` now taints return strings if the format was tainted, and now does not taint the return array if the format was tainted.
* Lots of fixes to `Array#pack` and `String#unpack` tainting, and a better implementation of `P` and `p`.
* Array literals could evaluate an element twice under some circumstances. This has now been fixed.

Performance:

* Optimize required and optional keyword arguments.
* `rb_enc_to_index` is now faster by eliminating an expensive look-up.

Changes:

* `-Xlog=` now needs log level names to be upper case.
* `-Dtruffleruby.log` and `TRUFFLERUBY_LOG` have been removed - use `-Dpolyglot.log.ruby.level`.
* The log format, handlers, etc are now managed by the Truffle logging system.
* The custom log levels `PERFORMANCE` and `PATCH` have been removed.

# 1.0 RC 4, 18 July 2018

*TruffleRuby was not updated in RC 4*

# 1.0 RC 3, 2 July 2018

New features:

* `is_a?` can be called on foreign objects.

Bug fixes:

* It is no longer needed to have `ruby` in `$PATH` to run the post-install hook.
* `Qnil`/`Qtrue`/`Qfalse`/`Qundef` can now be used as initial value for global variables in C extensions.
* Fixed error message when the runtime libssl has no SSLv2 support (on Ubuntu 16.04 for instance).
* `RbConfig::CONFIG['extra_bindirs']` is now a String as other RbConfig values.
* `SIGPIPE` is correctly caught on SubstrateVM, and the corresponding write() raises `Errno::EPIPE` when the read end of a pipe or socket is closed.
* Use the magic encoding comment for determining the source encoding when using eval().
* Fixed a couple bugs where the encoding was not preserved correctly.

Performance:

* Faster stat()-related calls, by returning the relevant field directly and avoiding extra allocations.
* `rb_str_new()`/`rb_str_new_cstr()` are much faster by avoiding extra copying and allocations.
* `String#{sub,sub!}` are faster in the common case of an empty replacement string.
* Eliminated many unnecessary memory copy operations when reading from `IO` with a delimiter (e.g., `IO#each`), leading to overall improved `IO` reading for common use cases such as iterating through lines in a `File`.
* Use the byte[] of the given Ruby String when calling eval() directly for parsing.

# 1.0 RC 2, 6 June 2018

New features:

* We are now compatible with Ruby 2.4.4.
* `object.class` on a Java `Class` object will give you an object on which you can call instance methods, rather than static methods which is what you get by default.
* The log level can now also be set with `-Dtruffleruby.log=info` or `TRUFFLERUBY_LOG=info`.
* `-Xbacktraces.raise` will print Ruby backtraces whenever an exception is raised.
* `Java.import name` imports Java classes as top-level constants.
* Coercion of foreign numbers to Ruby numbers now works.
* `to_s` works on all foreign objects and calls the Java `toString`.
* `to_str` will try to `UNBOX` and then re-try `to_str`, in order to provoke the unboxing of foreign strings.

Changes:

* The version string now mentions if you're running GraalVM Community Edition (`GraalVM CE`) or GraalVM Enterprise Edition (`GraalVM EE`).
* The inline JavaScript functionality `-Xinline_js` has been removed.
* Line numbers `< 0`, in the various eval methods, are now warned about, because we don't support these at all. Line numbers `> 1` are warned about (at the fine level) but they are shimmed by adding blank lines in front to get to the correct offset. Line numbers starting at `0` are also warned about at the fine level and set to `1` instead.
* The `erb` standard library has been patched to stop using a -1 line number.
* `-Xbacktraces.interleave_java` now includes all the trailing Java frames.
* Objects with a `[]` method, except for `Hash`, now do not return anything for `KEYS`, to avoid the impression that you could `READ` them. `KEYINFO` also returns nothing for these objects, except for `Array` where it returns information on indices.
* `String` now returns `false` for `HAS_KEYS`.
* The supported additional functionality module has been renamed from `Truffle` to `TruffleRuby`. Anything not documented in `doc/user/truffleruby-additions.md` should not be used.
* Imprecise wrong gem directory detection was replaced. TruffleRuby newly marks its gem directories with a marker file, and warns if you try to use TruffleRuby with a gem directory which is lacking the marker.

Bug fixes:

* TruffleRuby on SubstrateVM now correctly determines the system timezone.
* `Kernel#require_relative` now coerces the feature argument to a path and canonicalizes it before requiring, and it now uses the current directory as the directory for a synthetic file name from `#instance_eval`.

# 1.0 RC 1, 17 April 2018

New features:

* The Ruby version has been updated to version 2.3.7.

Security:

* CVE-2018-6914, CVE-2018-8779, CVE-2018-8780, CVE-2018-8777, CVE-2017-17742 and CVE-2018-8778 have been mitigated.

Changes:

* `RubyTruffleError` has been removed and uses replaced with standard exceptions.
* C++ libraries like `libc++` are now not needed if you don't run C++ extensions. `libc++abi` is now never needed. Documentation updated to make it more clear what the minimum requirements for pure Ruby, C extensions, and C++ extensions separately.
* C extensions are now built by default - `TRUFFLERUBY_CEXT_ENABLED` is assumed `true` unless set to `false`.
* The `KEYS` interop message now returns an array of Java strings, rather than Ruby strings. `KEYS` on an array no longer returns indices.
* `HAS_SIZE` now only returns `true` for `Array`.
* A method call on a foreign object that looks like an operator (the method name does not begin with a letter) will call `IS_BOXED` on the object and based on that will possibly `UNBOX` and convert to Ruby.
* Now using the native version of Psych.
* The supported version of LLVM on Oracle Linux has been dropped to 3.8.
* The supported version of Fedora has been dropped to 25, and the supported version of LLVM to 3.8, due to LLVM incompatibilities. The instructions for installing `libssl` have changed to match.

# 0.33, April 2018

New features:

* The Ruby version has been updated to version 2.3.6.
* Context pre-initialization with TruffleRuby `--native`, which significantly improves startup time and loads the `did_you_mean` gem ahead of time.
* The default VM is changed to SubstrateVM, where the startup is significantly better. Use `--jvm` option for full JVM VM.
* The `Truffle::Interop` module has been replaced with a new `Polyglot` module which is designed to use more idiomatic Ruby syntax rather than explicit methods. A [new document](doc/user/polyglot.md) describes polyglot programming at a higher level.
* The `REMOVABLE`, `MODIFIABLE` and `INSERTABLE` Truffle interop key info flags have been implemented.
* `equal?` on foreign objects will check if the underlying objects are equal if both are Java interop objects.
* `delete` on foreign objects will send `REMOVE`, `size` will send `GET_SIZE`, and `keys` will send `KEYS`. `respond_to?(:size)` will send `HAS_SIZE`, `respond_to?(:keys)` will send `HAS_KEYS`.
* Added a new Java-interop API similar to the one in the Nashorn JavaScript implementation, as also implemented by Graal.js. The `Java.type` method returns a Java class object on which you can use normal interop methods. Needs the `--jvm` flag to be used.
* Supported and tested versions of LLVM for different platforms have been more precisely [documented](doc/user/installing-llvm.md).

Changes:

* Interop semantics of `INVOKE`, `READ`, `WRITE`, `KEYS` and `KEY_INFO` have changed significantly, so that `INVOKE` maps to Ruby method calls, `READ` calls `[]` or returns (bound) `Method` objects, and `WRITE` calls `[]=`.

Performance:

* `Dir.glob` is much faster and more memory efficient in cases that can reduce to direct filename lookups.
* `SecureRandom` now defers loading OpenSSL until it's needed, reducing time to load `SecureRandom`.
* `Array#dup` and `Array#shift` have been made constant-time operations by sharing the array storage and keeping a starting index.

Bug fixes:

* Interop key-info works with non-string-like names.

Internal changes:

* Changes to the lexer and translator to reduce regular expression calls.
* Some JRuby sources have been updated to 9.1.13.0.

# 0.32, March 2018

New features:

* A new embedded configuration is used when TruffleRuby is used from another language or application. This disables features like signals which may conflict with the embedding application, and threads which may conflict with other languages, and enables features such as the use of polyglot IO streams.

Performance:

* Conversion of ASCII-only Ruby strings to Java strings is now faster.
* Several operations on multi-byte character strings are now faster.
* Native I/O reads are about 22% faster.

Bug fixes:

* The launcher accepts `--native` and similar options in  the `TRUFFLERUBYOPT` environment variable.

Internal changes:

* The launcher is now part of the TruffleRuby repository, rather than part of the GraalVM repository.
* `ArrayBuilderNode` now uses `ArrayStrategies` and `ArrayMirrors` to remove direct knowledge of array storage.
* `RStringPtr` and `RStringPtrEnd` now report as pointers for interop purposes, fixing several issues with `char *` usage in C extensions.<|MERGE_RESOLUTION|>--- conflicted
+++ resolved
@@ -29,11 +29,8 @@
 * Updated `Kernel.Complex()` to handle the `exception: false` parameter.
 * Fixed `Kernel#dup` to return self for `Complex` and `Rational` objects.
 * Updated `Kernel.Float()` to handle the `exception: false` parameter.
-<<<<<<< HEAD
 * Fixed `String#unpack` `M` format (#1901).
-=======
 * Fixed error when `SystemCallError` message contained non-ASCII characters.
->>>>>>> 45916a99
 
 Compatibility:
 
