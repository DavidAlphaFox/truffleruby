# 22.0.0

New features:

* Updated to Ruby 3.0.2 (#2453).

Bug fixes:

* Fix `File.utime` to use nanoseconds (#2448).
* Capture the intercepted feature path during patching to reuse during patch require (#2441).
* Update `Module#constants` to filter invalid constant identifiers (#2452).
* Fixed `-0.0 <=> 0.0` and `-0.0 <=> 0` to return `0` like on CRuby (#1391).

Compatibility:

* Implement `rb_sprintf` in our format compiler to provide consistent formatting across C standard libraries.
* Update `defined?` to return frozen strings (#2450).
* Use compensated summation for `{Array,Enumerable}#sum` when floating point values are included.
* `Module#attr_*` methods now return an array of method names (#2498, @gogainda).
<<<<<<< HEAD
* Fixed `Socket#(local|remote)_address` to retrieve family and type from the file descriptor (#2444, @larskanis).
* Add `Thread.ignore_deadlock` accessor (#2453).
* Allow `Hash#transform_keys` to take a hash argument (@ccocchi, #2464).
* Add `Enumerable#grep{_v}` optimization for `Regexp` (#2453).
* Update `IO#write` to accept multiple arguments (#2501).
* Do not warn when uninitialized instance variable is accessed (#2502, @andrykonchin).
* Remove `TRUE`, `FALSE`, and `NIL` constants like CRuby 3.0 (#2505, @andrykonchin).
* `Symbol#to_proc` now returns a lambda like in Ruby 3 (#2508, @andrykonchin).
* `Kernel#lambda` now warns if called without a literal block (#2500, @andrykonchin).
* Implement Hash#except (#2463, @wildmaples).
* Remove special `$SAFE` global and related C API methods (#2453).
* Assigning to a numbered parameter raises `SyntaxError` (#2506, @andrykonchin).
* Implement `--backtrace-limit` option (#2453).
* Update `String` methods to return `String` instances when called on a subclass (#2453).
=======
* Update `String#encode` to support the `:fallback` option (#1391).
>>>>>>> 7c4e121d

Performance:

* Regexp objects are now interned in a similar way to symbols.
* Improve performance of regexps using POSIX bracket expressions (e.g., `[[:lower:]]`) matching against ASCII-only strings (#2447, @nirvdrum).
* `String#sub`, `sub!`, `gsub`, and `gsub!` have been refactored for better performance.
* Don't allocate a `MatchData` object when `Regexp#match?` or `String#match?` is used (#2509, @nirvdrum).
* Add `ENV.except` (#2507, @Strech).

Changes:


# 21.3.0

New features:

* [TRegex](https://github.com/oracle/graal/tree/master/regex) is now used by default, which provides large speedups for matching regular expressions.
* Add `Polyglot.languages` to expose the list of available languages.
* Add `Polyglot::InnerContext` to eval code in any available language in an inner isolated context (#2169).
* Foreign objects now have a dynamically-generated class based on their interop traits like `ForeignArray` and are better integrated with Ruby objects (#2149).
* Foreign arrays now have all methods of Ruby `Enumerable` and many methods of `Array` (#2149).
* Foreign hashes now have all methods of Ruby `Enumerable` and many methods of `Hash` (#2149).
* Foreign iterables (`InteropLibrary#hasIterator`) now have all methods of Ruby `Enumerable` (#2149).
* Foreign objects now implement `#instance_variables` (readable non-invocable members) and `#methods` (invocable members + Ruby methods).

Bug fixes:

* Fix `Marshal.load` of multiple `Symbols` with an explicit encoding (#1624).
* Fix `rb_str_modify_expand` to preserve existing bytes (#2392).
* Fix `String#scrub` when replacement is frozen (#2398, @LillianZ).
* Fix `Dir.mkdir` error handling for `Pathname` paths (#2397).
* `BasicSocket#*_nonblock(exception: false)` now only return `:wait_readable/:wait_writable` for `EAGAIN`/`EWOULDBLOCK` like MRI (#2400).
* Fix issue with `strspn` used in the `date` C extension compiled as a macro on older glibc and then missing the `__strspn_c1` symbol on newer glibc (#2406).
* Fix constant lookup when loading the same file multiple times (#2408).
* Fix handling of `break`, `next` and `redo` in `define_method(name, &block)` methods (#2418).
* Fix handling of incompatible types in `Float#<=>` (#2432, @chrisseaton).
* Fix issue with escaping curly braces for `Dir.glob` (#2425).
* Fix `base64` decoding issue with missing output (#2435).
* Fix `StringIO#ungetbyte` to treat a byte as a byte, not a code point (#2436). 
* Fix `defined?(yield)` when used inside a block (#2446).
* Fix a couple issues related to native memory allocation and release.

Compatibility:

* Implement `Process::Status.wait` (#2378).
* Update `rb_str_modify` and `rb_str_modify_expand` to raise a `FrozenError` when given a frozen string (#2392).
* Implement `rb_fiber_*` functions (#2402).
* Implement `rb_str_vcatf`.
* Add support for tracing allocations from C functions (#2403, @chrisseaton).
* Implement `rb_str_catf`.
* Search the executable in the passed env `PATH` for subprocesses (#2419).
* Accept a string as the pattern argument to `StringScanner#scan` and `StringScanner#check` (#2423).

Performance:

* Moved most of `MonitorMixin` to primitives to deal with interrupts more efficiently (#2375).
* Improved the performance of `rb_enc_from_index` by adding cached lookups (#2379, @nirvdrum).
* Improved the performance of many `MatchData` operations (#2384, @nirvdrum).
* Significantly improved performance of TRegex calls by allowing Truffle splitting (#2389, @nirvdrum).
* Improved `String#gsub` performance by adding a fast path for the `string_byte_index` primitive (#2380, @nirvdrum).
* Improved `String#index` performance by adding a fast path for the `string_character_index` primitive (#2383, @LillianZ).
* Optimized conversion of strings to integers if the string contained a numeric value (#2401, @nirvdrum).
* Use Truffle's `ContextThreadLocal` to speedup access to thread-local data.
* Provide a new fast path for `rb_backref*` and `rb_lastline*`functions from C extensions.

Changes:

* `foreign_object.class` on foreign objects is no longer special and uses `Kernel#class` (it used to return the `java.lang.Class` object for a Java type or `getMetaObject()`, but that is too incompatible with Ruby code).
* `Java.import name` imports a Java class in the enclosing module instead of always as a top-level constant.
* `foreign_object.keys` no longer returns members, use `foreign_object.instance_variables` or `foreign_object.methods` instead.
* `foreign_object.respond_to?(:class)` is now always true (before it was only for Java classes), since the method is always defined.

Security:

* Updated to Ruby 2.7.4 to fix CVE-2021-31810, CVE-2021-32066 and CVE-2021-31799.

# 21.2.0

New features:

* New `TruffleRuby::ConcurrentMap` data structure for use in [`concurrent-ruby`](https://github.com/ruby-concurrency/concurrent-ruby) (#2339, @wildmaples).

Bug fixes:

* Fix of different values of self in different scopes.
* `Truffle::POSIX.select` was being redefined repeatedly (#2332).
* Fix the `--backtraces-raise` and `--backtraces-rescue` options in JVM mode (#2335).
* Fix `File.{atime, mtime, ctime}` to include nanoseconds (#2337).
* Fix `Array#[a, b] = "frozen string literal".freeze` (#2355).
* `rb_funcall()` now releases the C-extension lock (similar to MRI).

Compatibility:

* Updated to Ruby 2.7.3. The `resolv` stdlib was not updated (`resolv` in 2.7.3 has [bugs](https://bugs.ruby-lang.org/issues/17748)).
* Make interpolated strings frozen for compatibility with Ruby 2.7 (#2304, @kirs).
* `require 'socket'` now also requires `'io/wait'` like CRuby (#2326).
* Support precision when formatting strings (#2281, @kirs).
* Make rpartition compatible with Ruby 2.7 (#2320, @gogainda).
* Include the type name in exception messages from `rb_check_type` (#2307).
* Fix `Hash#rehash` to remove duplicate keys after modifications (#2266, @MattAlp)
* Only fail `rb_check_type` for typed data, not wrapped untyped structs (#2331).
* Decide the visibility in `Module#define_method` based on `self` and the default definee (#2334).
* Configure `mandir` value in `RbConfig::CONFIG` and `RbConfig::MAKEFILE_CONFIG` (#2315).
* TruffleRuby now supports the Truffle polyglot Hash interop API.
* Implement `Fiber#raise` (#2338).
* Update `File.basename` to return new `String` instances (#2343).
* Allow `Fiber#raise` after `Fiber#transfer` like Ruby 3.0 (#2342).
* Fix `ObjectSpace._id2ref` for Symbols and frozen String literals (#2358).
* Implemented `Enumerator::Lazy#filter_map` (#2356).
* Fix LLVM toolchain issue on macOS 11.3 (#2352, [oracle/graal#3383](https://github.com/oracle/graal/issues/3383)).
* Implement `IO#set_encoding_by_bom` (#2372, pawandubey).
* Implemented `Enumerator::Lazy#with_index` (#2356).
* Implement `rb_backref_set`.
* Fix `Float#<=>` when comparing `Infinity` to other `#infinite?` values.
* Implement `date` library as a C extension to improve compatibility (#2344).

Performance:

* Make `#dig` iterative to make it faster and compile better for calls with 3+ arguments (#2301, @chrisseaton, @jantnovi).
* Make `Struct#dig` faster in interpreter by avoiding exceptions (#2306, @kirs).
* Reduce the number of AST nodes created for methods and blocks (#2261).
* Fiber-local variables are much faster now by using less synchronization.
* Improved the performance of the exceptional case of `String#chr` (#2318, @chrisseaton).
* Improved the performance of `IO#read_nonblock` when no data is available to be read.
* `TruffleSafepoint` is now used instead of custom logic, which no longer invalidates JITed code for guest safepoints (e.g., `Thread#{backtrace,raise,kill}`, `ObjectSpace`, etc)
* Significantly improved performance of `Time#strftime` for common formats (#2361, @wildmaples, @chrisseaton).
* Faster solution for lazy integer length (#2365, @lemire, @chrisseaton).
* Speedup `rb_funcallv*()` by directly unwrapping the C arguments array instead of going through a Ruby `Array` (#2089).
* Improved the performance of several `Truffle::RegexOperations` methods (#2374, @wildmapes, @nirvdrum).

Changes:

* `rb_iterate()` (deprecated since 1.9) no longer magically passes the block to `rb_funcall()`, use `rb_block_call()` instead.

Security:

* Updated to Ruby 2.7.3 to fix CVE-2021-28965 and CVE-2021-28966.

# 21.1.0

New features:

* Access to local variables of the interactive Binding via language bindings is now supported: `context.getBindings("ruby").putMember("my_var", 42);` (#2030).
* `VALUE`s in C extensions now expose the Ruby object when viewed in the debugger, as long as they have not been converted to native values.
* Signal handlers can now be run without triggering multi-threading.
* Fibers no longer trigger Truffle multi-threading.

Bug fixes:

* `Range#to_a` wasn't working for `long` ranges (#2198, @tomstuart and @LillianZ).
* Show the interleaved host and guest stacktrace for host exceptions (#2226).
* Fix the label of the first location reported by `Thread#backtrace_locations` (#2229).
* Fix `Thread.handle_interrupt` to defer non-pure interrupts until the end of the `handle_interrupt` block (#2219).
* Clear and restore errinfo on entry and normal return from methods in C extensions (#2227).
* Fix extra whitespace in squiggly heredoc with escaped newline (#2238, @wildmaples and @norswap).
* Fix handling of signals with `--single-threaded` (#2265).
* Fix `Enumerator::Lazy#{chunk_while, slice_before, slice_after, slice_when}` to return instances of `Enumerator::Lazy` (#2273).
* Fix `Truffle::Interop.source_location` to return unavailable source sections for modules instead of null (#2257).
* Fix usage of `Thread.handle_interrupt` in `MonitorMixin#mon_synchronize`.
* Fixed `TruffleRuby.synchronized` to handle guest safepoints (#2277).
* Fix control flow bug when assigning constants using ||= (#1489).
* Fix `Kernel#raise` argument handling for hashes (#2298).
* Set errinfo when `rb_protect` captures a Ruby exception (#2245).
* Fixed handling of multiple optional arguments and keywords when passed a positional `Hash` (#2302).

Compatibility:

* Prepend the GraalVM LLVM Toolchain to `PATH` when installing gems (#1974, #1088, #1343, #1400, #1947, #1931, #1588).
* Installing the `nokogiri` gem now defaults to use the vendored `libxml2` and `libxslt`, similar to CRuby, which means the corresponding system packages are no longer needed (#62).
* Implemented `$LOAD_PATH.resolve_feature_path`.
* Add `Pathname#/` alias to `Pathname#+` (#2178).
* Fixed issue with large `Integer`s in `Math.log` (#2184).
* Updated `Regexp.last_match` to support `Symbol` and `String` parameter (#2179).
* Added support for numbered block parameters (`_1` etc).
* Fixed `String#upto` issue with non-ascii strings (#2183).
* Implemented partial support for pattern matching (#2186).
* Make `File.extname` return `'.'` if the path ends with one (#2192, @tomstuart).
* Include fractional seconds in `Time#inspect` output (#2194, @tomstuart).
* Add support for `Integer#[Range]` and `Integer#[start, length]` (#2182, @gogainda).
* Allow private calls with `self` as an explicit receiver (#2196, @wildmaples).
* Fixed `:perm` parameter for `File.write`.
* Implemented `Time#floor` and `#ceil` (#2201, @wildmaples).
* Allow `Range#include?` and `#member?` with `Time` (#2202, @wildmaples).
* Implemented `Comparable#clamp(Range)` (#2200, @wildmaples).
* Added a `Array#minmax` to override `Enumerable#minmax` (#2199, @wildmaples).
* Implemented `chomp` parameter for `IO.{readlines, foreach}` (#2205).
* Implemented the Debug Inspector C API.
* Added beginless range support for `Range#{new, bsearch, count, each, equal_value, first, inspect, max, min, size, cover?, include?, ===}`.
* Added beginless range support for `Array#{[], []=, slice, slice!, to_a, fill, values_at}` (#2155, @LillianZ).
* Added beginless range support for `String#{byteslice, slice, slice!}` and `Symbol#slice` (#2211, @LillianZ).
* Added beginless range support for `Kernel#{caller, caller_locations}` and `Thread#backtrace_locations` (#2211, @LillianZ).
* Make rand work with exclusive range with Float (#1506, @gogainda)
* Fixed `String#dump`'s formatting of escaped unicode characters (#2217, @meganniu).
* Switched to the io-console C extension from C ruby for better performance and compatibility in `irb`.
* Coerce the message to a `String` for `BasicSocket#send` (#2209, @HoneyryderChuck).
* Support buffer argument for `UDPSocket#recvfrom_nonblock` (#2209, @HoneyryderChuck).
* Fixed `Integer#digits` implementation to handle more bases (#2224, #2225).
* Support the `inherit` parameter for `Module#{private, protected, public}_method_defined?`.
* Implement `Thread.pending_interrupt?` and `Thread#pending_interrupt?` (#2219).
* Implement `rb_lastline_set` (#2170).
* Implemented `Module#const_source_location` (#2212, @tomstuart and @wildmaples).
* Do not call `File.exist?` in `Dir.glob` as `File.exist?` is often mocked (#2236, @gogainda).
* Coerce the inherit argument to a boolean in `Module#const_defined?` and `Module#const_get` (#2240).
* Refinements take place at `Object#method` and `Module#instance_method` (#2004, @ssnickolay).
* Add support for `rb_scan_args_kw` in C API (#2244, @LillianZ).
* Update random implementation layout to be more compatible (#2234).
* Set `RbConfig::CONFIG['LIBPATHFLAG'/'RPATHFLAG']` like MRI to let `$LIBPATH` changes in `extconf.rb` work.
* Access to path and mode via `rb_io_t` from C has been changed to improve compatibility for io-console.
* Implemented the `Time.at` `in:` parameter.
* Implemented `Kernel#raise` `cause` parameter.
* Improved compatibility of `Signal.trap` and `Kernel#trap` (#2287, @chrisseaton).
* Implemented `GC.stat(:total_allocated_objects)` as `0` (#2292, @chrisseaton).
* `ObjectSpace::WeakMap` now supports immediate and frozen values as both keys and values (#2267).
* Call `divmod` when coercion to `Float` fails for `#sleep` (#2289, @LillianZ).

Performance:

* Multi-Tier compilation is now enabled by default, which improves warmup significantly.
* Improve the performance of checks for recursion (#2189, @LillianZ).
* Improve random number generation performance by avoiding synchronization (#2190, @ivoanjo).
* We now create a single call target per block by default instead of two.
* Some uses of class variables are now much better optimized (#2259, @chrisseaton).
* Several methods that need the caller frame are now always inlined in their caller, which speeds up the interpreter and reduces footprint.
* Pasting code in IRB should be reasonably fast, by updating to `irb` 1.3.3 and `reline` 0.2.3 (#2233).

Changes:

* Standalone builds of TruffleRuby are now based on JDK11 (they used JDK8 previously). There should be no user-visible changes. Similarly, JDK11 is now used by default in development instead of JDK8.
* The deprecated `Truffle::System.synchronized` has been removed.
* `Java.synchronized` has been removed, it did not work on host objects.

# 21.0.0

Release notes:

* The new IRB is quite slow when copy/pasting code into it. This is due to an inefficient `io/console` implementation which will be addressed in the next release. A workaround is to use `irb --readline`, which disables some IRB features but is much faster for copy/pasting code.

New features:

* Updated to Ruby 2.7.2 (#2004).

Bug fixes:

* Fix error message when the method name is not a Symbol or String for `Kernel#respond_to?` (#2132, @ssnickolay)
* Fixed setting of special variables in enumerators and enumerables (#1484).
* Fixed return value of `Enumerable#count` and `Enumerable#uniq` with multiple yielded arguments (#2145, @LillianZ).
* Fixed `String#unpack` for `w*` format (#2143).
* Fixed issue with ``Kernel#` `` when invalid UTF-8 given (#2118).
* Fixed issue with `Method#to_proc` and special variable storage (#2156).
* Add missing `offset` parameter for `FFI::Pointer#put_array_of_*` (#1525).
* Fixed issue with different `Struct`s having the same hash values (#2214).

Compatibility:

* Implement `String#undump` (#2131, @kustosz)
* `Errno` constants with the same `errno` number are now the same class.
* Implement `Enumerable#tally` and `Enumerable#filter_map` (#2144 and #2152, @LillianZ).
* Implement `Range#minmax`.
* Pass more `Enumerator::Lazy#uniq` and `Enumerator::Lazy#chunk` specs (#2146, @LillianZ).
* Implement `Enumerator#produce` (#2160, @zverok)
* Implement `Complex#<=>` (#2004, @ssnickolay).
* Add warning for `proc` without block (#2004, @ssnickolay).
* Implemented `FrozenError#receiver`.
* `Proc#<<` and `Proc#>>` raises TypeError if passed not callable object (#2004, @ssnickolay).
* Support time and date related messages for `Time` (#2166).
* Updated `Dir.{glob,[]}` to raise `ArgumentError` for nul-separated strings.
* `Kernel#lambda` with no block in a method called with a block raises an exception (#2004, @ssnickolay).
* Implemented `BigDecimal` as C extension to improve compatibility.
* Comment lines can be placed between fluent dot now (#2004, @ssnickolay).
* Implemented `rb_make_exception`.
* `**kwargs` now accept non-Symbol keys like Ruby 2.7.
* Updated the Unicode Emoji version (#2173, @wildmaples).
* Added `Enumerator::Yielder#to_proc`.
* Implemented `Enumerator::Lazy#eager`.
* Updated `Method#inspect` to include paremeter information.
* Update `Module#name` to return the same frozen string.
* Implemented `inherit` argument for `Module#autoload?`.

Performance:

* Refactor and implement more performant `MatchData#length` (#2147, @LillianZ).
* Refactor and implement more performant `Array#sample` (#2148, @LillianZ).
* `String#inspect` is now more efficient.

Changes:

* All `InteropLibrary` messages are now exposed consistently as methods on `Truffle::Interop` (#2139). Some methods were renamed to match the scheme described in the documentation.

# 20.3.0

Bug fixes:

* Handle foreign null object as falsy value (#1902, @ssnickolay)
* Fixed return value of `Enumerable#first` with multiple yielded arguments (#2056, @LillianZ).
* Improve reliability of the post install hook by disabling RubyGems (#2075).
* Fixed top level exception handler to print exception cause (#2013).
* Fixed issue when extending FFI from File (#2094).
* Fixed issue with `Kernel#freeze` not freezing singleton class (#2093).
* Fixed `String#encode` with options issue (#2091, #2095, @LillianZ)
* Fixed issue with `spawn` when `:close` redirect is used (#2097).
* Fixed `coverage` issue when `*eval` is used (#2078).
* Use expanded load paths for feature matching (#1501).
* Fixed handling of post arguments for `super()` (#2111).
* Fixed `SystemStackError` sometimes replaced by an internal Java `NoClassDefFoundError` on JVM (#1743).
* Fixed constant/identifier detection in lexer for non-ASCII encodings (#2079, #2102, @ivoanjo).
* Fixed parsing of `--jvm` as an application argument (#2108).
* Fix `rb_rescue2` to ignore the end marker `(VALUE)0` (#2127, #2130).
* Fix status and output when SystemExit is subclassed and raised (#2128)
* Fix `String#{chomp, chomp!}` issue with invalid encoded strings (#2133).

Compatibility:

* Run `at_exit` handlers even if parsing the main script fails (#2047).
* Load required libraries (`-r`) before parsing the main script (#2047).
* `String#split` supports block (#2052, @ssnickolay)
* Implemented `String#{grapheme_clusters, each_grapheme_cluster}`.
* Fix the caller location for `#method_added` (#2059).
* Fix issue with `Float#round` when `self` is `-0.0`.
* Fix `String#unpack` issue with `m0` format (#2065).
* Fix issue with `File.absolute_path` returning a path to current directory (#2062).
* Update `Range#cover?` to handle `Range` parameter.
* Fix `String#{casecmp, casecmp?}` parameter conversion.
* Fix `Regexp` issue which raised syntax error instead of `RegexpError` (#2066).
* Handle `Object#autoload` when autoload itself (#1616, @ssnickolay)
* Skip upgraded default gems while loading RubyGems (#2075).
* Verify that gem paths are correct before loading RubyGems (#2075).
* Implement `rb_ivar_count`.
* Implemented `rb_yield_values2`.
* Implemented `Digest::Base#{update, <<}` (#2100).
* Pass the final `super` specs (#2104, @chrisseaton).
* Fix arity for arguments with optional kwargs (#1669, @ssnickolay)
* Fix arity for `Proc` (#2098, @ssnickolay)
* Check bounds for `FFI::Pointer` accesses when the size of the memory behind is known.
* Implement negative line numbers for eval (#1482).
* Support refinements for `#to_s` called by string interpolation (#2110, @ssnickolay)
* Module#using raises error in method scope (#2112, @ssnickolay)
* `File#path` now returns a new mutable String on every call like MRI (#2115).
* Avoid infinite recursion when redefining `Warning#warn` and calling `Kernel#warn` (#2109).
* Convert objects with `#to_path` in `$LOAD_PATH` (#2119).
* Handle the functions being native for `rb_thread_call_without_gvl()` (#2090).
* Support refinements for Kernel#respond_to? (#2120, @ssnickolay)
* JCodings has been updated from 1.0.45 to 1.0.55.
* Joni has been updated from 2.1.30 to 2.1.40.

Performance:

* Calls with a literal block are no longer always split but instead the decision is made by the Truffle splitting heuristic.
* `Symbol#to_proc` is now AST-inlined in order to not rely on splitting and to avoid needing the caller frame to find refinements which apply.
* `Symbol#to_proc` is now globally cached per Symbol and refinements, to avoid creating many redundant `CallTargets`.
* Setting and access to the special variables `$~` and `$_` has been refactored to require less splitting.

Changes:

* Migrated from JLine 2 to JLine 3 for the `readline` standard library.

# 20.2.0

New features:

* Updated to Ruby 2.6.6.
* Use `InteropLibrary#toDisplayString()` to better display objects from other languages.
* Implement writing to the top scope for global variables (#2024).
* `foreign_object.to_s` now uses `InteropLibrary#toDisplayString()` (and still `asString()` if `isString()`).
* `foreign_object.inspect` has been improved to be more useful (include the language and meta object).
* `foreign_object.class` now calls `getMetaObject()` (except for Java classes, same as before).
* Add basic support for Linux ARM64.
* `foreign_object.name = value` will now call `Interoplibrary#writeMember("name", value)` instead of `invokeMember("name=", value)`.
* Always show the Ruby core library files in backtraces (#1414).
* The Java stacktrace is now shown when sending SIGQUIT to the process, also on TruffleRuby Native, see [Debugging](doc/user/debugging.md) for details (#2041).
* Calls to foreign objects with a block argument will now pass the block as the last argument.
* `foreign.name` will now use `invokeMember` if invocable and if not use `readMember`, see `doc/contrib/interop_implicit_api.md` for details.
* `foreign.to_f` and `foreign.to_i` will now attempt to convert to Ruby `Float` and `Integer` (#2038).
* `foreign.equal?(other)` now uses `InteropLibrary#isIdentical(other)` and `foreign.object_id/__id__` now uses `InteropLibrary#identityHashCode()`.

Bug fixes:

* Fix `#class_exec`, `#module_exec`, `#instance_eval`, and `instance_exec` to use activated refinements (#1988, @ssnickolay).
* Fixed missing method error for FFI calls with `blocking: true` when interrupted.
* Use upgraded default gems when installed (#1956).
* Fixed `NameError` when requiring an autoload path that does not define the autoload constant (#1905).
* Thread local IO buffers are now allocated using a stack to ensure safe operating if a signal handler uses one during an IO operation.
* Fixed `TracePoint` thread-safety by storing the state on the Ruby `Thread` (like MRI) instead of inside the `TracePoint` instance.
* Make `require 'rubygems/package'` succeed and define `Gem::Deprecate` correctly (#2014).
* Fix `MBCLEN_CHARFOUND_P` error.
* Fix `rb_enc_str_new` when `NULL` encoding is given with a constant string.
* Fixed `rb_enc_precise_mbclen` to handle more inputs.
* The output for `--engine.TraceCompilation` is now significantly easier to read, by having shorter method names and source names (oracle/graal#2052).
* Fix indentation for squiggly heredoc with single quotes (#1564).
* Only print members which are readable for foreign `#inspect` (#2027).
* Fixed the return value of the first call to `Kernel#srand` in a Thread (#2028).
* Fix missing flushing when printing an exception at top-level with a custom backtrace, which caused no output being shown (#1750, #1895).
* Use the mode of the given `IO` for `IO#reopen(IO)` which is important for the 3 standard IOs (#2034).
* Fix potential deadlock when running finalizers (#2041).
* Let `require 'rubygems/specification'` work before `require 'rubygems'`.

Compatibility:

* Implement `UnboundMethod#bind_call`.
* Implemented `ObjectSpace::WeakMap` (#1385, #1958).
* Implemented `strtod` and `ruby_strtod` (#2007).
* Fix detection of `#find_type` in FFI to ignore `MakeMakefile#find_type` from `mkmf` (#1896, #2010).
* Implemented `rb_uv_to_utf8` (#1998, @skateman).
* Implemented `rb_str_cat_cstr`.
* Implemented `rb_fstring`.
* Support `#refine` for Module (#2021, @ssnickolay).
* Implemented `rb_ident_hash_new`.
* Improved the compatibility of `Symbol.all_symbols` (#2022, @chrisseaton).
* Implemented `rb_enc_str_buf_cat`.
* Implemented `rb_int_positive_pow`.
* Implemented `rb_usascii_str_new_lit`.
* Define `#getch` and `#getpass` on `StringIO` when `io/console` is required.
* Implemented `rb_uv_to_utf8` (#1998).
* Single character IDs now behave more like those in MRI to improve C extension compatibility, so `rb_funcall(a, '+', b)` will now do the same thing as in MRI.
* Removed extra public methods on `String`.
* Implemented `rb_array_sort` and `rb_array_sort_bang`.
* Do not create a finalizers `Thread` if there are other public languages, which is helpful for polyglot cases (#2035).
* Implemented `rb_enc_isalnum` and `rb_enc_isspace`.
* `RUBY_REVISION` is now the full commit hash used to build TruffleRuby, similar to MRI 2.7+.
* Implemented `rb_enc_mbc_to_codepoint`.
* Changed the lookup methods to achieve Refinements specification (#2033, @ssnickolay)
* Implemented `Digest::Instance#new` (#2040).
* Implemented `ONIGENC_MBC_CASE_FOLD`.
* Fixed `Thread#raise` to call the exception class' constructor with no arguments when given no message (#2045).
* Fixed `refine + super` compatibility (#2039, #2048, @ssnickolay)
* Make the top-level exception handler more compatible with MRI (#2047).
* Implemented `rb_enc_codelen`.
* Implemented `Ripper` by using the C extension (#1585).

Changes:

* RubyGems gem commands updated to use the `--no-document` option by default.

Performance:

* Enable lazy translation from the parser AST to the Truffle AST for user code by default. This should improve application startup time (#1992).
* `instance variable ... not initialized` and similar warnings are now optimized to have no peak performance impact if they are not printed (depends on `$VERBOSE`).
* Implement integer modular exponentiation using `BigInteger#mod_pow` (#1999, @skateman)
* Fixed a performance issue when computing many substrings of a given non-leaf `String` with non-US-ASCII characters.
* Speedup native handle to Ruby object lookup for C extensions.

# 20.1.0

New features:

* Nightly builds of TruffleRuby are now available, see the README for details (#1483).
* `||=` will not compile the right-hand-side if it's only executed once, to match the idiomatic lazy-initialisation use-case ([blog post](https://engineering.shopify.com/blogs/engineering/optimizing-ruby-lazy-initialization-in-truffleruby-with-deoptimization), #1887, @kipply).
* Added `--metrics-profile-require` option to profile searching, parsing, translating and loading files.
* Added support for captured variables for the Truffle instruments (e.g. Chrome debugger).

Bug fixes:

* Fixed `Exception#dup` to copy the `Exception#backtrace` string array.
* Fixed `rb_warn` and `rb_warning` when used as statements (#1886, @chrisseaton).
* Fixed `NameError.new` and `NoMethodError.new` `:receiver` argument.
* Correctly handle large numbers of arguments to `rb_funcall` (#1882).
* Added arity check to `Module#{include, prepend}`.
* Fix `OpenSSL::Digest.{digest,hexdigest,base64digest}` to handle `algorithm, data` arguments (#1889, @bdewater).
* Fixed `SystemCallError.new` parameter conversion.
* Fixed `File#{chmod, umask}` argument conversion check.
* Added warning in `Hash.[]` for non-array elements.
* Fixed `File.lchmod` to raise `NotImplementedError` when not available.
* `RSTRING_PTR()` now always returns a native pointer, resolving two bugs `memcpy`ing to (#1822) and from (#1772) Ruby Strings.
* Fixed issue with duping during splat (#1883).
* Fixed `Dir#children` implementation.
* Fixed `SignalException.new` error when bad parameter given.
* Added deprecation warning to `Kernel#=~`.
* Fixed `puts` for a foreign objects, e.g. `puts Polyglot.eval('js', '[]')` (#1881).
* Fixed `Exception#full_message` implementation.
* Updated `Kernel.Complex()` to handle the `exception: false` parameter.
* Fixed `Kernel#dup` to return self for `Complex` and `Rational` objects.
* Updated `Kernel.Float()` to handle the `exception: false` parameter.
* Fixed `String#unpack` `M` format (#1901).
* Fixed error when `SystemCallError` message contained non-ASCII characters.
* Fixed `rb_rescue` to allow null rescue methods. (#1909, @kipply).
* Fixed incorrect comparisons between bignums and doubles.
* Prevented some internal uses of `Kernel#caller_locations` to be overridden by user code (#1934).
* Fixed an issue caused by recursing inlining within `Regexp#quote` (#1927).
* Updated `Kernel.Float()` to return given string in error message (#1945).
* Parameters and arity of methods derived from `method_missing` should now match MRI (#1921).
* Fixed compile error in `RB_FLOAT_TYPE_P` macro (#1928).
* Fixed `Symbol#match` to call the block with the `MatchData` (#1933).
* Fixed `Digest::SHA2.hexdigest` error with long messages (#1922).
* Fixed `Date.parse` to dup the coerced string to not modify original (#1946).
* Update `Comparable` error messages for special constant values (#1941).
* Fixed `File.ftype` parameter conversion (#1961).
* Fixed `Digest::Instance#file` to not modify string literals (#1964).
* Make sure that string interpolation returns a `String`, and not a subclass (#1950).
* `alias_method` and `instance_methods` should now work correctly inside a refinement (#1942).
* Fixed `Regexp.union` parameter conversion (#1963).
* `IO#read(n)` no longer buffers more than needed, which could cause hanging if detecting readability via a native call such as `select(2)` (#1951).
* Fixed `Random::DEFAULT.seed` to be different on boot (#1965, @kipply)
* `rb_encoding->name` can now be read even if the `rb_encoding` is stored in native memory.
* Detect and cut off recursion when inspecting a foreign object, substituting an ellipsis instead.
* Fixed feature lookup order to check every `$LOAD_PATH` path entry for `.rb`, then every entry for native extension when `require` is called with no extension.
* Define the `_DARWIN_C_SOURCE` macro in extension makefiles (#1592).
* Change handling of var args in `rb_rescue2` to handle usage in C extensions (#1823).
* Fixed incorrect `Encoding::CompatibilityError` raised for some interpolated Regexps (#1967).
* Actually unset environment variables with a `nil` value for `Process.spawn` instead of setting them to an empty String.
* Core library methods part of the Native Image heap are no longer added in the compilation queue on the first call, but after they reach the thresholds like other methods.
* Fix `RbConfig::CONFIG['LIBRUBY_SO']` file extension.
* Fix `char`, `short`, `unsigned char`,  `unsigned int`, and `unsigned short` types in `Fiddle` (#1971).
* Fix `IO#select` to reallocate its buffer if it is interrupted by a signal.
* Fix issue where interpolated string matched `#` within string as being a variable (#1495).
* Fix `File.join` to raise error on strings with null bytes.
* Fix initialization of Ruby Thread for foreign thread created in Java.
* Fix registration of default specs in RubyGems (#1987).

Compatibility:

* The C API type `VALUE` is now defined as `unsigned long` as on MRI. This enables `switch (VALUE)` and other expressions which rely on `VALUE` being an integer type (#1409, #1541, #1675, #1917, #1954).
* Implemented `Float#{floor, ceil}` with `ndigits` argument.
* Implemented `Thread#fetch`.
* Implemented `Float#truncate` with `ndigits` argument.
* Made `String#{byteslice, slice, slice!}` and `Symbol#slice` compatible with endless ranges.
* Implemented "instance variable not initialized" warning.
* Make `Kernel#{caller, caller_locations}` and `Thread#backtrace_locations` compatible with endless ranges.
* Implemented `Dir#each_child`.
* Implemented `Kernel.{chomp, chop}` and `Kernel#{chomp, chop}`.
* Implemented `-p` and `-a`, and `-l` CLI options.
* Convert the argument to `File.realpath` with `#to_path` (#1894).
* `StringIO#binmode` now sets the external encoding to BINARY like MRI (#1898).
* `StringIO#inspect` should not include the contents of the `StringIO` (#1898).
* Implemented `rb_fd_*` functions (#1623).
* Fixed uninitialized variable warnings in core and lib (#1897).
* Make `Thread#backtrace` support omit, length and range arguments.
* Implemented `Range#%`.
* Fixed the type of the `flags` field of `rb_data_type_t` (#1911).
* Implemented `rb_obj_is_proc` (#1908, @kipply, @XrXr).
* Implemented C API macro `RARRAY_ASET()`.
* Implemented `num2short` (#1910, @kipply).
* `RSTRING_END()` now always returns a native pointer.
* Removed `register` specifier for `rb_mem_clear()` (#1924).
* Implemented `Thread::Backtrace::Locations#base_label` (#1920).
* Implemented `rb_mProcess` (#1936).
* Implemented `rb_gc_latest_gc_info` (#1937).
* Implemented `RBASIC_CLASS` (#1935).
* Yield 2 arguments for `Hash#map` if the arity of the block is > 1 (#1944).
* Add all `Errno` constants to match MRI, needed by recent RubyGems.
* Silence `ruby_dep` warnings since that gem is unmaintained.
* Clarify error message for not implemented `Process.daemon` (#1962).
* Allow multiple assignments in conditionals (#1513).
* Update `NoMethodError#message` to match MRI (#1957).
* Make `StringIO` work with `--enable-frozen-string-literal` (#1969).
* Support `NULL` for the status of `rb_protect()`.
* Ensure `BigDecimal#inspect` does not call `BigDecimal#to_s` to avoid behaviour change on `to_s` override (#1960).
* Define all C-API `rb_{c,m,e}*` constants as C global variables (#1541).
* Raise `ArgumentError` for `Socket.unpack_sockaddr_un` if the socket family is incorrect.
* Implemented `RTYPEDDATA_*()` macros and `rb_str_tmp_new()` (#1975).
* Implemented `rb_set_end_proc` (#1959).
* Implemented `rb_to_symbol`.
* Implemented `rb_class_instance_methods`, `rb_class_public_instance_methods`, `rb_class_protected_instance_methods`, and `rb_class_private_instance_methods`.
* Implemented `rb_tracepoint_new`, `rb_tracepoint_disable`, `rb_tracepoint_enable`, and `rb_tracepoint_enabled_p` (#1450).
* Implemented `RbConfig::CONFIG['AR']` and `RbConfig::CONFIG['STRIP']` (#1973).
* Not yet implemented C API functions are now correctly detected as missing via `mkmf`'s `have_func` (#1980).
* Accept `RUBY_INTERNAL_EVENT_{NEWOBJ,FREEOBJ}` events but warn they are not triggered (#1978, #1983).
* `IO.copy_stream(in, STDOUT)` now writes to `STDOUT` without buffering like MRI.
* Implemented `RbConfig['vendordir']`.
* Implemented `Enumerator::ArithmeticSequence`.
* Support `(struct RBasic *)->flags` and `->klass` from `ruby.h` (#1891, #1884, #1978).

Changes:

* `TRUFFLERUBY_RESILIENT_GEM_HOME` has been removed. Unset `GEM_HOME` and `GEM_PATH` instead if you need to.
* The deprecated `Truffle::System.full_memory_barrier`, `Truffle::Primitive.logical_processors`, and  `Truffle::AtomicReference` have been removed.
* The implicit interface for allowing Ruby objects to behave as polyglot arrays with `#size`, `#[]` methods has been removed and replaced with an explicit interface where each method starts with `polyglot_*`.
* Hash keys are no longer reported as polyglot members.
* All remaining implicit polyglot behaviour for `#[]` method was replaced with `polyglot_*` methods.
* Rename dynamic API to match InteropLibrary. All the methods keep the name as it is in InteropLibrary with the following changes: use snake_case, add `polyglot_` prefix, drop `get` and `is` prefix, append `?` on all predicates.
* Split `Truffle::Interop.write` into `.write_array_element` and `.write_member` methods.
* Rename `Truffle::Interop.size` to `.array_size`.
* Rename `Truffle::Interop.is_boolean?` to `.boolean?`.
* Split `Truffle::Interop.read` into `.read_member` and `.read_array_element`.
* Drop `is_` prefix in `Truffle::Interop.is_array_element_*` predicates.
* `Truffle::Interop.hash_keys_as_members` has been added to treat a Ruby Hash as a polyglot object with the Hash keys as members.

Performance:

* Optimized `RSTRING_PTR()` accesses by going to native directly, optimized various core methods, use Mode=latency and tune GC heap size for Bundler. This speeds up `bundle install` from 84s to 19s for a small Gemfile with 6 gems (#1398).
* Fixed memory footprint issue due to large compilation on Native Image, notably during `bundle install` (#1893).
* `ArrayBuilderNode` now uses a new Truffle library for manipulating array stores.
* Ruby objects passed to C extensions are now converted less often to native handles.
* Calling blocking system calls and running C code with unblocking actions has been refactored to remove some optimisation boundaries.
* `return` expressions are now rewritten as implicit return expressions where control flow allows this to be safely done as a tail optimisation. This can improve interpreter performance by up to 50% in some benchmarks, and can be applied to approximately 80% of return nodes seen in Rails and its dependencies (#1977).
* The old array strategy code has been removed and all remaining nodes converted to the new `ArrayStoreLibrary`.
* Updated `nil` to be a global immutable singleton (#1835).

# 20.0.0

New features:

* Enable and document `--coverage` option (#1840, @chrisseaton).
* Update the internal LLVM toolchain to LLVM 9 and reduce its download size.
* Updated to Ruby 2.6.5 (#1749).
* Automatically set `PKG_CONFIG_PATH` as needed for compiling OpenSSL on macOS (#1830).

Bug fixes:

* Fix `Tempfile#{size,length}` when the IO is not flushed (#1765, @rafaelfranca).
* Dump and load instance variables in subclasses of `Exception` (#1766, @rafaelfranca).
* Fix `Date._iso8601` and `Date._rfc3339` when the string is an invalid date (#1773, @rafaelfranca).
* Fail earlier for bad handle unwrapping (#1777, @chrisseaton).
* Match out of range `ArgumentError` message with MRI (#1774, @rafaelfranca).
* Raise `Encoding::CompatibilityError` with incompatible encodings on `Regexp` (#1775, @rafaelfranca).
* Fixed interactions between attributes and instance variables in `Struct` (#1776, @chrisseaton).
* Coercion fixes for `TCPServer.new` (#1780, @XrXr).
* Fix `Float#<=>` not calling `coerce` when `other` argument responds to it (#1783, @XrXr).
* Do not warn / crash when requiring a file that sets and trigger autoload on itself (#1779, @XrXr).
* Strip trailing whitespaces when creating a `BigDecimal` with a `String` (#1796, @XrXr).
* Default `close_others` in `Process.exec` to `false` like Ruby 2.6 (#1798, @XrXr).
* Don't clone methods when setting method to the same visibility (#1794, @XrXr).
* `BigDecimal()` deal with large rationals precisely (#1797, @XrXr).
* Make it possible to call `instance_exec` with `rb_block_call` (#1802, @XrXr).
* Check for duplicate members in `Struct.new` (#1803, @XrXr).
* `Process::Status#to_i` return raw `waitpid(2)` status (#1800, @XrXr).
* `Process#exec`: set close-on-exec to false for fd redirection (#1805, @XrXr, @rafaelfranca).
* Building C extensions should now work with frozen string literals (#1786).
* Keep the Truffle working directory in sync with the native working directory.
* Rename `to_native` to `polyglot_to_native` to match `polyglot_pointer?` and `polyglot_address` methods.
* Fixed missing partial evaluation boundary in `Array#{sort,sort!}` (#1727).
* Fixed the class of `self` and the wrapping `Module` for `Kernel#load(path, wrap=true)` (#1739).
* Fixed missing polyglot type declaration for `RSTRING_PTR` to help with native/managed interop.
* Fixed `Module#to_s` and `Module#inspect` to not return an extra `#<Class:` for singleton classes.
* Arrays backed by native storage now allocate the correct amount of memory (#1828).
* Fixed issue in `ConditionVariable#wait` that could lose a `ConditionVariable#signal`.
* Do not expose TruffleRuby-specific method `Array#swap` (#1816).
* Fixed `#inspect` on broken UTF-8 sequences (#1842, @chrisseaton).
* `Truffle::Interop.keys` should report methods of `String` and `Symbol` (#1817).
* `Kernel#sprintf` encoding validity has been fixed (#1852, @XrXr).
* Fixed `ArrayIndexOutOfBoundsException` in `File.fnmatch` (#1845).
* Make `String#concat` work with no or multiple arguments (#1519).
* Make `Array#concat` work with no or multiple arguments (#1519).
* Coerce `BigDecimal(arg)` using `to_str` (#1826).
* Fixed `NameError#dup`, `NoMethodError#dup`, and `SystemCallError#dup` to copy internal fields.
* Make `Enumerable#chunk` work without a block (#1518).
* Fixed issue with `SystemCallError.new` setting a backtrace too early.
* Fixed `BigDecimal#to_s` formatting issue (#1711).
* Run `END` keyword block only once at exit.
* Implement `Numeric#clone` to return `self`.
* Fixed `Symbol#to_proc` to create a `Proc` with `nil` `source_location` (#1663).
* Make `GC.start` work with keyword arguments.
* Fixed `Kernel#clone` for `nil`, `true`, `false`, `Integer`, and `Symbol`.
* Make top-level methods available in `Context#getBindings()` (#1838).
* Made `Kernel#caller_locations` accept a range argument, and return `nil` when appropriate.
* Made `rb_respond_to` work with primitives (#1869, @chrisseaton).
* Fixed issue with missing backtrace for `rescue $ERROR_INFO` (#1660).
* Fixed `Struct#hash` for `keyword_init: true` `Struct`.
* Fixed `String#{upcase!,downcase!,swapcase!}(:ascii)` for non-ASCII-compatible encodings like UTF-16.
* Fixed `String#capitalize!` for strings that weren't full ASCII.
* Fixed enumeration issue in `ENV.{select, filter}`.
* Fixed `Complex` and `Rational` should be frozen after initializing.
* Fixed `printf` should raise error when not enough arguments for positional argument.
* Removed "shadowing outer local variable" warning.
* Fixed parameter conversion to `String` in ENV methods.
* Fixed deprecation warning when `ENV.index` is called.
* Fixed issue with `ENV.each_key`.
* Fixed `ENV.replace` implementation.
* Fixed `ENV.udpate` implementation.
* Fixed argument handling in `Kernel.printf`.
* Fixed character length after conversion to binary from a non-US-ASCII String.
* Fixed issue with installing latest bundler (#1880).
* Fixed type conversion for `Numeric#step` `step` parameter.
* Fixed `Kernel#Integer` conversion.
* Fixed `IO.try_convert` parameter conversion.
* Fixed linking of always-inline C API functions with `-std=gnu90` (#1837, #1879).
* Avoid race conditions during `gem install` by using a single download thread.
* Do not use gems precompiled for MRI on TruffleRuby (#1837).
* Fixed printing foreign arrays that were also pointers (#1679).
* Fixed `nil#=~` to not warn.
* Fixed `Enumerable#collect` to give user block arity in the block passed to `Enumerable#each`.

Compatibility:

* Implemented `String#start_with?(Regexp)` (#1771, @zhublik).
* Various improvements to `SignalException` and signal handling (#1790, @XrXr).
* Implemented `rb_utf8_str_new`, `rb_utf8_str_new_cstr`, `rb_utf8_str_new_static` (#1788, @chrisseaton).
* Implemented the `unit` argument of `Time.at` (#1791, @XrXr).
* Implemented `keyword_init: true` for `Struct.new` (#1789, @XrXr).
* Implemented `MatchData#dup` (#1792, @XrXr).
* Implemented a native storage strategy for `Array` to allow better C extension compatibility.
* Implemented `rb_check_symbol_cstr` (#1814).
* Implemented `rb_hash_start` (#1841, @XrXr).
* JCodings has been updated from 1.0.42 to 1.0.45.
* Joni has been updated from 2.1.25 to 2.1.30.
* Implemented `Method#<<` and `Method#>>` (#1821).
* The `.bundle` file extension is now used for C extensions on macOS (#1819, #1837).
* Implemented `Comparable#clamp` (#1517).
* Implemented `rb_gc_register_mark_object` and `rb_enc_str_asciionly_p` (#1856, @chrisseaton).
* Implemented `rb_io_set_nonblock` (#1741).
* Include the major kernel version in `RUBY_PLATFORM` on macOS like MRI (#1860, @eightbitraptor).
* Implemented `Enumerator::Chain`, `Enumerator#+`, and `Enumerable#chain` (#1859, #1858).
* Implemented `Thread#backtrace_locations` and `Exception#backtrace_locations` (#1556).
* Implemented `rb_module_new`, `rb_define_class_id`, `rb_define_module_id`, (#1876, @XrXr, @chrisseaton).
* Implemented `-n` CLI option (#1532).
* Cache the `Symbol` of method names in call nodes only when needed (#1872).
* Implemented `rb_get_alloc_func` and related functions (#1874, @XrXr).
* Implemented `rb_module_new`, `rb_define_class_id`, `rb_define_module_id`, (#1876, @chrisseaton).
* Implemented `ENV.slice`.
* Support for the Darkfish theme for RDoc generation has been added back.
* Implemented `Kernel#system` `exception: true` option.
* Implemented `Random.bytes`.
* Implemented `Random.random_number`.
* Added the ability to parse endless ranges.
* Made `Range#{to_a, step, each, bsearch, step, last, max, min, to_s, ==}` compatible with endless ranges.
* Made `Array#{[], []=, values_at, fill, slice!}` compatible with endless ranges.
* Defined `Array#{min, max}` methods.

Performance:

* Use a smaller limit for identity-based inline caches to improve warmup by avoiding too many deoptimizations.
* `long[]` array storage now correctly declare that they accept `int` values, reducing deoptimisations and promotions to `Object[]` storage.
* Enable inline caching of `Symbol` conversion for `rb_iv_get` and `rb_iv_set`.
* `rb_type` information is now cached on classes as a hidden variable to improve performance.
* Change to using thread local buffers for socket calls to reduce allocations.
* Refactor `IO.select` to reduce copying and optimisation boundaries.
* Refactor various `String` and `Rope` nodes to avoid Truffle performance warnings.
* Reading caller frames should now work in more cases without deoptimisation.

# 19.3.0

New features:

* Compilation of C extensions is now done with an internal LLVM toolchain producing both native code and bitcode. This means more C extensions should compile out of the box and this should resolve most linker-related issues.
* It is no longer necessary to install LLVM for installing C extensions on TruffleRuby.
* It is no longer necessary to install libc++ and libc++abi for installing C++ extensions on TruffleRuby.
* On macOS, it is no longer necessary to install the system headers package (#1417).
* License updated to EPL 2.0/GPL 2.0/LGPL 2.1 like recent JRuby.

Bug fixes:

* `rb_undef_method` now works for private methods (#1731, @cky).
* Fixed several issues when requiring C extensions concurrently (#1565).
* `self.method ||= value` with a private method now works correctly (#1673).
* Fixed `RegexpError: invalid multibyte escape` for binary regexps with a non-binary String (#1433).
* Arrays now report their methods to other languages for interopability (#1768).
* Installing `sassc` now works due to using the LLVM toolchain (#1753).
* Renamed `Truffle::Interop.respond_to?` to avoid conflict with Ruby's `respond_to?` (#1491).
* Warn only if `$VERBOSE` is `true` when a magic comment is ignored (#1757, @nirvdrum).
* Make C extensions use the same libssl as the one used for the openssl C extension (#1770).

Compatibility:

* `GC.stat` can now take an optional argument (#1716, @kirs).
* `Kernel#load` with `wrap` has been implemented (#1739).
* Implemented `Kernel#spawn` with `:chdir` (#1492).
* Implemented `rb_str_drop_bytes`, notably used by OpenSSL (#1740, @cky).
* Include executables of default gems, needed for `rails new` in Rails 6.
* Use compilation flags similar to MRI for C extension compilation.
* Warn for `gem update --system` as it is not fully supported yet and is often not needed.
* Pass `-undefined dynamic_lookup` to the linker on macOS like MRI.

Performance:

* Core methods are no longer always cloned, which reduces memory footprint and should improve warmup.
* Inline cache calls to `rb_intern()` with a constant name in C extensions.
* Improve allocation speed of native handles for C extensions.
* Improve the performance of `NIL_P` and `INT2FIX` in C extensions.
* Various fixes to improve Rack performance.
* Optimize `String#gsub(String)` by not creating a `Regexp` and using `String#index` instead.
* Fixed "FrameWithoutBoxing should not be materialized" compilation issue in `TryNode`.

# 19.2.0, August 2019

New features:

* `Fiddle` has been implemented.

Bug fixes:

* Set `RbConfig::CONFIG['ruby_version']` to the same value as the TruffleRuby version. This fixes reusing C extensions between different versions of TruffleRuby with Bundler (#1715).
* Fixed `Symbol#match` returning `MatchData` (#1706, @zhublik).
* Allow `Time#strftime` to be called with binary format strings.
* Do not modify the argument passed to `IO#write` when the encoding does not match (#1714).
* Use the class where the method was defined to check if an `UnboundMethod` can be used for `#define_method` (#1710).
* Fixed setting `$~` for `Enumerable` and `Enumerator::Lazy`'s `#grep` and `#grep_v`.
* Improved errors when interacting with single-threaded languages (#1709).

Compatibility:

* Added `Kernel#then` (#1703, @zhublik).
* `FFI::Struct#[]=` is now supported for inline character arrays.
* `blocking: true` is now supported for `FFI::Library#attach_function`.
* Implemented `Proc#>>` and `#<<` (#1688).
* `Thread.report_on_exception` is now `true` by default like MRI 2.5+.
* `BigDecimal` compatibility has been generally improved in several ways.

Changes:

* An interop read message sent to a `Proc` will no longer call the `Proc`.

Performance:

* Several `String` methods have been made faster by the usage of vector instructions
  when searching for a single-byte character in a String.
* Methods needing the caller frame are now better optimized.

# 19.1.0, June 2019

*Ruby is an experimental language in the GraalVM 19.1.0 release*

Bug fixes:

* Sharing for thread-safety of objects is now triggered later as intended, e.g., when a second `Thread` is started.
* Fixed `Array#to_h` so it doesn't set a default value (#1698).
* Removed extra `public` methods on `IO` (#1702).
* Fixed `Process.kill(signal, Process.pid)` when the signal is trapped as `:IGNORE` (#1702).
* Fixed `Addrinfo.new(String)` to reliably find the address family (#1702).
* Fixed argument checks in `BasicSocket#setsockopt` (#1460).
* Fixed `ObjectSpace.trace_object_allocations` (#1456).
* Fixed `BigDecimal#{clone,dup}` so it now just returns the receiver, per Ruby 2.5+ semantics (#1680).
* Fixed creating `BigDecimal` instances from non-finite `Float` values (#1685).
* Fixed `BigDecimal#inspect` output for non-finite values (e.g, NaN or -Infinity) (#1683).
* Fixed `BigDecimal#hash` to return the same value for two `BigDecimal` objects that are equal (#1656).
* Added missing `BigDecimal` constant definitions (#1684).
* Implemented `rb_eval_string_protect`.
* Fixed `rb_get_kwargs` to correctly handle optional and rest arguments.
* Calling `Kernel#raise` with a raised exception will no longer set the cause of the exception to itself (#1682).
* Return a `FFI::Function` correctly for functions returning a callback.
* Convert to intuitive Ruby exceptions when INVOKE fails (#1690).
* Implemented `FFI::Pointer#clear` (#1687).
* Procs will now yield to the block in their declaration context even when called with a block argument (#1657).
* Fixed problems with calling POSIX methods if `Symbol#[]` is redefined (#1665).
* Fixed sharing of `Array` and `Hash` elements for thread-safety of objects (#1601).
* Fixed concurrent modifications of `Gem::Specification::LOAD_CACHE` (#1601).
* Fix `TCPServer#accept` to set `#do_not_reverse_lookup` correctly on the created `TCPSocket`.

Compatibility:

* Exceptions from `coerce` are no longer rescued, like MRI.
* Implemented `Integer#{allbits?,anybits?,nobits?}`.
* `Integer#{ceil,floor,truncate}` now accept a precision and `Integer#round` accepts a rounding mode.
* Added missing `Enumerable#filter` and `Enumerator::Lazy#filter` aliases to the respective `select` method (#1610).
* Implemented more `Ripper` methods as no-ops (#1694, @Mogztter).
* Implemented `rb_enc_sprintf` (#1702).
* Implemented `ENV#{filter,filter!}` aliases for `select` and `select!`.
* Non-blocking `StringIO` and `Socket` APIs now support `exception: false` like MRI (#1702).
* Increased compatibility of `BigDecimal`.
* `String#-@` now performs string deduplication (#1608).
* `Hash#merge` now preserves the key order from the original hash for merged values (#1650).
* Coerce values given to `FFI::Pointer` methods.
* `FrozenError` is now defined and is used for `can't modify frozen` object exceptions.
* `StringIO` is now available by default like in MRI, because it is required by RubyGems.

Changes:

* Interactive sources (like the GraalVM polyglot shell) now all share the same binding (#1695).
* Hash code calculation has been improved to reduce hash collisions for `Hash` and other cases.

Performance:

* `eval(code, binding)` for a fixed `code` containing blocks is now much faster. This improves the performance of rendering `ERB` templates containing loops.
* `rb_str_cat` is faster due to the C string now being concatenated without first being converted to a Ruby string or having its encoding checked. As a side effect the behaviour of `rb_str_cat` should now more closely match that of MRI.

# 19.0.0, May 2019

*Ruby is an experimental language in the GraalVM 19.0.0 release*

Bug fixes:

* The debugger now sees global variables as the global scope.
* Temporary variables are no longer visible in the debugger.
* Setting breakpoints on some lines has been fixed.
* The OpenSSL C extension is now always recompiled, fixing various bugs when using the extension (e.g., when using Bundler in TravisCI) (#1676, #1627, #1632).
* Initialize `$0` when not run from the 'ruby' launcher, which is needed to `require` gems (#1653).

Compatibility:

* `do...end` blocks can now have `rescue/else/ensure` clauses like MRI (#1618).

Changes:

* `TruffleRuby.sulong?` has been replaced by `TruffleRuby.cexts?`, and `TruffleRuby.graal?` has been replaced by `TruffleRuby.jit?`. The old methods will continue to work for now, but will produce warnings, and will be removed at a future release.

# 1.0 RC 16, 19 April 2019

Bug fixes:

* Fixed `Hash#merge` with no arguments to return a new copy of the receiver (#1645).
* Fixed yield with a splat and keyword arguments (#1613).
* Fixed `rb_scan_args` to correctly handle kwargs in combination with optional args.
* Many fixes for `FFI::Pointer` to be more compatible with the `ffi` gem.

New features:

* Rounding modes have been implemented or improved for `Float`, `Rational`, `BigDecimal` (#1509).
* Support Homebrew installed in other prefixes than `/usr/local` (#1583).
* Added a pure-Ruby implementation of FFI which passes almost all Ruby FFI specs (#1529, #1524).

Changes:

* Support for the Darkfish theme for RDoc generation has been removed.

Compatibility:

* The `KeyError` raised from `ENV#fetch` and `Hash#fetch` now matches MRI's message formatting (#1633).
* Add the missing `key` and `receiver` values to `KeyError` raised from `ENV#fetch`.
* `String#unicode_normalize` has been moved to the core library like in MRI.
* `StringScanner` will now match a regexp beginning with `^` even when not scanning from the start of the string.
* `Module#define_method` is now public like in MRI.
* `Kernel#warn` now supports the `uplevel:` keyword argument.

# 1.0 RC 15, 5 April 2019

Bug fixes:

* Improved compatibility with MRI's `Float#to_s` formatting (#1626).
* Fixed `String#inspect` when the string uses a non-UTF-8 ASCII-compatible encoding and has non-ASCII characters.
* Fixed `puts` for strings with non-ASCII-compatible encodings.
* `rb_protect` now returns `Qnil` when an error occurs.
* Fixed a race condition when using the interpolate-once (`/o`) modifier in regular expressions.
* Calling `StringIO#close` multiple times no longer raises an exception (#1640).
* Fixed a bug in include file resolution when compiling C extensions.

New features:

* `Process.clock_getres` has been implemented.

Changes:

* `debug`, `profile`, `profiler`, which were already marked as unsupported, have been removed.
* Our experimental JRuby-compatible Java interop has been removed - use `Polyglot` and `Java` instead.
* The Trufle handle patches applied to `psych` C extension have now been removed.
* The `rb_tr_handle_*` functions have been removed as they are no longer used in any C extension patches.
* Underscores and dots in options have become hyphens, so `--exceptions.print_uncaught_java` is now `--exceptions-print-uncaught-java`, for example.
* The `rb_tr_handle_*` functions have been removed as they are no longer used in any C extension patches.

Bug fixes:

* `autoload :C, "path"; require "path"` now correctly triggers the autoload.
* Fixed `UDPSocket#bind` to specify family and socktype when resolving address.
* The `shell` standard library can now be `require`-d.
* Fixed a bug where `for` could result in a `NullPointerException` when trying to assign the iteration variable.
* Existing global variables can now become aliases of other global variables (#1590).

Compatibility:

* ERB now uses StringScanner and not the fallback, like on MRI. As a result `strscan` is required by `require 'erb'` (#1615).
* Yield different number of arguments for `Hash#each` and `Hash#each_pair` based on the block arity like MRI (#1629).
* Add support for the `base` keyword argument to `Dir.{[], glob}`.

# 1.0 RC 14, 18 March 2019

Updated to Ruby 2.6.2.

Bug fixes:

* Implement `rb_io_wait_writable` (#1586).
* Fixed error when using arrows keys first within `irb` or `pry` (#1478, #1486).
* Coerce the right hand side for all `BigDecimal` operations (#1598).
* Combining multiple `**` arguments containing duplicate keys produced an incorrect hash. This has now been fixed (#1469).
* `IO#read_nonblock` now returns the passed buffer object, if one is supplied.
* Worked out autoloading issue (#1614).

New features:

* Implemented `String#delete_prefix`, `#delete_suffix`, and related methods.
* Implemented `Dir.children` and `Dir#children`.
* Implemented `Integer#sqrt`.

Changes:

* `-Xoptions` has been removed - use `--help:languages` instead.
* `-Xlog=` has been removed - use `--log.level=` instead.
* `-J` has been removed - use `--vm.` instead.
* `-J-cp lib.jar` and so on have removed - use `--vm.cp=lib.jar` or `--vm.classpath=lib.jar` instead.
* `--jvm.` and `--native.` have been deprecated, use `--vm.` instead to pass VM options.
* `-Xoption=value` has been removed - use `--option=value` instead.
* The `-X` option now works as in MRI.
* `--help:debug` is now `--help:internal`.
* `ripper` is still not implemented, but the module now exists and has some methods that are implemented as no-ops.

# 1.0 RC 13, 5 March 2019

Note that as TruffleRuby RC 13 is built on Ruby 2.4.4 it is still vulnerable to CVE-2018-16395. This will be fixed in the next release.

New features:

* Host interop with Java now works on SubstrateVM too.

Bug fixes:

* Fixed `Enumerator::Lazy` which wrongly rescued `StandardError` (#1557).
* Fixed several problems with `Numeric#step` related to default arguments, infinite sequences, and bad argument types (#1520).
* Fixed incorrect raising of `ArgumentError` with `Range#step` when at least one component of the `Range` is `Float::INFINITY` (#1503).
* Fixed the wrong encoding being associated with certain forms of heredoc strings (#1563).
* Call `#coerce` on right hand operator if `BigDecimal` is the left hand operator (#1533, @Quintasan).
* Fixed return type of division of `Integer.MIN_VALUE` and `Long.MIN_VALUE` by -1 (#1581).
* `Exception#cause` is now correctly set for internal exceptions (#1560).
* `rb_num2ull` is now implemented as well as being declared in the `ruby.h` header (#1573).
* `rb_sym_to_s` is now implemented (#1575).
* `R_TYPE_P` now returns the type number for a wider set of Ruby objects (#1574).
* `rb_fix2str` has now been implemented.
* `rb_protect` will now work even if `NilClass#==` has been redefined.
* `BigDecimal` has been moved out of the `Truffle` module to match MRI.
* `StringIO#puts` now correctly handles `to_s` methods which do not return strings (#1577).
* `Array#each` now behaves like MRI when the array is modified (#1580).
* Clarified that `$SAFE` can never be set to a non-zero value.
* Fix compatibility with RubyGems 3 (#1558).
* `Kernel#respond_to?` now returns false if a method is protected and the `include_all` argument is false (#1568).

Changes:

* `TRUFFLERUBY_CEXT_ENABLED` is no longer supported and C extensions are now always built, regardless of the value of this environment variable.
* Getting a substring of a string created by a C extension now uses less memory as only the requested portion will be copied to a managed string.
* `-Xoptions` has been deprecated and will be removed - use `--help:languages` instead.
* `-Xlog=` has been deprecated and will be removed - use `--log.level=` instead.
* `-J` has been deprecated and will be removed - use `--jvm.` instead.
* `-J-cp lib.jar` and so on have been deprecated and will be removed - use `--jvm.cp=lib.jar` or `--jvm.classpath=lib.jar` instead.
* `-J-cmd`, `--jvm.cmd`, `JAVA_HOME`, `JAVACMD`, and `JAVA_OPTS` do not work in any released configuration of TruffleRuby, so have been removed.
* `-Xoption=value` has been deprecated and will be removed - use `--option=value` instead.
* `TracePoint` now raises an `ArgumentError` for unsupported events.
* `TracePoint.trace` and `TracePoint#inspect` have been implemented.

Compatibility:

* Improved the exception when an `-S` file isn't found.
* Removed the message from exceptions raised by bare `raise` to better match MRI (#1487).
* `TracePoint` now handles the `:class` event.

Performance:

* Sped up `String` handling in native extensions, quite substantially in some cases, by reducing conversions between native and managed strings and allowing for mutable metadata in native strings.

# 1.0 RC 12, 4 February 2019

Bug fixes:

* Fixed a bug with `String#lines` and similar methods with multibyte characters (#1543).
* Fixed an issue with `String#{encode,encode!}` double-processing strings using XML conversion options and a new destination encoding (#1545).
* Fixed a bug where a raised cloned exception would be caught as the original exception (#1542).
* Fixed a bug with `StringScanner` and patterns starting with `^` (#1544).
* Fixed `Enumerable::Lazy#uniq` with infinite streams (#1516).

Compatibility:

* Change to a new system for handling Ruby objects in C extensions which greatly increases compatibility with MRI.
* Implemented `BigDecimal#to_r` (#1521).
* `Symbol#to_proc` now returns `-1` like on MRI (#1462).

# 1.0 RC 11, 15 January 2019

New features:

* macOS clocks `CLOCK_MONOTONIC_RAW`, `_MONOTONIC_RAW_APPROX`, `_UPTIME_RAW`, `_UPTIME_RAW_APPROX`, and `_PROCESS_CPUTIME_ID` have been implemented (#1480).
* TruffleRuby now automatically detects native access and threading permissions from the `Context` API, and can run code with no permissions given (`Context.create()`).

Bug fixes:

* FFI::Pointer now does the correct range checks for signed and unsigned values.
* Allow signal `0` to be used with `Process.kill` (#1474).
* `IO#dup` now properly sets the new `IO` instance to be close-on-exec.
* `IO#reopen` now properly resets the receiver to be close-on-exec.
* `StringIO#set_encoding` no longer raises an exception if the underlying `String` is frozen (#1473).
* Fix handling of `Symbol` encodings in `Marshal#dump` and `Marshal#load` (#1530).

Compatibility:

* Implemented `Dir.each_child`.
* Adding missing support for the `close_others` option to `exec` and `spawn`.
* Implemented the missing `MatchData#named_captures` method (#1512).

Changes:

* `Process::CLOCK_` constants have been given the same value as in standard Ruby.

Performance:

* Sped up accesses to native memory through FFI::Pointer.
* All core files now make use of frozen `String` literals, reducing the number of `String` allocations for core methods.
* New -Xclone.disable option to disable all manual cloning.

# 1.0 RC 10, 5 December 2018

New features:

* The `nkf` and `kconv` standard libraries were added (#1439).
* `Mutex` and `ConditionVariable` have a new fast path for acquiring locks that are unlocked.
* `Queue` and `SizedQueue`, `#close` and `#closed?`, have been implemented.
* `Kernel#clone(freeze)` has been implemented (#1454).
* `Warning.warn` has been implemented (#1470).
* `Thread.report_on_exception` has been implemented (#1476).
* The emulation symbols for `Process.clock_gettime` have been implemented.

Bug fixes:

* Added `rb_eEncodingError` for C extensions (#1437).
* Fixed race condition when creating threads (#1445).
* Handle `exception: false` for IO#write_nonblock (#1457, @ioquatix).
* Fixed `Socket#connect_nonblock` for the `EISCONN` case (#1465, @ioquatix).
* `File.expand_path` now raises an exception for a non-absolute user-home.
* `ArgumentError` messages now better match MRI (#1467).
* Added support for `:float_millisecond`, `:millisecond`, and `:second` time units to `Process.clock_gettime` (#1468).
* Fixed backtrace of re-raised exceptions (#1459).
* Updated an exception message in Psych related to loading a non-existing class so that it now matches MRI.
* Fixed a JRuby-style Java interop compatibility issue seen in `test-unit`.
* Fixed problem with calling `warn` if `$stderr` has been reassigned.
* Fixed definition of `RB_ENCODING_GET_INLINED` (#1440).

Changes:

* Timezone messages are now logged at `CONFIG` level, use `-Xlog=CONFIG` to debug if the timezone is incorrectly shown as `UTC`.

# 1.0 RC 9, 5 November 2018

Security:

* CVE-2018-16396, *tainted flags are not propagated in Array#pack and String#unpack with some directives* has been mitigated by adding additional taint operations.

New features:

* LLVM for Oracle Linux 7 can now be installed without building from source.

Bug fixes:

* Times can now be created with UTC offsets in `+/-HH:MM:SS` format.
* `Proc#to_s` now has `ASCII-8BIT` as its encoding instead of the incorrect `UTF-8`.
* `String#%` now has the correct encoding for `UTF-8` and `US-ASCII` format strings, instead of the incorrect `ASCII-8BIT`.
* Updated `BigDecimal#to_s` to use `e` instead of `E` for exponent notation.
* Fixed `BigDecimal#to_s` to allow `f` as a format flag to indicate conventional floating point notation. Previously only `F` was allowed.

Changes:

* The supported version of LLVM for Oracle Linux has been updated from 3.8 to 4.0.
* `mysql2` is now patched to avoid a bug in passing `NULL` to `rb_scan_args`, and now passes the majority of its test suite.
* The post-install script now automatically detects if recompiling the OpenSSL C extension is needed. The post-install script should always be run in TravisCI as well, see `doc/user/standalone-distribution.md`.
* Detect when the system libssl is incompatible more accurately and add instructions on how to recompile the extension.

# 1.0 RC 8, 19 October 2018

New features:

* `Java.synchronized(object) { }` and `TruffleRuby.synchronized(object) { }` methods have been added.
* Added a `TruffleRuby::AtomicReference` class.
* Ubuntu 18.04 LTS is now supported.
* macOS 10.14 (Mojave) is now supported.

Changes:

* Random seeds now use Java's `NativePRNGNonBlocking`.
* The supported version of Fedora is now 28, upgraded from 25.
* The FFI gem has been updated from 1.9.18 to 1.9.25.
* JCodings has been updated from 1.0.30 to 1.0.40.
* Joni has been updated from 2.1.16 to 2.1.25.

Performance:

* Performance of setting the last exception on a thread has now been improved.

# 1.0 RC 7, 3 October 2018

New features:

* Useful `inspect` strings have been added for more foreign objects.
* The C extension API now defines a preprocessor macro `TRUFFLERUBY`.
* Added the rbconfig/sizeof native extension for better MRI compatibility.
* Support for `pg` 1.1. The extension now compiles successfully, but may still have issues with some datatypes.

Bug fixes:

* `readline` can now be interrupted by the interrupt signal (Ctrl+C). This fixes Ctrl+C to work in IRB.
* Better compatibility with C extensions due to a new "managed struct" type.
* Fixed compilation warnings which produced confusing messages for end users (#1422).
* Improved compatibility with Truffle polyglot STDIO.
* Fixed version check preventing TruffleRuby from working with Bundler 2.0 and later (#1413).
* Fixed problem with `Kernel.public_send` not tracking its caller properly (#1425).
* `rb_thread_call_without_gvl()` no longer holds the C-extensions lock.
* Fixed `caller_locations` when called inside `method_added`.
* Fixed `mon_initialize` when called inside `initialize_copy` (#1428).
* `Mutex` correctly raises a `TypeError` when trying to serialize with `Marshal.dump`.

Performance:

* Reduced memory footprint for private/internal AST nodes.
* Increased the number of cases in which string equality checks will become compile-time constants.
* Major performance improvement for exceptional paths where the rescue body does not access the exception object (e.g., `x.size rescue 0`).

Changes:

* Many clean-ups to our internal patching mechanism used to make some native extensions run on TruffleRuby.
* Removed obsoleted patches for Bundler compatibility now that Bundler 1.16.5 has built-in support for TruffleRuby.
* Reimplemented exceptions and other APIs that can return a backtrace to use Truffle's lazy stacktraces API.

# 1.0 RC 6, 3 September 2018

New features:

* `Polyglot.export` can now be used with primitives, and will now convert strings to Java, and `.import` will convert them from Java.
* Implemented `--encoding`, `--external-encoding`, `--internal-encoding`.
* `rb_object_tainted` and similar C functions have been implemented.
* `rb_struct_define_under` has been implemented.
* `RbConfig::CONFIG['sysconfdir']` has been implemented.
* `Etc` has been implemented (#1403).
* The `-Xcexts=false` option disables C extensions.
* Instrumentation such as the CPUSampler reports methods in a clearer way like `Foo#bar`, `Gem::Specification.each_spec`, `block in Foo#bar` instead of just `bar`, `each_spec`, `block in bar` (which is what MRI displays in backtraces).
* TruffleRuby is now usable as a JSR 223 (`javax.script`) language.
* A migration guide from JRuby (`doc/user/jruby-migration.md`) is now included.
* `kind_of?` works as an alias for `is_a?` on foreign objects.
* Boxed foreign strings unbox on `to_s`, `to_str`, and `inspect`.

Bug fixes:

* Fix false-positive circular warning during autoload.
* Fix Truffle::AtomicReference for `concurrent-ruby`.
* Correctly look up `llvm-link` along `clang` and `opt` so it is no longer needed to add LLVM to `PATH` on macOS for Homebrew and MacPorts.
* Fix `alias` to work when in a refinement module (#1394).
* `Array#reject!` no longer truncates the array if the block raises an exception for an element.
* WeakRef now has the same inheritance and methods as MRI's version.
* Support `-Wl` linker argument for C extensions. Fixes compilation of`mysql2` and `pg`.
* Using `Module#const_get` with a scoped argument will now correctly autoload the constant if needed.
* Loaded files are read as raw bytes, rather than as a UTF-8 string and then converted back into bytes.
* Return 'DEFAULT' for `Signal.trap(:INT) {}`. Avoids a backtrace when quitting a Sinatra server with Ctrl+C.
* Support `Signal.trap('PIPE', 'SYSTEM_DEFAULT')`, used by the gem `rouge` (#1411).
* Fix arity checks and handling of arity `-2` for `rb_define_method()`.
* Setting `$SAFE` to a negative value now raises a `SecurityError`.
* The offset of `DATA` is now correct in the presence of heredocs.
* Fix double-loading of the `json` gem, which led to duplicate constant definition warnings.
* Fix definition of `RB_NIL_P` to be early enough. Fixes compilation of `msgpack`.
* Fix compilation of megamorphic interop calls.
* `Kernel#singleton_methods` now correctly ignores prepended modules of non-singleton classes. Fixes loading `sass` when `activesupport` is loaded.
* Object identity numbers should never be negative.

Performance:

* Optimize keyword rest arguments (`def foo(**kwrest)`).
* Optimize rejected (non-Symbol keys) keyword arguments.
* Source `SecureRandom.random_bytes` from `/dev/urandom` rather than OpenSSL.
* C extension bitcode is no longer encoded as Base64 to pass it to Sulong.
* Faster `String#==` using vectorization.

Changes:

* Clarified that all sources that come in from the Polyglot API `eval` method will be treated as UTF-8, and cannot be re-interpreted as another encoding using a magic comment.
* The `-Xembedded` option can now be set set on the launcher command line.
* The `-Xplatform.native=false` option can now load the core library, by enabling `-Xpolyglot.stdio`.
* `$SAFE` and `Thread#safe_level` now cannot be set to `1` - raising an error rather than warning as before. `-Xsafe` allows it to be set, but there are still no checks.
* Foreign objects are now printed as `#<Foreign:system-identity-hash-code>`, except for foreign arrays which are now printed as `#<Foreign [elements...]>`.
* Foreign objects `to_s` now calls `inspect` rather than Java's `toString`.
* The embedded configuration (`-Xembedded`) now warns about features which may not work well embedded, such as signals.
* The `-Xsync.stdio` option has been removed - use standard Ruby `STDOUT.sync = true` in your program instead.

# 1.0 RC 5, 3 August 2018

New features:

* It is no longer needed to add LLVM (`/usr/local/opt/llvm@4/bin`) to `PATH` on macOS.
* Improve error message when LLVM, `clang` or `opt` is missing.
* Automatically find LLVM and libssl with MacPorts on macOS (#1386).
* `--log.ruby.level=` can be used to set the log level from any launcher.
* Add documentation about installing with Ruby managers/installers and how to run TruffleRuby in CI such as TravisCI (#1062, #1070).
* `String#unpack1` has been implemented.

Bug fixes:

* Allow any name for constants with `rb_const_get()`/`rb_const_set()` (#1380).
* Fix `defined?` with an autoload constant to not raise but return `nil` if the autoload fails (#1377).
* Binary Ruby Strings can now only be converted to Java Strings if they only contain US-ASCII characters. Otherwise, they would produce garbled Java Strings (#1376).
* `#autoload` now correctly calls `main.require(path)` dynamically.
* Hide internal file from user-level backtraces (#1375).
* Show caller information in warnings from the core library (#1375).
* `#require` and `#require_relative` should keep symlinks in `$"` and `__FILE__` (#1383).
* Random seeds now always come directly from `/dev/urandom` for MRI compatibility.
* SIGINFO, SIGEMT and SIGPWR are now defined (#1382).
* Optional and operator assignment expressions now return the value assigned, not the value returned by an assignment method (#1391).
* `WeakRef.new` will now return the correct type of object, even if `WeakRef` is subclassed (#1391).
* Resolving constants in prepended modules failed, this has now been fixed (#1391).
* Send and `Symbol#to_proc` now take account of refinements at their call sites (#1391).
* Better warning when the timezone cannot be found on WSL (#1393).
* Allow special encoding names in `String#force_encoding` and raise an exception on bad encoding names (#1397).
* Fix `Socket.getifaddrs` which would wrongly return an empty array (#1375).
* `Binding` now remembers the file and line at which it was created for `#eval`. This is notably used by `pry`'s `binding.pry`.
* Resolve symlinks in `GEM_HOME` and `GEM_PATH` to avoid related problems (#1383).
* Refactor and fix `#autoload` so other threads see the constant defined while the autoload is in progress (#1332).
* Strings backed by `NativeRope`s now make a copy of the rope when `dup`ed.
* `String#unpack` now taints return strings if the format was tainted, and now does not taint the return array if the format was tainted.
* Lots of fixes to `Array#pack` and `String#unpack` tainting, and a better implementation of `P` and `p`.
* Array literals could evaluate an element twice under some circumstances. This has now been fixed.

Performance:

* Optimize required and optional keyword arguments.
* `rb_enc_to_index` is now faster by eliminating an expensive look-up.

Changes:

* `-Xlog=` now needs log level names to be upper case.
* `-Dtruffleruby.log` and `TRUFFLERUBY_LOG` have been removed - use `-Dpolyglot.log.ruby.level`.
* The log format, handlers, etc are now managed by the Truffle logging system.
* The custom log levels `PERFORMANCE` and `PATCH` have been removed.

# 1.0 RC 4, 18 July 2018

*TruffleRuby was not updated in RC 4*

# 1.0 RC 3, 2 July 2018

New features:

* `is_a?` can be called on foreign objects.

Bug fixes:

* It is no longer needed to have `ruby` in `$PATH` to run the post-install hook.
* `Qnil`/`Qtrue`/`Qfalse`/`Qundef` can now be used as initial value for global variables in C extensions.
* Fixed error message when the runtime libssl has no SSLv2 support (on Ubuntu 16.04 for instance).
* `RbConfig::CONFIG['extra_bindirs']` is now a String as other RbConfig values.
* `SIGPIPE` is correctly caught on SubstrateVM, and the corresponding write() raises `Errno::EPIPE` when the read end of a pipe or socket is closed.
* Use the magic encoding comment for determining the source encoding when using eval().
* Fixed a couple bugs where the encoding was not preserved correctly.

Performance:

* Faster stat()-related calls, by returning the relevant field directly and avoiding extra allocations.
* `rb_str_new()`/`rb_str_new_cstr()` are much faster by avoiding extra copying and allocations.
* `String#{sub,sub!}` are faster in the common case of an empty replacement string.
* Eliminated many unnecessary memory copy operations when reading from `IO` with a delimiter (e.g., `IO#each`), leading to overall improved `IO` reading for common use cases such as iterating through lines in a `File`.
* Use the byte[] of the given Ruby String when calling eval() directly for parsing.

# 1.0 RC 2, 6 June 2018

New features:

* We are now compatible with Ruby 2.4.4.
* `object.class` on a Java `Class` object will give you an object on which you can call instance methods, rather than static methods which is what you get by default.
* The log level can now also be set with `-Dtruffleruby.log=info` or `TRUFFLERUBY_LOG=info`.
* `-Xbacktraces.raise` will print Ruby backtraces whenever an exception is raised.
* `Java.import name` imports Java classes as top-level constants.
* Coercion of foreign numbers to Ruby numbers now works.
* `to_s` works on all foreign objects and calls the Java `toString`.
* `to_str` will try to `UNBOX` and then re-try `to_str`, in order to provoke the unboxing of foreign strings.

Changes:

* The version string now mentions if you're running GraalVM Community Edition (`GraalVM CE`) or GraalVM Enterprise Edition (`GraalVM EE`).
* The inline JavaScript functionality `-Xinline_js` has been removed.
* Line numbers `< 0`, in the various eval methods, are now warned about, because we don't support these at all. Line numbers `> 1` are warned about (at the fine level) but they are shimmed by adding blank lines in front to get to the correct offset. Line numbers starting at `0` are also warned about at the fine level and set to `1` instead.
* The `erb` standard library has been patched to stop using a -1 line number.
* `-Xbacktraces.interleave_java` now includes all the trailing Java frames.
* Objects with a `[]` method, except for `Hash`, now do not return anything for `KEYS`, to avoid the impression that you could `READ` them. `KEYINFO` also returns nothing for these objects, except for `Array` where it returns information on indices.
* `String` now returns `false` for `HAS_KEYS`.
* The supported additional functionality module has been renamed from `Truffle` to `TruffleRuby`. Anything not documented in `doc/user/truffleruby-additions.md` should not be used.
* Imprecise wrong gem directory detection was replaced. TruffleRuby newly marks its gem directories with a marker file, and warns if you try to use TruffleRuby with a gem directory which is lacking the marker.

Bug fixes:

* TruffleRuby on SubstrateVM now correctly determines the system timezone.
* `Kernel#require_relative` now coerces the feature argument to a path and canonicalizes it before requiring, and it now uses the current directory as the directory for a synthetic file name from `#instance_eval`.

# 1.0 RC 1, 17 April 2018

New features:

* The Ruby version has been updated to version 2.3.7.

Security:

* CVE-2018-6914, CVE-2018-8779, CVE-2018-8780, CVE-2018-8777, CVE-2017-17742 and CVE-2018-8778 have been mitigated.

Changes:

* `RubyTruffleError` has been removed and uses replaced with standard exceptions.
* C++ libraries like `libc++` are now not needed if you don't run C++ extensions. `libc++abi` is now never needed. Documentation updated to make it more clear what the minimum requirements for pure Ruby, C extensions, and C++ extensions separately.
* C extensions are now built by default - `TRUFFLERUBY_CEXT_ENABLED` is assumed `true` unless set to `false`.
* The `KEYS` interop message now returns an array of Java strings, rather than Ruby strings. `KEYS` on an array no longer returns indices.
* `HAS_SIZE` now only returns `true` for `Array`.
* A method call on a foreign object that looks like an operator (the method name does not begin with a letter) will call `IS_BOXED` on the object and based on that will possibly `UNBOX` and convert to Ruby.
* Now using the native version of Psych.
* The supported version of LLVM on Oracle Linux has been dropped to 3.8.
* The supported version of Fedora has been dropped to 25, and the supported version of LLVM to 3.8, due to LLVM incompatibilities. The instructions for installing `libssl` have changed to match.

# 0.33, April 2018

New features:

* The Ruby version has been updated to version 2.3.6.
* Context pre-initialization with TruffleRuby `--native`, which significantly improves startup time and loads the `did_you_mean` gem ahead of time.
* The default VM is changed to SubstrateVM, where the startup is significantly better. Use `--jvm` option for full JVM VM.
* The `Truffle::Interop` module has been replaced with a new `Polyglot` module which is designed to use more idiomatic Ruby syntax rather than explicit methods. A [new document](doc/user/polyglot.md) describes polyglot programming at a higher level.
* The `REMOVABLE`, `MODIFIABLE` and `INSERTABLE` Truffle interop key info flags have been implemented.
* `equal?` on foreign objects will check if the underlying objects are equal if both are Java interop objects.
* `delete` on foreign objects will send `REMOVE`, `size` will send `GET_SIZE`, and `keys` will send `KEYS`. `respond_to?(:size)` will send `HAS_SIZE`, `respond_to?(:keys)` will send `HAS_KEYS`.
* Added a new Java-interop API similar to the one in the Nashorn JavaScript implementation, as also implemented by Graal.js. The `Java.type` method returns a Java class object on which you can use normal interop methods. Needs the `--jvm` flag to be used.
* Supported and tested versions of LLVM for different platforms have been more precisely [documented](doc/user/installing-llvm.md).

Changes:

* Interop semantics of `INVOKE`, `READ`, `WRITE`, `KEYS` and `KEY_INFO` have changed significantly, so that `INVOKE` maps to Ruby method calls, `READ` calls `[]` or returns (bound) `Method` objects, and `WRITE` calls `[]=`.

Performance:

* `Dir.glob` is much faster and more memory efficient in cases that can reduce to direct filename lookups.
* `SecureRandom` now defers loading OpenSSL until it's needed, reducing time to load `SecureRandom`.
* `Array#dup` and `Array#shift` have been made constant-time operations by sharing the array storage and keeping a starting index.

Bug fixes:

* Interop key-info works with non-string-like names.

Internal changes:

* Changes to the lexer and translator to reduce regular expression calls.
* Some JRuby sources have been updated to 9.1.13.0.

# 0.32, March 2018

New features:

* A new embedded configuration is used when TruffleRuby is used from another language or application. This disables features like signals which may conflict with the embedding application, and threads which may conflict with other languages, and enables features such as the use of polyglot IO streams.

Performance:

* Conversion of ASCII-only Ruby strings to Java strings is now faster.
* Several operations on multi-byte character strings are now faster.
* Native I/O reads are about 22% faster.

Bug fixes:

* The launcher accepts `--native` and similar options in  the `TRUFFLERUBYOPT` environment variable.

Internal changes:

* The launcher is now part of the TruffleRuby repository, rather than part of the GraalVM repository.
* `ArrayBuilderNode` now uses `ArrayStrategies` and `ArrayMirrors` to remove direct knowledge of array storage.
* `RStringPtr` and `RStringPtrEnd` now report as pointers for interop purposes, fixing several issues with `char *` usage in C extensions.<|MERGE_RESOLUTION|>--- conflicted
+++ resolved
@@ -17,7 +17,6 @@
 * Update `defined?` to return frozen strings (#2450).
 * Use compensated summation for `{Array,Enumerable}#sum` when floating point values are included.
 * `Module#attr_*` methods now return an array of method names (#2498, @gogainda).
-<<<<<<< HEAD
 * Fixed `Socket#(local|remote)_address` to retrieve family and type from the file descriptor (#2444, @larskanis).
 * Add `Thread.ignore_deadlock` accessor (#2453).
 * Allow `Hash#transform_keys` to take a hash argument (@ccocchi, #2464).
@@ -32,9 +31,7 @@
 * Assigning to a numbered parameter raises `SyntaxError` (#2506, @andrykonchin).
 * Implement `--backtrace-limit` option (#2453).
 * Update `String` methods to return `String` instances when called on a subclass (#2453).
-=======
 * Update `String#encode` to support the `:fallback` option (#1391).
->>>>>>> 7c4e121d
 
 Performance:
 
