# 21.1.0

New features:

* Access to local variables of the interactive Binding via language bindings is now supported: `context.getBindings("ruby").putMember("my_var", 42);` (#2030).

Bug fixes:

* `Range#to_a` wasn't working for `long` ranges (#2198, @tomstuart and @LillianZ).
* Show the interleaved host and guest stacktrace for host exceptions (#2226).
* Fix the label of the first location reported by `Thread#backtrace_locations` (#2229).
* Fix `Thread.handle_interrupt` to defer non-pure interrupts until the end of the `handle_interrupt` block (#2219).

Compatibility:

* Implemented `$LOAD_PATH.resolve_feature_path`.
* Add `Pathname#/` alias to `Pathname#+` (#2178).
* Fixed issue with large `Integer`s in `Math.log` (#2184).
* Updated `Regexp.last_match` to support `Symbol` and `String` parameter (#2179).
* Added support for numbered block parameters (`_1` etc).
* Fixed `String#upto` issue with non-ascii strings (#2183).
* Implemented partial support for pattern matching (#2186).
* Make `File.extname` return `'.'` if the path ends with one (#2192, @tomstuart).
* Include fractional seconds in `Time#inspect` output (#2194, @tomstuart).
* Add support for `Integer#[Range]` and `Integer#[start, length]` (#2182, @gogainda).
* Allow private calls with `self` as an explicit receiver (#2196, @wildmaples).
* Fixed `:perm` parameter for `File.write`.
* Implemented `Time#floor` and `#ceil` (#2201, @wildmaples).
* Allow `Range#include?` and `#member?` with `Time` (#2202, @wildmaples).
* Implemented `Comparable#clamp(Range)` (#2200, @wildmaples).
* Added a `Array#minmax` to override `Enumerable#minmax` (#2199, @wildmaples).
* Implemented `chomp` parameter for `IO.{readlines, foreach}` (#2205).
* Implemented the Debug Inspector C API.
* Added beginless range support for `Range#{new, bsearch, count, each, equal_value, first, inspect, max, min, size, cover?, include?, ===}`.
* Added beginless range support for `Array#{[], []=, slice, slice!, to_a, fill, values_at}` (#2155, @LillianZ).
* Added beginless range support for `String#{byteslice, slice, slice!}` and `Symbol#slice` (#2211, @LillianZ).
* Added beginless range support for `Kernel#{caller, caller_locations}` and `Thread#backtrace_locations` (#2211, @LillianZ).
* Make rand work with exclusive range with Float (#1506, @gogainda)
* Fixed `String#dump`'s formatting of escaped unicode characters (#2217, @meganniu).
* Switched to the io-console C extension from C ruby for better performance and compatibility in `irb`.
* Coerce the message to a `String` for `BasicSocket#send` (#2209, @HoneyryderChuck).
* Support buffer argument for `UDPSocket#recvfrom_nonblock` (#2209, @HoneyryderChuck).
* Fixed `Integer#digits` implementation to handle more bases (#2224, #2225).
* Support the `inherit` parameter for `Module#{private, protected, public}_method_defined?`.
* Implement `Thread.pending_interrupt?` and `Thread#pending_interrupt?` (#2219).
* Implement `rb_lastline_set` (#2170).
* Implemented `Module#const_source_location` (#2212, @tomstuart and @wildmaples).
* Do not call `File.exist?` in `Dir.glob` as `File.exist?` is often mocked (#2236, @gogainda).
<<<<<<< HEAD
* Coerce the inherit argument to a boolean in `Module#const_defined?` and `Module#const_get` (#2240).
=======
* Refinements take place at `Object#method` and `Module#instance_method` (#2004, @ssnickolay).
>>>>>>> 5d1e74f3

Performance:

* Multi-Tier compilation is now enabled by default, which improves warmup significantly.
* Improve the performance of checks for recursion (#2189, @LillianZ).
* Improve random number generation performance by avoiding synchronization (#2190, @ivoanjo).
* We now create a single call target per block by default instead of two.

Changes:


# 21.0.0

Release notes:

* The new IRB is quite slow when copy/pasting code into it. This is due to an inefficient `io/console` implementation which will be addressed in the next release. A workaround is to use `irb --readline`, which disables some IRB features but is much faster for copy/pasting code. 

New features:

* Updated to Ruby 2.7.2 (#2004).

Bug fixes:

* Fix error message when the method name is not a Symbol or String for `Kernel#respond_to?` (#2132, @ssnickolay)
* Fixed setting of special variables in enumerators and enumerables (#1484).
* Fixed return value of `Enumerable#count` and `Enumerable#uniq` with multiple yielded arguments (#2145, @LillianZ).
* Fixed `String#unpack` for `w*` format (#2143).
* Fixed issue with ``Kernel#` `` when invalid UTF-8 given (#2118).
* Fixed issue with `Method#to_proc` and special variable storage (#2156).
* Add missing `offset` parameter for `FFI::Pointer#put_array_of_*` (#1525).
* Fixed issue with different `Struct`s having the same hash values (#2214).

Compatibility:

* Implement `String#undump` (#2131, @kustosz)
* `Errno` constants with the same `errno` number are now the same class.
* Implement `Enumerable#tally` and `Enumerable#filter_map` (#2144 and #2152, @LillianZ).
* Implement `Range#minmax`.
* Pass more `Enumerator::Lazy#uniq` and `Enumerator::Lazy#chunk` specs (#2146, @LillianZ).
* Implement `Enumerator#produce` (#2160, @zverok)
* Implement `Complex#<=>` (#2004, @ssnickolay).
* Add warning for `proc` without block (#2004, @ssnickolay).
* Implemented `FrozenError#receiver`.
* `Proc#<<` and `Proc#>>` raises TypeError if passed not callable object (#2004, @ssnickolay).
* Support time and date related messages for `Time` (#2166).
* Updated `Dir.{glob,[]}` to raise `ArgumentError` for nul-separated strings.
* `Kernel#lambda` with no block in a method called with a block raises an exception (#2004, @ssnickolay).
* Implemented `BigDecimal` as C extension to improve compatibility.
* Comment lines can be placed between fluent dot now (#2004, @ssnickolay).
* Implemented `rb_make_exception`.
* `**kwargs` now accept non-Symbol keys like Ruby 2.7.
* Updated the Unicode Emoji version (#2173, @wildmaples).
* Added `Enumerator::Yielder#to_proc`.
* Implemented `Enumerator::Lazy#eager`.
* Updated `Method#inspect` to include paremeter information.
* Update `Module#name` to return the same frozen string.
* Implemented `inherit` argument for `Module#autoload?`.

Performance:

* Refactor and implement more performant `MatchData#length` (#2147, @LillianZ).
* Refactor and implement more performant `Array#sample` (#2148, @LillianZ).
* `String#inspect` is now more efficient.

Changes:

* All `InteropLibrary` messages are now exposed consistently as methods on `Truffle::Interop` (#2139). Some methods were renamed to match the scheme described in the documentation.

# 20.3.0

Bug fixes:

* Handle foreign null object as falsy value (#1902, @ssnickolay)
* Fixed return value of `Enumerable#first` with multiple yielded arguments (#2056, @LillianZ).
* Improve reliability of the post install hook by disabling RubyGems (#2075).
* Fixed top level exception handler to print exception cause (#2013).
* Fixed issue when extending FFI from File (#2094).
* Fixed issue with `Kernel#freeze` not freezing singleton class (#2093).
* Fixed `String#encode` with options issue (#2091, #2095, @LillianZ)
* Fixed issue with `spawn` when `:close` redirect is used (#2097).
* Fixed `coverage` issue when `*eval` is used (#2078).
* Use expanded load paths for feature matching (#1501).
* Fixed handling of post arguments for `super()` (#2111).
* Fixed `SystemStackError` sometimes replaced by an internal Java `NoClassDefFoundError` on JVM (#1743).
* Fixed constant/identifier detection in lexer for non-ASCII encodings (#2079, #2102, @ivoanjo).
* Fixed parsing of `--jvm` as an application argument (#2108).
* Fix `rb_rescue2` to ignore the end marker `(VALUE)0` (#2127, #2130).
* Fix status and output when SystemExit is subclassed and raised (#2128)
* Fix `String#{chomp, chomp!}` issue with invalid encoded strings (#2133).

Compatibility:

* Run `at_exit` handlers even if parsing the main script fails (#2047).
* Load required libraries (`-r`) before parsing the main script (#2047).
* `String#split` supports block (#2052, @ssnickolay)
* Implemented `String#{grapheme_clusters, each_grapheme_cluster}`.
* Fix the caller location for `#method_added` (#2059).
* Fix issue with `Float#round` when `self` is `-0.0`.
* Fix `String#unpack` issue with `m0` format (#2065).
* Fix issue with `File.absolute_path` returning a path to current directory (#2062).
* Update `Range#cover?` to handle `Range` parameter.
* Fix `String#{casecmp, casecmp?}` parameter conversion.
* Fix `Regexp` issue which raised syntax error instead of `RegexpError` (#2066).
* Handle `Object#autoload` when autoload itself (#1616, @ssnickolay)
* Skip upgraded default gems while loading RubyGems (#2075).
* Verify that gem paths are correct before loading RubyGems (#2075).
* Implement `rb_ivar_count`.
* Implemented `rb_yield_values2`.
* Implemented `Digest::Base#{update, <<}` (#2100).
* Pass the final `super` specs (#2104, @chrisseaton).
* Fix arity for arguments with optional kwargs (#1669, @ssnickolay)
* Fix arity for `Proc` (#2098, @ssnickolay)
* Check bounds for `FFI::Pointer` accesses when the size of the memory behind is known. 
* Implement negative line numbers for eval (#1482).
* Support refinements for `#to_s` called by string interpolation (#2110, @ssnickolay)
* Module#using raises error in method scope (#2112, @ssnickolay)
* `File#path` now returns a new mutable String on every call like MRI (#2115).
* Avoid infinite recursion when redefining `Warning#warn` and calling `Kernel#warn` (#2109).
* Convert objects with `#to_path` in `$LOAD_PATH` (#2119).
* Handle the functions being native for `rb_thread_call_without_gvl()` (#2090).
* Support refinements for Kernel#respond_to? (#2120, @ssnickolay)
* JCodings has been updated from 1.0.45 to 1.0.55.
* Joni has been updated from 2.1.30 to 2.1.40.

Performance:

* Calls with a literal block are no longer always split but instead the decision is made by the Truffle splitting heuristic.
* `Symbol#to_proc` is now AST-inlined in order to not rely on splitting and to avoid needing the caller frame to find refinements which apply.
* `Symbol#to_proc` is now globally cached per Symbol and refinements, to avoid creating many redundant `CallTargets`.
* Setting and access to the special variables `$~` and `$_` has been refactored to require less splitting.

Changes:

* Migrated from JLine 2 to JLine 3 for the `readline` standard library.

# 20.2.0

New features:

* Updated to Ruby 2.6.6.
* Use `InteropLibrary#toDisplayString()` to better display objects from other languages.
* Implement writing to the top scope for global variables (#2024).
* `foreign_object.to_s` now uses `InteropLibrary#toDisplayString()` (and still `asString()` if `isString()`).
* `foreign_object.inspect` has been improved to be more useful (include the language and meta object).
* `foreign_object.class` now calls `getMetaObject()` (except for Java classes, same as before).
* Add basic support for Linux ARM64.
* `foreign_object.name = value` will now call `Interoplibrary#writeMember("name", value)` instead of `invokeMember("name=", value)`.
* Always show the Ruby core library files in backtraces (#1414).
* The Java stacktrace is now shown when sending SIGQUIT to the process, also on TruffleRuby Native, see [Debugging](doc/user/debugging.md) for details (#2041).
* Calls to foreign objects with a block argument will now pass the block as the last argument.
* `foreign.name` will now use `invokeMember` if invocable and if not use `readMember`, see `doc/contrib/interop_implicit_api.md` for details.
* `foreign.to_f` and `foreign.to_i` will now attempt to convert to Ruby `Float` and `Integer` (#2038).
* `foreign.equal?(other)` now uses `InteropLibrary#isIdentical(other)` and `foreign.object_id/__id__` now uses `InteropLibrary#identityHashCode()`.

Bug fixes:

* Fix `#class_exec`, `#module_exec`, `#instance_eval`, and `instance_exec` to use activated refinements (#1988, @ssnickolay).
* Fixed missing method error for FFI calls with `blocking: true` when interrupted.
* Use upgraded default gems when installed (#1956).
* Fixed `NameError` when requiring an autoload path that does not define the autoload constant (#1905).
* Thread local IO buffers are now allocated using a stack to ensure safe operating if a signal handler uses one during an IO operation.
* Fixed `TracePoint` thread-safety by storing the state on the Ruby `Thread` (like MRI) instead of inside the `TracePoint` instance.
* Make `require 'rubygems/package'` succeed and define `Gem::Deprecate` correctly (#2014).
* Fix `MBCLEN_CHARFOUND_P` error.
* Fix `rb_enc_str_new` when `NULL` encoding is given with a constant string.
* Fixed `rb_enc_precise_mbclen` to handle more inputs.
* The output for `--engine.TraceCompilation` is now significantly easier to read, by having shorter method names and source names (oracle/graal#2052).
* Fix indentation for squiggly heredoc with single quotes (#1564).
* Only print members which are readable for foreign `#inspect` (#2027).
* Fixed the return value of the first call to `Kernel#srand` in a Thread (#2028).
* Fix missing flushing when printing an exception at top-level with a custom backtrace, which caused no output being shown (#1750, #1895).
* Use the mode of the given `IO` for `IO#reopen(IO)` which is important for the 3 standard IOs (#2034).
* Fix potential deadlock when running finalizers (#2041).
* Let `require 'rubygems/specification'` work before `require 'rubygems'`.

Compatibility:

* Implement `UnboundMethod#bind_call`.
* Implemented `ObjectSpace::WeakMap` (#1385, #1958).
* Implemented `strtod` and `ruby_strtod` (#2007).
* Fix detection of `#find_type` in FFI to ignore `MakeMakefile#find_type` from `mkmf` (#1896, #2010).
* Implemented `rb_uv_to_utf8` (#1998, @skateman).
* Implemented `rb_str_cat_cstr`.
* Implemented `rb_fstring`.
* Support `#refine` for Module (#2021, @ssnickolay).
* Implemented `rb_ident_hash_new`.
* Improved the compatibility of `Symbol.all_symbols` (#2022, @chrisseaton).
* Implemented `rb_enc_str_buf_cat`.
* Implemented `rb_int_positive_pow`.
* Implemented `rb_usascii_str_new_lit`.
* Define `#getch` and `#getpass` on `StringIO` when `io/console` is required.
* Implemented `rb_uv_to_utf8` (#1998).
* Single character IDs now behave more like those in MRI to improve C extension compatibility, so `rb_funcall(a, '+', b)` will now do the same thing as in MRI.
* Removed extra public methods on `String`.
* Implemented `rb_array_sort` and `rb_array_sort_bang`.
* Do not create a finalizers `Thread` if there are other public languages, which is helpful for polyglot cases (#2035).
* Implemented `rb_enc_isalnum` and `rb_enc_isspace`.
* `RUBY_REVISION` is now the full commit hash used to build TruffleRuby, similar to MRI 2.7+.
* Implemented `rb_enc_mbc_to_codepoint`.
* Changed the lookup methods to achieve Refinements specification (#2033, @ssnickolay)
* Implemented `Digest::Instance#new` (#2040).
* Implemented `ONIGENC_MBC_CASE_FOLD`.
* Fixed `Thread#raise` to call the exception class' constructor with no arguments when given no message (#2045).
* Fixed `refine + super` compatibility (#2039, #2048, @ssnickolay)
* Make the top-level exception handler more compatible with MRI (#2047).
* Implemented `rb_enc_codelen`.
* Implemented `Ripper` by using the C extension (#1585).

Changes:

* RubyGems gem commands updated to use the `--no-document` option by default.

Performance:

* Enable lazy translation from the parser AST to the Truffle AST for user code by default. This should improve application startup time (#1992).
* `instance variable ... not initialized` and similar warnings are now optimized to have no peak performance impact if they are not printed (depends on `$VERBOSE`).
* Implement integer modular exponentiation using `BigInteger#mod_pow` (#1999, @skateman)
* Fixed a performance issue when computing many substrings of a given non-leaf `String` with non-US-ASCII characters.
* Speedup native handle to Ruby object lookup for C extensions.

# 20.1.0

New features:

* Nightly builds of TruffleRuby are now available, see the README for details (#1483).
* `||=` will not compile the right-hand-side if it's only executed once, to match the idiomatic lazy-initialisation use-case ([blog post](https://engineering.shopify.com/blogs/engineering/optimizing-ruby-lazy-initialization-in-truffleruby-with-deoptimization), #1887, @kipply).
* Added `--metrics-profile-require` option to profile searching, parsing, translating and loading files.
* Added support for captured variables for the Truffle instruments (e.g. Chrome debugger).

Bug fixes:

* Fixed `Exception#dup` to copy the `Exception#backtrace` string array.
* Fixed `rb_warn` and `rb_warning` when used as statements (#1886, @chrisseaton).
* Fixed `NameError.new` and `NoMethodError.new` `:receiver` argument.
* Correctly handle large numbers of arguments to `rb_funcall` (#1882).
* Added arity check to `Module#{include, prepend}`.
* Fix `OpenSSL::Digest.{digest,hexdigest,base64digest}` to handle `algorithm, data` arguments (#1889, @bdewater).
* Fixed `SystemCallError.new` parameter conversion.
* Fixed `File#{chmod, umask}` argument conversion check.
* Added warning in `Hash.[]` for non-array elements.
* Fixed `File.lchmod` to raise `NotImplementedError` when not available.
* `RSTRING_PTR()` now always returns a native pointer, resolving two bugs `memcpy`ing to (#1822) and from (#1772) Ruby Strings.
* Fixed issue with duping during splat (#1883).
* Fixed `Dir#children` implementation.
* Fixed `SignalException.new` error when bad parameter given.
* Added deprecation warning to `Kernel#=~`.
* Fixed `puts` for a foreign objects, e.g. `puts Polyglot.eval('js', '[]')` (#1881).
* Fixed `Exception#full_message` implementation.
* Updated `Kernel.Complex()` to handle the `exception: false` parameter.
* Fixed `Kernel#dup` to return self for `Complex` and `Rational` objects.
* Updated `Kernel.Float()` to handle the `exception: false` parameter.
* Fixed `String#unpack` `M` format (#1901).
* Fixed error when `SystemCallError` message contained non-ASCII characters.
* Fixed `rb_rescue` to allow null rescue methods. (#1909, @kipply).
* Fixed incorrect comparisons between bignums and doubles.
* Prevented some internal uses of `Kernel#caller_locations` to be overridden by user code (#1934).
* Fixed an issue caused by recursing inlining within `Regexp#quote` (#1927).
* Updated `Kernel.Float()` to return given string in error message (#1945).
* Parameters and arity of methods derived from `method_missing` should now match MRI (#1921).
* Fixed compile error in `RB_FLOAT_TYPE_P` macro (#1928).
* Fixed `Symbol#match` to call the block with the `MatchData` (#1933).
* Fixed `Digest::SHA2.hexdigest` error with long messages (#1922).
* Fixed `Date.parse` to dup the coerced string to not modify original (#1946).
* Update `Comparable` error messages for special constant values (#1941).
* Fixed `File.ftype` parameter conversion (#1961).
* Fixed `Digest::Instance#file` to not modify string literals (#1964).
* Make sure that string interpolation returns a `String`, and not a subclass (#1950).
* `alias_method` and `instance_methods` should now work correctly inside a refinement (#1942).
* Fixed `Regexp.union` parameter conversion (#1963).
* `IO#read(n)` no longer buffers more than needed, which could cause hanging if detecting readability via a native call such as `select(2)` (#1951).
* Fixed `Random::DEFAULT.seed` to be different on boot (#1965, @kipply)
* `rb_encoding->name` can now be read even if the `rb_encoding` is stored in native memory.
* Detect and cut off recursion when inspecting a foreign object, substituting an ellipsis instead.
* Fixed feature lookup order to check every `$LOAD_PATH` path entry for `.rb`, then every entry for native extension when `require` is called with no extension.
* Define the `_DARWIN_C_SOURCE` macro in extension makefiles (#1592).
* Change handling of var args in `rb_rescue2` to handle usage in C extensions (#1823).
* Fixed incorrect `Encoding::CompatibilityError` raised for some interpolated Regexps (#1967).
* Actually unset environment variables with a `nil` value for `Process.spawn` instead of setting them to an empty String.
* Core library methods part of the Native Image heap are no longer added in the compilation queue on the first call, but after they reach the thresholds like other methods.
* Fix `RbConfig::CONFIG['LIBRUBY_SO']` file extension.
* Fix `char`, `short`, `unsigned char`,  `unsigned int`, and `unsigned short` types in `Fiddle` (#1971).
* Fix `IO#select` to reallocate its buffer if it is interrupted by a signal.
* Fix issue where interpolated string matched `#` within string as being a variable (#1495).
* Fix `File.join` to raise error on strings with null bytes.
* Fix initialization of Ruby Thread for foreign thread created in Java.
* Fix registration of default specs in RubyGems (#1987).

Compatibility:

* The C API type `VALUE` is now defined as `unsigned long` as on MRI. This enables `switch (VALUE)` and other expressions which rely on `VALUE` being an integer type (#1409, #1541, #1675, #1917, #1954).
* Implemented `Float#{floor, ceil}` with `ndigits` argument.
* Implemented `Thread#fetch`.
* Implemented `Float#truncate` with `ndigits` argument.
* Made `String#{byteslice, slice, slice!}` and `Symbol#slice` compatible with endless ranges.
* Implemented "instance variable not initialized" warning.
* Make `Kernel#{caller, caller_locations}` and `Thread#backtrace_locations` compatible with endless ranges.
* Implemented `Dir#each_child`.
* Implemented `Kernel.{chomp, chop}` and `Kernel#{chomp, chop}`.
* Implemented `-p` and `-a`, and `-l` CLI options.
* Convert the argument to `File.realpath` with `#to_path` (#1894).
* `StringIO#binmode` now sets the external encoding to BINARY like MRI (#1898).
* `StringIO#inspect` should not include the contents of the `StringIO` (#1898).
* Implemented `rb_fd_*` functions (#1623).
* Fixed uninitialized variable warnings in core and lib (#1897).
* Make `Thread#backtrace` support omit, length and range arguments.
* Implemented `Range#%`.
* Fixed the type of the `flags` field of `rb_data_type_t` (#1911).
* Implemented `rb_obj_is_proc` (#1908, @kipply, @XrXr).
* Implemented C API macro `RARRAY_ASET()`.
* Implemented `num2short` (#1910, @kipply).
* `RSTRING_END()` now always returns a native pointer.
* Removed `register` specifier for `rb_mem_clear()` (#1924).
* Implemented `Thread::Backtrace::Locations#base_label` (#1920).
* Implemented `rb_mProcess` (#1936).
* Implemented `rb_gc_latest_gc_info` (#1937).
* Implemented `RBASIC_CLASS` (#1935).
* Yield 2 arguments for `Hash#map` if the arity of the block is > 1 (#1944).
* Add all `Errno` constants to match MRI, needed by recent RubyGems.
* Silence `ruby_dep` warnings since that gem is unmaintained.
* Clarify error message for not implemented `Process.daemon` (#1962).
* Allow multiple assignments in conditionals (#1513).
* Update `NoMethodError#message` to match MRI (#1957).
* Make `StringIO` work with `--enable-frozen-string-literal` (#1969).
* Support `NULL` for the status of `rb_protect()`.
* Ensure `BigDecimal#inspect` does not call `BigDecimal#to_s` to avoid behaviour change on `to_s` override (#1960).
* Define all C-API `rb_{c,m,e}*` constants as C global variables (#1541).
* Raise `ArgumentError` for `Socket.unpack_sockaddr_un` if the socket family is incorrect.
* Implemented `RTYPEDDATA_*()` macros and `rb_str_tmp_new()` (#1975).
* Implemented `rb_set_end_proc` (#1959).
* Implemented `rb_to_symbol`.
* Implemented `rb_class_instance_methods`, `rb_class_public_instance_methods`, `rb_class_protected_instance_methods`, and `rb_class_private_instance_methods`.
* Implemented `rb_tracepoint_new`, `rb_tracepoint_disable`, `rb_tracepoint_enable`, and `rb_tracepoint_enabled_p` (#1450).
* Implemented `RbConfig::CONFIG['AR']` and `RbConfig::CONFIG['STRIP']` (#1973).
* Not yet implemented C API functions are now correctly detected as missing via `mkmf`'s `have_func` (#1980).
* Accept `RUBY_INTERNAL_EVENT_{NEWOBJ,FREEOBJ}` events but warn they are not triggered (#1978, #1983).
* `IO.copy_stream(in, STDOUT)` now writes to `STDOUT` without buffering like MRI.
* Implemented `RbConfig['vendordir']`.
* Implemented `Enumerator::ArithmeticSequence`.
* Support `(struct RBasic *)->flags` and `->klass` from `ruby.h` (#1891, #1884, #1978).

Changes:

* `TRUFFLERUBY_RESILIENT_GEM_HOME` has been removed. Unset `GEM_HOME` and `GEM_PATH` instead if you need to.
* The deprecated `Truffle::System.full_memory_barrier`, `Truffle::Primitive.logical_processors`, and  `Truffle::AtomicReference` have been removed.
* The implicit interface for allowing Ruby objects to behave as polyglot arrays with `#size`, `#[]` methods has been removed and replaced with an explicit interface where each method starts with `polyglot_*`.
* Hash keys are no longer reported as polyglot members.
* All remaining implicit polyglot behaviour for `#[]` method was replaced with `polyglot_*` methods.
* Rename dynamic API to match InteropLibrary. All the methods keep the name as it is in InteropLibrary with the following changes: use snake_case, add `polyglot_` prefix, drop `get` and `is` prefix, append `?` on all predicates.
* Split `Truffle::Interop.write` into `.write_array_element` and `.write_member` methods.
* Rename `Truffle::Interop.size` to `.array_size`.
* Rename `Truffle::Interop.is_boolean?` to `.boolean?`.
* Split `Truffle::Interop.read` into `.read_member` and `.read_array_element`.
* Drop `is_` prefix in `Truffle::Interop.is_array_element_*` predicates.
* `Truffle::Interop.hash_keys_as_members` has been added to treat a Ruby Hash as a polyglot object with the Hash keys as members.

Performance:

* Optimized `RSTRING_PTR()` accesses by going to native directly, optimized various core methods, use Mode=latency and tune GC heap size for Bundler. This speeds up `bundle install` from 84s to 19s for a small Gemfile with 6 gems (#1398).
* Fixed memory footprint issue due to large compilation on Native Image, notably during `bundle install` (#1893).
* `ArrayBuilderNode` now uses a new Truffle library for manipulating array stores.
* Ruby objects passed to C extensions are now converted less often to native handles.
* Calling blocking system calls and running C code with unblocking actions has been refactored to remove some optimisation boundaries.
* `return` expressions are now rewritten as implicit return expressions where control flow allows this to be safely done as a tail optimisation. This can improve interpreter performance by up to 50% in some benchmarks, and can be applied to approximately 80% of return nodes seen in Rails and its dependencies (#1977).
* The old array strategy code has been removed and all remaining nodes converted to the new `ArrayStoreLibrary`.
* Updated `nil` to be a global immutable singleton (#1835).

# 20.0.0

New features:

* Enable and document `--coverage` option (#1840, @chrisseaton).
* Update the internal LLVM toolchain to LLVM 9 and reduce its download size.
* Updated to Ruby 2.6.5 (#1749).
* Automatically set `PKG_CONFIG_PATH` as needed for compiling OpenSSL on macOS (#1830).

Bug fixes:

* Fix `Tempfile#{size,length}` when the IO is not flushed (#1765, @rafaelfranca).
* Dump and load instance variables in subclasses of `Exception` (#1766, @rafaelfranca).
* Fix `Date._iso8601` and `Date._rfc3339` when the string is an invalid date (#1773, @rafaelfranca).
* Fail earlier for bad handle unwrapping (#1777, @chrisseaton).
* Match out of range `ArgumentError` message with MRI (#1774, @rafaelfranca).
* Raise `Encoding::CompatibilityError` with incompatible encodings on `Regexp` (#1775, @rafaelfranca).
* Fixed interactions between attributes and instance variables in `Struct` (#1776, @chrisseaton).
* Coercion fixes for `TCPServer.new` (#1780, @XrXr).
* Fix `Float#<=>` not calling `coerce` when `other` argument responds to it (#1783, @XrXr).
* Do not warn / crash when requiring a file that sets and trigger autoload on itself (#1779, @XrXr).
* Strip trailing whitespaces when creating a `BigDecimal` with a `String` (#1796, @XrXr).
* Default `close_others` in `Process.exec` to `false` like Ruby 2.6 (#1798, @XrXr).
* Don't clone methods when setting method to the same visibility (#1794, @XrXr).
* `BigDecimal()` deal with large rationals precisely (#1797, @XrXr).
* Make it possible to call `instance_exec` with `rb_block_call` (#1802, @XrXr).
* Check for duplicate members in `Struct.new` (#1803, @XrXr).
* `Process::Status#to_i` return raw `waitpid(2)` status (#1800, @XrXr).
* `Process#exec`: set close-on-exec to false for fd redirection (#1805, @XrXr, @rafaelfranca).
* Building C extensions should now work with frozen string literals (#1786).
* Keep the Truffle working directory in sync with the native working directory.
* Rename `to_native` to `polyglot_to_native` to match `polyglot_pointer?` and `polyglot_address` methods.
* Fixed missing partial evaluation boundary in `Array#{sort,sort!}` (#1727).
* Fixed the class of `self` and the wrapping `Module` for `Kernel#load(path, wrap=true)` (#1739).
* Fixed missing polyglot type declaration for `RSTRING_PTR` to help with native/managed interop.
* Fixed `Module#to_s` and `Module#inspect` to not return an extra `#<Class:` for singleton classes.
* Arrays backed by native storage now allocate the correct amount of memory (#1828).
* Fixed issue in `ConditionVariable#wait` that could lose a `ConditionVariable#signal`.
* Do not expose TruffleRuby-specific method `Array#swap` (#1816).
* Fixed `#inspect` on broken UTF-8 sequences (#1842, @chrisseaton).
* `Truffle::Interop.keys` should report methods of `String` and `Symbol` (#1817).
* `Kernel#sprintf` encoding validity has been fixed (#1852, @XrXr).
* Fixed `ArrayIndexOutOfBoundsException` in `File.fnmatch` (#1845).
* Make `String#concat` work with no or multiple arguments (#1519).
* Make `Array#concat` work with no or multiple arguments (#1519).
* Coerce `BigDecimal(arg)` using `to_str` (#1826).
* Fixed `NameError#dup`, `NoMethodError#dup`, and `SystemCallError#dup` to copy internal fields.
* Make `Enumerable#chunk` work without a block (#1518).
* Fixed issue with `SystemCallError.new` setting a backtrace too early.
* Fixed `BigDecimal#to_s` formatting issue (#1711).
* Run `END` keyword block only once at exit.
* Implement `Numeric#clone` to return `self`.
* Fixed `Symbol#to_proc` to create a `Proc` with `nil` `source_location` (#1663).
* Make `GC.start` work with keyword arguments.
* Fixed `Kernel#clone` for `nil`, `true`, `false`, `Integer`, and `Symbol`.
* Make top-level methods available in `Context#getBindings()` (#1838).
* Made `Kernel#caller_locations` accept a range argument, and return `nil` when appropriate.
* Made `rb_respond_to` work with primitives (#1869, @chrisseaton).
* Fixed issue with missing backtrace for `rescue $ERROR_INFO` (#1660).
* Fixed `Struct#hash` for `keyword_init: true` `Struct`.
* Fixed `String#{upcase!,downcase!,swapcase!}(:ascii)` for non-ASCII-compatible encodings like UTF-16.
* Fixed `String#capitalize!` for strings that weren't full ASCII.
* Fixed enumeration issue in `ENV.{select, filter}`.
* Fixed `Complex` and `Rational` should be frozen after initializing.
* Fixed `printf` should raise error when not enough arguments for positional argument.
* Removed "shadowing outer local variable" warning.
* Fixed parameter conversion to `String` in ENV methods.
* Fixed deprecation warning when `ENV.index` is called.
* Fixed issue with `ENV.each_key`.
* Fixed `ENV.replace` implementation.
* Fixed `ENV.udpate` implementation.
* Fixed argument handling in `Kernel.printf`.
* Fixed character length after conversion to binary from a non-US-ASCII String.
* Fixed issue with installing latest bundler (#1880).
* Fixed type conversion for `Numeric#step` `step` parameter.
* Fixed `Kernel#Integer` conversion.
* Fixed `IO.try_convert` parameter conversion.
* Fixed linking of always-inline C API functions with `-std=gnu90` (#1837, #1879).
* Avoid race conditions during `gem install` by using a single download thread.
* Do not use gems precompiled for MRI on TruffleRuby (#1837).
* Fixed printing foreign arrays that were also pointers (#1679).
* Fixed `nil#=~` to not warn.
* Fixed `Enumerable#collect` to give user block arity in the block passed to `Enumerable#each`.

Compatibility:

* Implemented `String#start_with?(Regexp)` (#1771, @zhublik).
* Various improvements to `SignalException` and signal handling (#1790, @XrXr).
* Implemented `rb_utf8_str_new`, `rb_utf8_str_new_cstr`, `rb_utf8_str_new_static` (#1788, @chrisseaton).
* Implemented the `unit` argument of `Time.at` (#1791, @XrXr).
* Implemented `keyword_init: true` for `Struct.new` (#1789, @XrXr).
* Implemented `MatchData#dup` (#1792, @XrXr).
* Implemented a native storage strategy for `Array` to allow better C extension compatibility.
* Implemented `rb_check_symbol_cstr` (#1814).
* Implemented `rb_hash_start` (#1841, @XrXr).
* JCodings has been updated from 1.0.42 to 1.0.45.
* Joni has been updated from 2.1.25 to 2.1.30.
* Implemented `Method#<<` and `Method#>>` (#1821).
* The `.bundle` file extension is now used for C extensions on macOS (#1819, #1837).
* Implemented `Comparable#clamp` (#1517).
* Implemented `rb_gc_register_mark_object` and `rb_enc_str_asciionly_p` (#1856, @chrisseaton).
* Implemented `rb_io_set_nonblock` (#1741).
* Include the major kernel version in `RUBY_PLATFORM` on macOS like MRI (#1860, @eightbitraptor).
* Implemented `Enumerator::Chain`, `Enumerator#+`, and `Enumerable#chain` (#1859, #1858).
* Implemented `Thread#backtrace_locations` and `Exception#backtrace_locations` (#1556).
* Implemented `rb_module_new`, `rb_define_class_id`, `rb_define_module_id`, (#1876, @XrXr, @chrisseaton).
* Implemented `-n` CLI option (#1532).
* Cache the `Symbol` of method names in call nodes only when needed (#1872).
* Implemented `rb_get_alloc_func` and related functions (#1874, @XrXr).
* Implemented `rb_module_new`, `rb_define_class_id`, `rb_define_module_id`, (#1876, @chrisseaton).
* Implemented `ENV.slice`.
* Support for the Darkfish theme for RDoc generation has been added back.
* Implemented `Kernel#system` `exception: true` option.
* Implemented `Random.bytes`.
* Implemented `Random.random_number`.
* Added the ability to parse endless ranges.
* Made `Range#{to_a, step, each, bsearch, step, last, max, min, to_s, ==}` compatible with endless ranges.
* Made `Array#{[], []=, values_at, fill, slice!}` compatible with endless ranges.
* Defined `Array#{min, max}` methods.

Performance:

* Use a smaller limit for identity-based inline caches to improve warmup by avoiding too many deoptimizations.
* `long[]` array storage now correctly declare that they accept `int` values, reducing deoptimisations and promotions to `Object[]` storage.
* Enable inline caching of `Symbol` conversion for `rb_iv_get` and `rb_iv_set`.
* `rb_type` information is now cached on classes as a hidden variable to improve performance.
* Change to using thread local buffers for socket calls to reduce allocations.
* Refactor `IO.select` to reduce copying and optimisation boundaries.
* Refactor various `String` and `Rope` nodes to avoid Truffle performance warnings.
* Reading caller frames should now work in more cases without deoptimisation.

# 19.3.0

New features:

* Compilation of C extensions is now done with an internal LLVM toolchain producing both native code and bitcode. This means more C extensions should compile out of the box and this should resolve most linker-related issues.
* It is no longer necessary to install LLVM for installing C extensions on TruffleRuby.
* It is no longer necessary to install libc++ and libc++abi for installing C++ extensions on TruffleRuby.
* On macOS, it is no longer necessary to install the system headers package (#1417).
* License updated to EPL 2.0/GPL 2.0/LGPL 2.1 like recent JRuby.

Bug fixes:

* `rb_undef_method` now works for private methods (#1731, @cky).
* Fixed several issues when requiring C extensions concurrently (#1565).
* `self.method ||= value` with a private method now works correctly (#1673).
* Fixed `RegexpError: invalid multibyte escape` for binary regexps with a non-binary String (#1433).
* Arrays now report their methods to other languages for interopability (#1768).
* Installing `sassc` now works due to using the LLVM toolchain (#1753).
* Renamed `Truffle::Interop.respond_to?` to avoid conflict with Ruby's `respond_to?` (#1491).
* Warn only if `$VERBOSE` is `true` when a magic comment is ignored (#1757, @nirvdrum).
* Make C extensions use the same libssl as the one used for the openssl C extension (#1770).

Compatibility:

* `GC.stat` can now take an optional argument (#1716, @kirs).
* `Kernel#load` with `wrap` has been implemented (#1739).
* Implemented `Kernel#spawn` with `:chdir` (#1492).
* Implemented `rb_str_drop_bytes`, notably used by OpenSSL (#1740, @cky).
* Include executables of default gems, needed for `rails new` in Rails 6.
* Use compilation flags similar to MRI for C extension compilation.
* Warn for `gem update --system` as it is not fully supported yet and is often not needed.
* Pass `-undefined dynamic_lookup` to the linker on macOS like MRI.

Performance:

* Core methods are no longer always cloned, which reduces memory footprint and should improve warmup.
* Inline cache calls to `rb_intern()` with a constant name in C extensions.
* Improve allocation speed of native handles for C extensions.
* Improve the performance of `NIL_P` and `INT2FIX` in C extensions.
* Various fixes to improve Rack performance.
* Optimize `String#gsub(String)` by not creating a `Regexp` and using `String#index` instead.
* Fixed "FrameWithoutBoxing should not be materialized" compilation issue in `TryNode`.

# 19.2.0, August 2019

New features:

* `Fiddle` has been implemented.

Bug fixes:

* Set `RbConfig::CONFIG['ruby_version']` to the same value as the TruffleRuby version. This fixes reusing C extensions between different versions of TruffleRuby with Bundler (#1715).
* Fixed `Symbol#match` returning `MatchData` (#1706, @zhublik).
* Allow `Time#strftime` to be called with binary format strings.
* Do not modify the argument passed to `IO#write` when the encoding does not match (#1714).
* Use the class where the method was defined to check if an `UnboundMethod` can be used for `#define_method` (#1710).
* Fixed setting `$~` for `Enumerable` and `Enumerator::Lazy`'s `#grep` and `#grep_v`.
* Improved errors when interacting with single-threaded languages (#1709).

Compatibility:

* Added `Kernel#then` (#1703, @zhublik).
* `FFI::Struct#[]=` is now supported for inline character arrays.
* `blocking: true` is now supported for `FFI::Library#attach_function`.
* Implemented `Proc#>>` and `#<<` (#1688).
* `Thread.report_on_exception` is now `true` by default like MRI 2.5+.
* `BigDecimal` compatibility has been generally improved in several ways.

Changes:

* An interop read message sent to a `Proc` will no longer call the `Proc`.

Performance:

* Several `String` methods have been made faster by the usage of vector instructions
  when searching for a single-byte character in a String.
* Methods needing the caller frame are now better optimized.

# 19.1.0, June 2019

*Ruby is an experimental language in the GraalVM 19.1.0 release*

Bug fixes:

* Sharing for thread-safety of objects is now triggered later as intended, e.g., when a second `Thread` is started.
* Fixed `Array#to_h` so it doesn't set a default value (#1698).
* Removed extra `public` methods on `IO` (#1702).
* Fixed `Process.kill(signal, Process.pid)` when the signal is trapped as `:IGNORE` (#1702).
* Fixed `Addrinfo.new(String)` to reliably find the address family (#1702).
* Fixed argument checks in `BasicSocket#setsockopt` (#1460).
* Fixed `ObjectSpace.trace_object_allocations` (#1456).
* Fixed `BigDecimal#{clone,dup}` so it now just returns the receiver, per Ruby 2.5+ semantics (#1680).
* Fixed creating `BigDecimal` instances from non-finite `Float` values (#1685).
* Fixed `BigDecimal#inspect` output for non-finite values (e.g, NaN or -Infinity) (#1683).
* Fixed `BigDecimal#hash` to return the same value for two `BigDecimal` objects that are equal (#1656).
* Added missing `BigDecimal` constant definitions (#1684).
* Implemented `rb_eval_string_protect`.
* Fixed `rb_get_kwargs` to correctly handle optional and rest arguments.
* Calling `Kernel#raise` with a raised exception will no longer set the cause of the exception to itself (#1682).
* Return a `FFI::Function` correctly for functions returning a callback.
* Convert to intuitive Ruby exceptions when INVOKE fails (#1690).
* Implemented `FFI::Pointer#clear` (#1687).
* Procs will now yield to the block in their declaration context even when called with a block argument (#1657).
* Fixed problems with calling POSIX methods if `Symbol#[]` is redefined (#1665).
* Fixed sharing of `Array` and `Hash` elements for thread-safety of objects (#1601).
* Fixed concurrent modifications of `Gem::Specification::LOAD_CACHE` (#1601).
* Fix `TCPServer#accept` to set `#do_not_reverse_lookup` correctly on the created `TCPSocket`.

Compatibility:

* Exceptions from `coerce` are no longer rescued, like MRI.
* Implemented `Integer#{allbits?,anybits?,nobits?}`.
* `Integer#{ceil,floor,truncate}` now accept a precision and `Integer#round` accepts a rounding mode.
* Added missing `Enumerable#filter` and `Enumerator::Lazy#filter` aliases to the respective `select` method (#1610).
* Implemented more `Ripper` methods as no-ops (#1694, @Mogztter).
* Implemented `rb_enc_sprintf` (#1702).
* Implemented `ENV#{filter,filter!}` aliases for `select` and `select!`.
* Non-blocking `StringIO` and `Socket` APIs now support `exception: false` like MRI (#1702).
* Increased compatibility of `BigDecimal`.
* `String#-@` now performs string deduplication (#1608).
* `Hash#merge` now preserves the key order from the original hash for merged values (#1650).
* Coerce values given to `FFI::Pointer` methods.
* `FrozenError` is now defined and is used for `can't modify frozen` object exceptions.
* `StringIO` is now available by default like in MRI, because it is required by RubyGems.

Changes:

* Interactive sources (like the GraalVM polyglot shell) now all share the same binding (#1695).
* Hash code calculation has been improved to reduce hash collisions for `Hash` and other cases.

Performance:

* `eval(code, binding)` for a fixed `code` containing blocks is now much faster. This improves the performance of rendering `ERB` templates containing loops.
* `rb_str_cat` is faster due to the C string now being concatenated without first being converted to a Ruby string or having its encoding checked. As a side effect the behaviour of `rb_str_cat` should now more closely match that of MRI.

# 19.0.0, May 2019

*Ruby is an experimental language in the GraalVM 19.0.0 release*

Bug fixes:

* The debugger now sees global variables as the global scope.
* Temporary variables are no longer visible in the debugger.
* Setting breakpoints on some lines has been fixed.
* The OpenSSL C extension is now always recompiled, fixing various bugs when using the extension (e.g., when using Bundler in TravisCI) (#1676, #1627, #1632).
* Initialize `$0` when not run from the 'ruby' launcher, which is needed to `require` gems (#1653).

Compatibility:

* `do...end` blocks can now have `rescue/else/ensure` clauses like MRI (#1618).

Changes:

* `TruffleRuby.sulong?` has been replaced by `TruffleRuby.cexts?`, and `TruffleRuby.graal?` has been replaced by `TruffleRuby.jit?`. The old methods will continue to work for now, but will produce warnings, and will be removed at a future release.

# 1.0 RC 16, 19 April 2019

Bug fixes:

* Fixed `Hash#merge` with no arguments to return a new copy of the receiver (#1645).
* Fixed yield with a splat and keyword arguments (#1613).
* Fixed `rb_scan_args` to correctly handle kwargs in combination with optional args.
* Many fixes for `FFI::Pointer` to be more compatible with the `ffi` gem.

New features:

* Rounding modes have been implemented or improved for `Float`, `Rational`, `BigDecimal` (#1509).
* Support Homebrew installed in other prefixes than `/usr/local` (#1583).
* Added a pure-Ruby implementation of FFI which passes almost all Ruby FFI specs (#1529, #1524).

Changes:

* Support for the Darkfish theme for RDoc generation has been removed.

Compatibility:

* The `KeyError` raised from `ENV#fetch` and `Hash#fetch` now matches MRI's message formatting (#1633).
* Add the missing `key` and `receiver` values to `KeyError` raised from `ENV#fetch`.
* `String#unicode_normalize` has been moved to the core library like in MRI.
* `StringScanner` will now match a regexp beginning with `^` even when not scanning from the start of the string.
* `Module#define_method` is now public like in MRI.
* `Kernel#warn` now supports the `uplevel:` keyword argument.

# 1.0 RC 15, 5 April 2019

Bug fixes:

* Improved compatibility with MRI's `Float#to_s` formatting (#1626).
* Fixed `String#inspect` when the string uses a non-UTF-8 ASCII-compatible encoding and has non-ASCII characters.
* Fixed `puts` for strings with non-ASCII-compatible encodings.
* `rb_protect` now returns `Qnil` when an error occurs.
* Fixed a race condition when using the interpolate-once (`/o`) modifier in regular expressions.
* Calling `StringIO#close` multiple times no longer raises an exception (#1640).
* Fixed a bug in include file resolution when compiling C extensions.

New features:

* `Process.clock_getres` has been implemented.

Changes:

* `debug`, `profile`, `profiler`, which were already marked as unsupported, have been removed.
* Our experimental JRuby-compatible Java interop has been removed - use `Polyglot` and `Java` instead.
* The Trufle handle patches applied to `psych` C extension have now been removed.
* The `rb_tr_handle_*` functions have been removed as they are no longer used in any C extension patches.
* Underscores and dots in options have become hyphens, so `--exceptions.print_uncaught_java` is now `--exceptions-print-uncaught-java`, for example.
* The `rb_tr_handle_*` functions have been removed as they are no longer used in any C extension patches.

Bug fixes:

* `autoload :C, "path"; require "path"` now correctly triggers the autoload.
* Fixed `UDPSocket#bind` to specify family and socktype when resolving address.
* The `shell` standard library can now be `require`-d.
* Fixed a bug where `for` could result in a `NullPointerException` when trying to assign the iteration variable.
* Existing global variables can now become aliases of other global variables (#1590).

Compatibility:

* ERB now uses StringScanner and not the fallback, like on MRI. As a result `strscan` is required by `require 'erb'` (#1615).
* Yield different number of arguments for `Hash#each` and `Hash#each_pair` based on the block arity like MRI (#1629).
* Add support for the `base` keyword argument to `Dir.{[], glob}`.

# 1.0 RC 14, 18 March 2019

Updated to Ruby 2.6.2.

Bug fixes:

* Implement `rb_io_wait_writable` (#1586).
* Fixed error when using arrows keys first within `irb` or `pry` (#1478, #1486).
* Coerce the right hand side for all `BigDecimal` operations (#1598).
* Combining multiple `**` arguments containing duplicate keys produced an incorrect hash. This has now been fixed (#1469).
* `IO#read_nonblock` now returns the passed buffer object, if one is supplied.
* Worked out autoloading issue (#1614).

New features:

* Implemented `String#delete_prefix`, `#delete_suffix`, and related methods.
* Implemented `Dir.children` and `Dir#children`.
* Implemented `Integer#sqrt`.

Changes:

* `-Xoptions` has been removed - use `--help:languages` instead.
* `-Xlog=` has been removed - use `--log.level=` instead.
* `-J` has been removed - use `--vm.` instead.
* `-J-cp lib.jar` and so on have removed - use `--vm.cp=lib.jar` or `--vm.classpath=lib.jar` instead.
* `--jvm.` and `--native.` have been deprecated, use `--vm.` instead to pass VM options.
* `-Xoption=value` has been removed - use `--option=value` instead.
* The `-X` option now works as in MRI.
* `--help:debug` is now `--help:internal`.
* `ripper` is still not implemented, but the module now exists and has some methods that are implemented as no-ops.

# 1.0 RC 13, 5 March 2019

Note that as TruffleRuby RC 13 is built on Ruby 2.4.4 it is still vulnerable to CVE-2018-16395. This will be fixed in the next release.

New features:

* Host interop with Java now works on SubstrateVM too.

Bug fixes:

* Fixed `Enumerator::Lazy` which wrongly rescued `StandardError` (#1557).
* Fixed several problems with `Numeric#step` related to default arguments, infinite sequences, and bad argument types (#1520).
* Fixed incorrect raising of `ArgumentError` with `Range#step` when at least one component of the `Range` is `Float::INFINITY` (#1503).
* Fixed the wrong encoding being associated with certain forms of heredoc strings (#1563).
* Call `#coerce` on right hand operator if `BigDecimal` is the left hand operator (#1533, @Quintasan).
* Fixed return type of division of `Integer.MIN_VALUE` and `Long.MIN_VALUE` by -1 (#1581).
* `Exception#cause` is now correctly set for internal exceptions (#1560).
* `rb_num2ull` is now implemented as well as being declared in the `ruby.h` header (#1573).
* `rb_sym_to_s` is now implemented (#1575).
* `R_TYPE_P` now returns the type number for a wider set of Ruby objects (#1574).
* `rb_fix2str` has now been implemented.
* `rb_protect` will now work even if `NilClass#==` has been redefined.
* `BigDecimal` has been moved out of the `Truffle` module to match MRI.
* `StringIO#puts` now correctly handles `to_s` methods which do not return strings (#1577).
* `Array#each` now behaves like MRI when the array is modified (#1580).
* Clarified that `$SAFE` can never be set to a non-zero value.
* Fix compatibility with RubyGems 3 (#1558).
* `Kernel#respond_to?` now returns false if a method is protected and the `include_all` argument is false (#1568).

Changes:

* `TRUFFLERUBY_CEXT_ENABLED` is no longer supported and C extensions are now always built, regardless of the value of this environment variable.
* Getting a substring of a string created by a C extension now uses less memory as only the requested portion will be copied to a managed string.
* `-Xoptions` has been deprecated and will be removed - use `--help:languages` instead.
* `-Xlog=` has been deprecated and will be removed - use `--log.level=` instead.
* `-J` has been deprecated and will be removed - use `--jvm.` instead.
* `-J-cp lib.jar` and so on have been deprecated and will be removed - use `--jvm.cp=lib.jar` or `--jvm.classpath=lib.jar` instead.
* `-J-cmd`, `--jvm.cmd`, `JAVA_HOME`, `JAVACMD`, and `JAVA_OPTS` do not work in any released configuration of TruffleRuby, so have been removed.
* `-Xoption=value` has been deprecated and will be removed - use `--option=value` instead.
* `TracePoint` now raises an `ArgumentError` for unsupported events.
* `TracePoint.trace` and `TracePoint#inspect` have been implemented.

Compatibility:

* Improved the exception when an `-S` file isn't found.
* Removed the message from exceptions raised by bare `raise` to better match MRI (#1487).
* `TracePoint` now handles the `:class` event.

Performance:

* Sped up `String` handling in native extensions, quite substantially in some cases, by reducing conversions between native and managed strings and allowing for mutable metadata in native strings.

# 1.0 RC 12, 4 February 2019

Bug fixes:

* Fixed a bug with `String#lines` and similar methods with multibyte characters (#1543).
* Fixed an issue with `String#{encode,encode!}` double-processing strings using XML conversion options and a new destination encoding (#1545).
* Fixed a bug where a raised cloned exception would be caught as the original exception (#1542).
* Fixed a bug with `StringScanner` and patterns starting with `^` (#1544).
* Fixed `Enumerable::Lazy#uniq` with infinite streams (#1516).

Compatibility:

* Change to a new system for handling Ruby objects in C extensions which greatly increases compatibility with MRI.
* Implemented `BigDecimal#to_r` (#1521).
* `Symbol#to_proc` now returns `-1` like on MRI (#1462).

# 1.0 RC 11, 15 January 2019

New features:

* macOS clocks `CLOCK_MONOTONIC_RAW`, `_MONOTONIC_RAW_APPROX`, `_UPTIME_RAW`, `_UPTIME_RAW_APPROX`, and `_PROCESS_CPUTIME_ID` have been implemented (#1480).
* TruffleRuby now automatically detects native access and threading permissions from the `Context` API, and can run code with no permissions given (`Context.create()`).

Bug fixes:

* FFI::Pointer now does the correct range checks for signed and unsigned values.
* Allow signal `0` to be used with `Process.kill` (#1474).
* `IO#dup` now properly sets the new `IO` instance to be close-on-exec.
* `IO#reopen` now properly resets the receiver to be close-on-exec.
* `StringIO#set_encoding` no longer raises an exception if the underlying `String` is frozen (#1473).
* Fix handling of `Symbol` encodings in `Marshal#dump` and `Marshal#load` (#1530).

Compatibility:

* Implemented `Dir.each_child`.
* Adding missing support for the `close_others` option to `exec` and `spawn`.
* Implemented the missing `MatchData#named_captures` method (#1512).

Changes:

* `Process::CLOCK_` constants have been given the same value as in standard Ruby.

Performance:

* Sped up accesses to native memory through FFI::Pointer.
* All core files now make use of frozen `String` literals, reducing the number of `String` allocations for core methods.
* New -Xclone.disable option to disable all manual cloning.

# 1.0 RC 10, 5 December 2018

New features:

* The `nkf` and `kconv` standard libraries were added (#1439).
* `Mutex` and `ConditionVariable` have a new fast path for acquiring locks that are unlocked.
* `Queue` and `SizedQueue`, `#close` and `#closed?`, have been implemented.
* `Kernel#clone(freeze)` has been implemented (#1454).
* `Warning.warn` has been implemented (#1470).
* `Thread.report_on_exception` has been implemented (#1476).
* The emulation symbols for `Process.clock_gettime` have been implemented.

Bug fixes:

* Added `rb_eEncodingError` for C extensions (#1437).
* Fixed race condition when creating threads (#1445).
* Handle `exception: false` for IO#write_nonblock (#1457, @ioquatix).
* Fixed `Socket#connect_nonblock` for the `EISCONN` case (#1465, @ioquatix).
* `File.expand_path` now raises an exception for a non-absolute user-home.
* `ArgumentError` messages now better match MRI (#1467).
* Added support for `:float_millisecond`, `:millisecond`, and `:second` time units to `Process.clock_gettime` (#1468).
* Fixed backtrace of re-raised exceptions (#1459).
* Updated an exception message in Psych related to loading a non-existing class so that it now matches MRI.
* Fixed a JRuby-style Java interop compatibility issue seen in `test-unit`.
* Fixed problem with calling `warn` if `$stderr` has been reassigned.
* Fixed definition of `RB_ENCODING_GET_INLINED` (#1440).

Changes:

* Timezone messages are now logged at `CONFIG` level, use `-Xlog=CONFIG` to debug if the timezone is incorrectly shown as `UTC`.

# 1.0 RC 9, 5 November 2018

Security:

* CVE-2018-16396, *tainted flags are not propagated in Array#pack and String#unpack with some directives* has been mitigated by adding additional taint operations.

New features:

* LLVM for Oracle Linux 7 can now be installed without building from source.

Bug fixes:

* Times can now be created with UTC offsets in `+/-HH:MM:SS` format.
* `Proc#to_s` now has `ASCII-8BIT` as its encoding instead of the incorrect `UTF-8`.
* `String#%` now has the correct encoding for `UTF-8` and `US-ASCII` format strings, instead of the incorrect `ASCII-8BIT`.
* Updated `BigDecimal#to_s` to use `e` instead of `E` for exponent notation.
* Fixed `BigDecimal#to_s` to allow `f` as a format flag to indicate conventional floating point notation. Previously only `F` was allowed.

Changes:

* The supported version of LLVM for Oracle Linux has been updated from 3.8 to 4.0.
* `mysql2` is now patched to avoid a bug in passing `NULL` to `rb_scan_args`, and now passes the majority of its test suite.
* The post-install script now automatically detects if recompiling the OpenSSL C extension is needed. The post-install script should always be run in TravisCI as well, see `doc/user/standalone-distribution.md`.
* Detect when the system libssl is incompatible more accurately and add instructions on how to recompile the extension.

# 1.0 RC 8, 19 October 2018

New features:

* `Java.synchronized(object) { }` and `TruffleRuby.synchronized(object) { }` methods have been added.
* Added a `TruffleRuby::AtomicReference` class.
* Ubuntu 18.04 LTS is now supported.
* macOS 10.14 (Mojave) is now supported.

Changes:

* Random seeds now use Java's `NativePRNGNonBlocking`.
* The supported version of Fedora is now 28, upgraded from 25.
* The FFI gem has been updated from 1.9.18 to 1.9.25.
* JCodings has been updated from 1.0.30 to 1.0.40.
* Joni has been updated from 2.1.16 to 2.1.25.

Performance:

* Performance of setting the last exception on a thread has now been improved.

# 1.0 RC 7, 3 October 2018

New features:

* Useful `inspect` strings have been added for more foreign objects.
* The C extension API now defines a preprocessor macro `TRUFFLERUBY`.
* Added the rbconfig/sizeof native extension for better MRI compatibility.
* Support for `pg` 1.1. The extension now compiles successfully, but may still have issues with some datatypes.

Bug fixes:

* `readline` can now be interrupted by the interrupt signal (Ctrl+C). This fixes Ctrl+C to work in IRB.
* Better compatibility with C extensions due to a new "managed struct" type.
* Fixed compilation warnings which produced confusing messages for end users (#1422).
* Improved compatibility with Truffle polyglot STDIO.
* Fixed version check preventing TruffleRuby from working with Bundler 2.0 and later (#1413).
* Fixed problem with `Kernel.public_send` not tracking its caller properly (#1425).
* `rb_thread_call_without_gvl()` no longer holds the C-extensions lock.
* Fixed `caller_locations` when called inside `method_added`.
* Fixed `mon_initialize` when called inside `initialize_copy` (#1428).
* `Mutex` correctly raises a `TypeError` when trying to serialize with `Marshal.dump`.

Performance:

* Reduced memory footprint for private/internal AST nodes.
* Increased the number of cases in which string equality checks will become compile-time constants.
* Major performance improvement for exceptional paths where the rescue body does not access the exception object (e.g., `x.size rescue 0`).

Changes:

* Many clean-ups to our internal patching mechanism used to make some native extensions run on TruffleRuby.
* Removed obsoleted patches for Bundler compatibility now that Bundler 1.16.5 has built-in support for TruffleRuby.
* Reimplemented exceptions and other APIs that can return a backtrace to use Truffle's lazy stacktraces API.

# 1.0 RC 6, 3 September 2018

New features:

* `Polyglot.export` can now be used with primitives, and will now convert strings to Java, and `.import` will convert them from Java.
* Implemented `--encoding`, `--external-encoding`, `--internal-encoding`.
* `rb_object_tainted` and similar C functions have been implemented.
* `rb_struct_define_under` has been implemented.
* `RbConfig::CONFIG['sysconfdir']` has been implemented.
* `Etc` has been implemented (#1403).
* The `-Xcexts=false` option disables C extensions.
* Instrumentation such as the CPUSampler reports methods in a clearer way like `Foo#bar`, `Gem::Specification.each_spec`, `block in Foo#bar` instead of just `bar`, `each_spec`, `block in bar` (which is what MRI displays in backtraces).
* TruffleRuby is now usable as a JSR 223 (`javax.script`) language.
* A migration guide from JRuby (`doc/user/jruby-migration.md`) is now included.
* `kind_of?` works as an alias for `is_a?` on foreign objects.
* Boxed foreign strings unbox on `to_s`, `to_str`, and `inspect`.

Bug fixes:

* Fix false-positive circular warning during autoload.
* Fix Truffle::AtomicReference for `concurrent-ruby`.
* Correctly look up `llvm-link` along `clang` and `opt` so it is no longer needed to add LLVM to `PATH` on macOS for Homebrew and MacPorts.
* Fix `alias` to work when in a refinement module (#1394).
* `Array#reject!` no longer truncates the array if the block raises an exception for an element.
* WeakRef now has the same inheritance and methods as MRI's version.
* Support `-Wl` linker argument for C extensions. Fixes compilation of`mysql2` and `pg`.
* Using `Module#const_get` with a scoped argument will now correctly autoload the constant if needed.
* Loaded files are read as raw bytes, rather than as a UTF-8 string and then converted back into bytes.
* Return 'DEFAULT' for `Signal.trap(:INT) {}`. Avoids a backtrace when quitting a Sinatra server with Ctrl+C.
* Support `Signal.trap('PIPE', 'SYSTEM_DEFAULT')`, used by the gem `rouge` (#1411).
* Fix arity checks and handling of arity `-2` for `rb_define_method()`.
* Setting `$SAFE` to a negative value now raises a `SecurityError`.
* The offset of `DATA` is now correct in the presence of heredocs.
* Fix double-loading of the `json` gem, which led to duplicate constant definition warnings.
* Fix definition of `RB_NIL_P` to be early enough. Fixes compilation of `msgpack`.
* Fix compilation of megamorphic interop calls.
* `Kernel#singleton_methods` now correctly ignores prepended modules of non-singleton classes. Fixes loading `sass` when `activesupport` is loaded.
* Object identity numbers should never be negative.

Performance:

* Optimize keyword rest arguments (`def foo(**kwrest)`).
* Optimize rejected (non-Symbol keys) keyword arguments.
* Source `SecureRandom.random_bytes` from `/dev/urandom` rather than OpenSSL.
* C extension bitcode is no longer encoded as Base64 to pass it to Sulong.
* Faster `String#==` using vectorization.

Changes:

* Clarified that all sources that come in from the Polyglot API `eval` method will be treated as UTF-8, and cannot be re-interpreted as another encoding using a magic comment.
* The `-Xembedded` option can now be set set on the launcher command line.
* The `-Xplatform.native=false` option can now load the core library, by enabling `-Xpolyglot.stdio`.
* `$SAFE` and `Thread#safe_level` now cannot be set to `1` - raising an error rather than warning as before. `-Xsafe` allows it to be set, but there are still no checks.
* Foreign objects are now printed as `#<Foreign:system-identity-hash-code>`, except for foreign arrays which are now printed as `#<Foreign [elements...]>`.
* Foreign objects `to_s` now calls `inspect` rather than Java's `toString`.
* The embedded configuration (`-Xembedded`) now warns about features which may not work well embedded, such as signals.
* The `-Xsync.stdio` option has been removed - use standard Ruby `STDOUT.sync = true` in your program instead.

# 1.0 RC 5, 3 August 2018

New features:

* It is no longer needed to add LLVM (`/usr/local/opt/llvm@4/bin`) to `PATH` on macOS.
* Improve error message when LLVM, `clang` or `opt` is missing.
* Automatically find LLVM and libssl with MacPorts on macOS (#1386).
* `--log.ruby.level=` can be used to set the log level from any launcher.
* Add documentation about installing with Ruby managers/installers and how to run TruffleRuby in CI such as TravisCI (#1062, #1070).
* `String#unpack1` has been implemented.

Bug fixes:

* Allow any name for constants with `rb_const_get()`/`rb_const_set()` (#1380).
* Fix `defined?` with an autoload constant to not raise but return `nil` if the autoload fails (#1377).
* Binary Ruby Strings can now only be converted to Java Strings if they only contain US-ASCII characters. Otherwise, they would produce garbled Java Strings (#1376).
* `#autoload` now correctly calls `main.require(path)` dynamically.
* Hide internal file from user-level backtraces (#1375).
* Show caller information in warnings from the core library (#1375).
* `#require` and `#require_relative` should keep symlinks in `$"` and `__FILE__` (#1383).
* Random seeds now always come directly from `/dev/urandom` for MRI compatibility.
* SIGINFO, SIGEMT and SIGPWR are now defined (#1382).
* Optional and operator assignment expressions now return the value assigned, not the value returned by an assignment method (#1391).
* `WeakRef.new` will now return the correct type of object, even if `WeakRef` is subclassed (#1391).
* Resolving constants in prepended modules failed, this has now been fixed (#1391).
* Send and `Symbol#to_proc` now take account of refinements at their call sites (#1391).
* Better warning when the timezone cannot be found on WSL (#1393).
* Allow special encoding names in `String#force_encoding` and raise an exception on bad encoding names (#1397).
* Fix `Socket.getifaddrs` which would wrongly return an empty array (#1375).
* `Binding` now remembers the file and line at which it was created for `#eval`. This is notably used by `pry`'s `binding.pry`.
* Resolve symlinks in `GEM_HOME` and `GEM_PATH` to avoid related problems (#1383).
* Refactor and fix `#autoload` so other threads see the constant defined while the autoload is in progress (#1332).
* Strings backed by `NativeRope`s now make a copy of the rope when `dup`ed.
* `String#unpack` now taints return strings if the format was tainted, and now does not taint the return array if the format was tainted.
* Lots of fixes to `Array#pack` and `String#unpack` tainting, and a better implementation of `P` and `p`.
* Array literals could evaluate an element twice under some circumstances. This has now been fixed.

Performance:

* Optimize required and optional keyword arguments.
* `rb_enc_to_index` is now faster by eliminating an expensive look-up.

Changes:

* `-Xlog=` now needs log level names to be upper case.
* `-Dtruffleruby.log` and `TRUFFLERUBY_LOG` have been removed - use `-Dpolyglot.log.ruby.level`.
* The log format, handlers, etc are now managed by the Truffle logging system.
* The custom log levels `PERFORMANCE` and `PATCH` have been removed.

# 1.0 RC 4, 18 July 2018

*TruffleRuby was not updated in RC 4*

# 1.0 RC 3, 2 July 2018

New features:

* `is_a?` can be called on foreign objects.

Bug fixes:

* It is no longer needed to have `ruby` in `$PATH` to run the post-install hook.
* `Qnil`/`Qtrue`/`Qfalse`/`Qundef` can now be used as initial value for global variables in C extensions.
* Fixed error message when the runtime libssl has no SSLv2 support (on Ubuntu 16.04 for instance).
* `RbConfig::CONFIG['extra_bindirs']` is now a String as other RbConfig values.
* `SIGPIPE` is correctly caught on SubstrateVM, and the corresponding write() raises `Errno::EPIPE` when the read end of a pipe or socket is closed.
* Use the magic encoding comment for determining the source encoding when using eval().
* Fixed a couple bugs where the encoding was not preserved correctly.

Performance:

* Faster stat()-related calls, by returning the relevant field directly and avoiding extra allocations.
* `rb_str_new()`/`rb_str_new_cstr()` are much faster by avoiding extra copying and allocations.
* `String#{sub,sub!}` are faster in the common case of an empty replacement string.
* Eliminated many unnecessary memory copy operations when reading from `IO` with a delimiter (e.g., `IO#each`), leading to overall improved `IO` reading for common use cases such as iterating through lines in a `File`.
* Use the byte[] of the given Ruby String when calling eval() directly for parsing.

# 1.0 RC 2, 6 June 2018

New features:

* We are now compatible with Ruby 2.4.4.
* `object.class` on a Java `Class` object will give you an object on which you can call instance methods, rather than static methods which is what you get by default.
* The log level can now also be set with `-Dtruffleruby.log=info` or `TRUFFLERUBY_LOG=info`.
* `-Xbacktraces.raise` will print Ruby backtraces whenever an exception is raised.
* `Java.import name` imports Java classes as top-level constants.
* Coercion of foreign numbers to Ruby numbers now works.
* `to_s` works on all foreign objects and calls the Java `toString`.
* `to_str` will try to `UNBOX` and then re-try `to_str`, in order to provoke the unboxing of foreign strings.

Changes:

* The version string now mentions if you're running GraalVM Community Edition (`GraalVM CE`) or GraalVM Enterprise Edition (`GraalVM EE`).
* The inline JavaScript functionality `-Xinline_js` has been removed.
* Line numbers `< 0`, in the various eval methods, are now warned about, because we don't support these at all. Line numbers `> 1` are warned about (at the fine level) but they are shimmed by adding blank lines in front to get to the correct offset. Line numbers starting at `0` are also warned about at the fine level and set to `1` instead.
* The `erb` standard library has been patched to stop using a -1 line number.
* `-Xbacktraces.interleave_java` now includes all the trailing Java frames.
* Objects with a `[]` method, except for `Hash`, now do not return anything for `KEYS`, to avoid the impression that you could `READ` them. `KEYINFO` also returns nothing for these objects, except for `Array` where it returns information on indices.
* `String` now returns `false` for `HAS_KEYS`.
* The supported additional functionality module has been renamed from `Truffle` to `TruffleRuby`. Anything not documented in `doc/user/truffleruby-additions.md` should not be used.
* Imprecise wrong gem directory detection was replaced. TruffleRuby newly marks its gem directories with a marker file, and warns if you try to use TruffleRuby with a gem directory which is lacking the marker.

Bug fixes:

* TruffleRuby on SubstrateVM now correctly determines the system timezone.
* `Kernel#require_relative` now coerces the feature argument to a path and canonicalizes it before requiring, and it now uses the current directory as the directory for a synthetic file name from `#instance_eval`.

# 1.0 RC 1, 17 April 2018

New features:

* The Ruby version has been updated to version 2.3.7.

Security:

* CVE-2018-6914, CVE-2018-8779, CVE-2018-8780, CVE-2018-8777, CVE-2017-17742 and CVE-2018-8778 have been mitigated.

Changes:

* `RubyTruffleError` has been removed and uses replaced with standard exceptions.
* C++ libraries like `libc++` are now not needed if you don't run C++ extensions. `libc++abi` is now never needed. Documentation updated to make it more clear what the minimum requirements for pure Ruby, C extensions, and C++ extensions separately.
* C extensions are now built by default - `TRUFFLERUBY_CEXT_ENABLED` is assumed `true` unless set to `false`.
* The `KEYS` interop message now returns an array of Java strings, rather than Ruby strings. `KEYS` on an array no longer returns indices.
* `HAS_SIZE` now only returns `true` for `Array`.
* A method call on a foreign object that looks like an operator (the method name does not begin with a letter) will call `IS_BOXED` on the object and based on that will possibly `UNBOX` and convert to Ruby.
* Now using the native version of Psych.
* The supported version of LLVM on Oracle Linux has been dropped to 3.8.
* The supported version of Fedora has been dropped to 25, and the supported version of LLVM to 3.8, due to LLVM incompatibilities. The instructions for installing `libssl` have changed to match.

# 0.33, April 2018

New features:

* The Ruby version has been updated to version 2.3.6.
* Context pre-initialization with TruffleRuby `--native`, which significantly improves startup time and loads the `did_you_mean` gem ahead of time.
* The default VM is changed to SubstrateVM, where the startup is significantly better. Use `--jvm` option for full JVM VM.
* The `Truffle::Interop` module has been replaced with a new `Polyglot` module which is designed to use more idiomatic Ruby syntax rather than explicit methods. A [new document](doc/user/polyglot.md) describes polyglot programming at a higher level.
* The `REMOVABLE`, `MODIFIABLE` and `INSERTABLE` Truffle interop key info flags have been implemented.
* `equal?` on foreign objects will check if the underlying objects are equal if both are Java interop objects.
* `delete` on foreign objects will send `REMOVE`, `size` will send `GET_SIZE`, and `keys` will send `KEYS`. `respond_to?(:size)` will send `HAS_SIZE`, `respond_to?(:keys)` will send `HAS_KEYS`.
* Added a new Java-interop API similar to the one in the Nashorn JavaScript implementation, as also implemented by Graal.js. The `Java.type` method returns a Java class object on which you can use normal interop methods. Needs the `--jvm` flag to be used.
* Supported and tested versions of LLVM for different platforms have been more precisely [documented](doc/user/installing-llvm.md).

Changes:

* Interop semantics of `INVOKE`, `READ`, `WRITE`, `KEYS` and `KEY_INFO` have changed significantly, so that `INVOKE` maps to Ruby method calls, `READ` calls `[]` or returns (bound) `Method` objects, and `WRITE` calls `[]=`.

Performance:

* `Dir.glob` is much faster and more memory efficient in cases that can reduce to direct filename lookups.
* `SecureRandom` now defers loading OpenSSL until it's needed, reducing time to load `SecureRandom`.
* `Array#dup` and `Array#shift` have been made constant-time operations by sharing the array storage and keeping a starting index.

Bug fixes:

* Interop key-info works with non-string-like names.

Internal changes:

* Changes to the lexer and translator to reduce regular expression calls.
* Some JRuby sources have been updated to 9.1.13.0.

# 0.32, March 2018

New features:

* A new embedded configuration is used when TruffleRuby is used from another language or application. This disables features like signals which may conflict with the embedding application, and threads which may conflict with other languages, and enables features such as the use of polyglot IO streams.

Performance:

* Conversion of ASCII-only Ruby strings to Java strings is now faster.
* Several operations on multi-byte character strings are now faster.
* Native I/O reads are about 22% faster.

Bug fixes:

* The launcher accepts `--native` and similar options in  the `TRUFFLERUBYOPT` environment variable.

Internal changes:

* The launcher is now part of the TruffleRuby repository, rather than part of the GraalVM repository.
* `ArrayBuilderNode` now uses `ArrayStrategies` and `ArrayMirrors` to remove direct knowledge of array storage.
* `RStringPtr` and `RStringPtrEnd` now report as pointers for interop purposes, fixing several issues with `char *` usage in C extensions.<|MERGE_RESOLUTION|>--- conflicted
+++ resolved
@@ -46,11 +46,8 @@
 * Implement `rb_lastline_set` (#2170).
 * Implemented `Module#const_source_location` (#2212, @tomstuart and @wildmaples).
 * Do not call `File.exist?` in `Dir.glob` as `File.exist?` is often mocked (#2236, @gogainda).
-<<<<<<< HEAD
 * Coerce the inherit argument to a boolean in `Module#const_defined?` and `Module#const_get` (#2240).
-=======
 * Refinements take place at `Object#method` and `Module#instance_method` (#2004, @ssnickolay).
->>>>>>> 5d1e74f3
 
 Performance:
 
