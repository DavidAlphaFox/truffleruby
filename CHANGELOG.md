--- conflicted
+++ resolved
@@ -21,15 +21,12 @@
 * Add `Thread.ignore_deadlock` accessor (#2453).
 * Allow `Hash#transform_keys` to take a hash argument (@ccocchi, #2464).
 * Add `Enumerable#grep{_v}` optimization for `Regexp` (#2453).
-<<<<<<< HEAD
 * Update `IO#write` to accept multiple arguments (#2501).
 * Do not warn when uninitialized instance variable is accessed (#2502, @andrykonchin).
 * Remove `TRUE`, `FALSE`, and `NIL` constants like CRuby 3.0 (#2505, @andrykonchin).
 * `Symbol#to_proc` now returns a lambda like in Ruby 3 (#2508, @andrykonchin).
 * `Kernel#lambda` now warns if called without a literal block (#2500, @andrykonchin).
-=======
 * Implement Hash#except (#2463, @wildmaples).
->>>>>>> 9d40beb2
 
 Performance:
 
