--- conflicted
+++ resolved
@@ -24,13 +24,10 @@
 * Implemented `Float#{floor, ceil}` with `ndigits` argument.
 * Implemented `Thread#fetch`.
 * Implemented `Float#truncate` with `ndigits` argument.
-<<<<<<< HEAD
 
 * Implemented `-p` CLI option.
 * Implemented "instance variable not initialized" warning.
-=======
 * Implemented `-p` and `-a` CLI options.
->>>>>>> 579abbfd
 
 Performance:
 
