--- conflicted
+++ resolved
@@ -9,11 +9,8 @@
 * Fixed `Addrinfo.new(String)` to reliably find the address family (#1702).
 * Fixed argument checks in `BasicSocket#setsockopt` (#1460).
 * Fixed `ObjectSpace.trace_object_allocations` (#1456).
-<<<<<<< HEAD
 * Fixed the `Symbol#match` returning `MatchData` (#1706).
-=======
 * `Truffle::Interop.read(a_proc, key)` will no longer call the proc.
->>>>>>> b17203c2
 
 Compatibility:
 
