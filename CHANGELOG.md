# 20.0.0

New features:

* Enable and document `--coverage` option (#1840, @chrisseaton).
* Update the internal LLVM toolchain to LLVM 9 and reduce its download size.
* Updated to Ruby 2.6.5 (#1749).

Bug fixes:

* Fix `Tempfile#{size,length}` when the IO is not flushed (#1765, @rafaelfranca).
* Dump and load instance variables in subclasses of `Exception` (#1766, @rafaelfranca).
* Fix `Date._iso8601` and `Date._rfc3339` when the string is an invalid date (#1773, @rafaelfranca).
* Fail earlier for bad handle unwrapping (#1777, @chrisseaton).
* Match out of range `ArgumentError` message with MRI (#1774, @rafaelfranca)
* Raise `Encoding::CompatibilityError` with incompatible encodings on `Regexp` (#1775, @rafaelfranca).
* Fixed interactions between attributes and instance variables in `Struct` (#1776, @chrisseaton).
* Coercion fixes for `TCPServer.new` (#1780, @XrXr)
* Fix `Float#<=>` not calling `coerce` when `other` argument responds to it (#1783, @XrXr).
* Do not warn / crash when requiring a file that sets and trigger autoload on itself (#1779, @XrXr).
* Strip trailing whitespaces when creating a `BigDecimal` with a `String` (#1796, @XrXr).
* Default `close_others` in `Process.exec` to `false` like Ruby 2.6 (#1798, @XrXr).
* Don't clone methods when setting method to the same visibility (#1794, @XrXr).
* `BigDecimal()` deal with large rationals precisely (#1797, @XrXr).
* Make it possible to call `instance_exec` with `rb_block_call` (#1802, @XrXr).
* Check for duplicate members in `Struct.new` (#1803, @XrXr).
* `Process::Status#to_i` return raw `waitpid(2)` status (#1800, @XrXr).
* `Process#exec`: set close-on-exec to false for fd redirection (#1805, @XrXr, @rafaelfranca).
* Building C extensions should now work with frozen string literals (#1786).
* Keep the Truffle working directory in sync with the native working directory.
* Rename `to_native` to `polyglot_to_native` to match `polyglot_pointer?` and `polyglot_address` methods.
* Fixed missing partial evaluation boundary in `Array#{sort,sort!}` (#1727).
* Fixed the class of `self` and the wrapping `Module` for `Kernel#load(path, wrap=true)` (#1739).
* Fixed missing polyglot type declaration for `RSTRING_PTR` to help with native/managed interop.
* Fixed `Module#to_s` and `Module#inspect` to not return an extra `#<Class:` for singleton classes.
* Arrays backed by native storage now allocate the correct amount of memory (#1828).
* Fixed issue in `ConditionVariable#wait` that could lose a `ConditionVariable#signal`.
* Do not expose TruffleRuby-specific method `Array#swap` (#1816)
* Fixed `#inspect` on broken UTF-8 sequences (#1842, @chrisseaton).
* `Truffle::Interop.keys` should report methods of `String` and `Symbol` (#1817)
* `Kernel#sprintf` encoding validity has been fixed (#1852, @XrXr).
* Fixed `ArrayIndexOutOfBoundsException` in `File.fnmatch` (#1845).
* Make `String#concat` work with no or multiple arguments (#1519).
* Make `Array#concat` work with no or multiple arguments (#1519).
* Coerce `BigDecimal(arg)` using `to_str` (#1826).
* Fixed `NameError#dup`, `NoMethodError#dup`, and `SystemCallError#dup` to copy internal fields.
* Make `Enumerable#chunk` work without a block (#1518).
* Fixed issue with `SystemCallError.new` setting a backtrace too early.
* Fixed `BigDecimal#to_s` formatting issue (#1711).
* Run `END` keyword block only once at exit.
* Implement `Numeric#clone` to return `self`.
* Fixed `Symbol#to_proc` to create a `Proc` with `nil` `source_location` (#1663).
* Make `GC.start` work with keyword arguments.
* Fixed `Kernel#clone` for `nil`, `true`, `false`, `Integer`, and `Symbol`.
* Make top-level methods available in `Context#getBindings()` (#1838).
* Made `Kernel#caller_locations` accept a range argument, and return `nil` when appropriate.
* Made `rb_respond_to` work with primitives (#1869, @chrisseaton).
* Fixed issue with missing backtrace for `rescue $ERROR_INFO` (#1660).
* Fixed `Struct#hash` for `keyword_init: true` `Struct`.
* Fixed `String#{upcase!,downcase!,swapcase!}(:ascii)` for non-ASCII-compatible encodings like UTF-16.
* Fixed `String#capitalize!` for strings that weren't full ASCII.
* Fixed enumeration issue in `ENV.{select, filter}`.
* Fixed `Complex` and `Rational` should be frozen after initializing.
* Fixed `printf` should raise error when not enough arguments for positional argument.
* Removed "shadowing outer local variable" warning.
* Fixed parameter conversion to `String` in ENV methods.
* Fixed deprecation warning when `ENV.index` is called.
<<<<<<< HEAD
* Fixed issue with `ENV.each_key`.
=======
* Fixed `ENV.replace` implementation.
>>>>>>> 6ab64f60

Compatibility:

* Implemented `String#start_with?(Regexp)` (#1771, @zhublik).
* Various improvements to `SignalException` and signal handling (#1790, @XrXr).
* Implemented `rb_utf8_str_new`, `rb_utf8_str_new_cstr`, `rb_utf8_str_new_static` (#1788, @chrisseaton).
* Implemented the `unit` argument of `Time.at` (#1791, @XrXr).
* Implemented `keyword_init: true` for `Struct.new` (#1789, @XrXr).
* Implemented `MatchData#dup` (#1792, @XrXr).
* Implemented a native storage strategy for `Array` to allow better C extension compatibility.
* Implemented `rb_check_symbol_cstr` (#1814).
* Implemented `rb_hash_start` (#1841, @XrXr).
* JCodings has been updated from 1.0.42 to 1.0.45.
* Joni has been updated from 2.1.25 to 2.1.30.
* Implemented `Method#<<` and `Method#>>` (#1821).
* The `.bundle` file extension is now used for C extensions on macOS (#1819, #1837).
* Implemented `Comparable#clamp` (#1517).
* Implemented `rb_gc_register_mark_object` and `rb_enc_str_asciionly_p` (#1856, @chrisseaton).
* Implemented `rb_io_set_nonblock` (#1741).
* Include the major kernel version in `RUBY_PLATFORM` on macOS like MRI (#1860, @eightbitraptor).
* Implemented `Enumerator::Chain`, `Enumerator#+`, and `Enumerable#chain` (#1859, #1858).
* Implemented `Thread#backtrace_locations` and `Exception#backtrace_locations` (#1556).
* Implemented `rb_module_new`, `rb_define_class_id`, `rb_define_module_id`, (#1876, @XrXr, @chrisseaton).
* Implemented `-n` CLI option (#1532).
* Cache the `Symbol` of method names in call nodes only when needed (#1872).
* Implemented `rb_get_alloc_func` and related functions (#1874, @XrXr).
* Implemented `rb_module_new`, `rb_define_class_id`, `rb_define_module_id`, (#1876, @chrisseaton).
* Implemented `ENV.slice`.
* Support for the Darkfish theme for RDoc generation has been added back.

Performance:

* Use a smaller limit for identity-based inline caches to improve warmup by avoiding too many deoptimizations.
* `long[]` array storage now correctly declare that they accept `int` values, reducing deoptimisations and promotions to `Object[]` storage.
* Enable inline caching of `Symbol` conversion for `rb_iv_get` and `rb_iv_set`.
* `rb_type` information is now cached on classes as a hidden variable to improve performance.
* Change to using thread local buffers for socket calls to reduce allocations.
* Refactor `IO.select` to reduce copying and optimisation boundaries.
* Refactor various `String` and `Rope` nodes to avoid Truffle performance warnings.
* Reading caller frames should now work in more cases without deoptimisation.

# 19.3.0

New features:

* Compilation of C extensions is now done with an internal LLVM toolchain producing both native code and bitcode. This means more C extensions should compile out of the box and this should resolve most linker-related issues.
* It is no longer necessary to install LLVM for installing C extensions on TruffleRuby.
* It is no longer necessary to install libc++ and libc++abi for installing C++ extensions on TruffleRuby.
* On macOS, it is no longer necessary to install the system headers package (#1417).
* License updated to EPL 2.0/GPL 2.0/LGPL 2.1 like recent JRuby.

Bug fixes:

* `rb_undef_method` now works for private methods (#1731, @cky).
* Fixed several issues when requiring C extensions concurrently (#1565).
* `self.method ||= value` with a private method now works correctly (#1673).
* Fixed `RegexpError: invalid multibyte escape` for binary regexps with a non-binary String (#1433).
* Arrays now report their methods to other languages for interopability (#1768).
* Installing `sassc` now works due to using the LLVM toolchain (#1753).
* Renamed `Truffle::Interop.respond_to?` to avoid conflict with Ruby's `respond_to?` (#1491).
* Warn only if `$VERBOSE` is `true` when a magic comment is ignored (#1757, @nirvdrum).
* Make C extensions use the same libssl as the one used for the openssl C extension (#1770).

Compatibility:

* `GC.stat` can now take an optional argument (#1716, @kirs).
* `Kernel#load` with `wrap` has been implemented (#1739).
* Implemented `Kernel#spawn` with `:chdir` (#1492).
* Implemented `rb_str_drop_bytes`, notably used by OpenSSL (#1740, @cky).
* Include executables of default gems, needed for `rails new` in Rails 6.
* Use compilation flags similar to MRI for C extension compilation.
* Warn for `gem update --system` as it is not fully supported yet and is often not needed.
* Pass `-undefined dynamic_lookup` to the linker on macOS like MRI.

Performance:

* Core methods are no longer always cloned, which reduces memory footprint and should improve warmup.
* Inline cache calls to `rb_intern()` with a constant name in C extensions.
* Improve allocation speed of native handles for C extensions.
* Improve the performance of `NIL_P` and `INT2FIX` in C extensions.
* Various fixes to improve Rack performance.
* Optimize `String#gsub(String)` by not creating a `Regexp` and using `String#index` instead.
* Fixed "FrameWithoutBoxing should not be materialized" compilation issue in `TryNode`.

# 19.2.0, August 2019

New features:

* `Fiddle` has been implemented.

Bug fixes:

* Set `RbConfig::CONFIG['ruby_version']` to the same value as the TruffleRuby version. This fixes reusing C extensions between different versions of TruffleRuby with Bundler (#1715).
* Fixed `Symbol#match` returning `MatchData` (#1706, @zhublik).
* Allow `Time#strftime` to be called with binary format strings.
* Do not modify the argument passed to `IO#write` when the encoding does not match (#1714).
* Use the class where the method was defined to check if an `UnboundMethod` can be used for `#define_method` (#1710).
* Fixed setting `$~` for `Enumerable` and `Enumerator::Lazy`'s `#grep` and `#grep_v`.
* Improved errors when interacting with single-threaded languages (#1709).

Compatibility:

* Added `Kernel#then` (#1703, @zhublik).
* `FFI::Struct#[]=` is now supported for inline character arrays.
* `blocking: true` is now supported for `FFI::Library#attach_function`.
* Implemented `Proc#>>` and `#<<` (#1688).
* `Thread.report_on_exception` is now `true` by default like MRI 2.5+.
* `BigDecimal` compatibility has been generally improved in several ways.

Changes:

* An interop read message sent to a `Proc` will no longer call the `Proc`.

Performance:

* Several `String` methods have been made faster by the usage of vector instructions
  when searching for a single-byte character in a String.
* Methods needing the caller frame are now better optimized.

# 19.1.0, June 2019

*Ruby is an experimental language in the GraalVM 19.1.0 release*

Bug fixes:

* Sharing for thread-safety of objects is now triggered later as intended, e.g., when a second `Thread` is started.
* Fixed `Array#to_h` so it doesn't set a default value (#1698).
* Removed extra `public` methods on `IO` (#1702).
* Fixed `Process.kill(signal, Process.pid)` when the signal is trapped as `:IGNORE` (#1702).
* Fixed `Addrinfo.new(String)` to reliably find the address family (#1702).
* Fixed argument checks in `BasicSocket#setsockopt` (#1460).
* Fixed `ObjectSpace.trace_object_allocations` (#1456).
* Fixed `BigDecimal#{clone,dup}` so it now just returns the receiver, per Ruby 2.5+ semantics (#1680).
* Fixed creating `BigDecimal` instances from non-finite `Float` values (#1685).
* Fixed `BigDecimal#inspect` output for non-finite values (e.g, NaN or -Infinity) (#1683).
* Fixed `BigDecimal#hash` to return the same value for two `BigDecimal` objects that are equal (#1656).
* Added missing `BigDecimal` constant definitions (#1684).
* Implemented `rb_eval_string_protect`.
* Fixed `rb_get_kwargs` to correctly handle optional and rest arguments.
* Calling `Kernel#raise` with a raised exception will no longer set the cause of the exception to itself (#1682).
* Return a `FFI::Function` correctly for functions returning a callback.
* Convert to intuitive Ruby exceptions when INVOKE fails (#1690).
* Implemented `FFI::Pointer#clear` (#1687).
* Procs will now yield to the block in their declaration context even when called with a block argument (#1657).
* Fixed problems with calling POSIX methods if `Symbol#[]` is redefined (#1665).
* Fixed sharing of `Array` and `Hash` elements for thread-safety of objects (#1601).
* Fixed concurrent modifications of `Gem::Specification::LOAD_CACHE` (#1601).
* Fix `TCPServer#accept` to set `#do_not_reverse_lookup` correctly on the created `TCPSocket`.

Compatibility:

* Exceptions from `coerce` are no longer rescued, like MRI.
* Implemented `Integer#{allbits?,anybits?,nobits?}`.
* `Integer#{ceil,floor,truncate}` now accept a precision and `Integer#round` accepts a rounding mode.
* Added missing `Enumerable#filter` and `Enumerator::Lazy#filter` aliases to the respective `select` method (#1610).
* Implemented more `Ripper` methods as no-ops (#1694, @Mogztter).
* Implemented `rb_enc_sprintf` (#1702).
* Implemented `ENV#{filter,filter!}` aliases for `select` and `select!`.
* Non-blocking `StringIO` and `Socket` APIs now support `exception: false` like MRI (#1702).
* Increased compatibility of `BigDecimal`.
* `String#-@` now performs string deduplication (#1608).
* `Hash#merge` now preserves the key order from the original hash for merged values (#1650).
* Coerce values given to `FFI::Pointer` methods.
* `FrozenError` is now defined and is used for `can't modify frozen` object exceptions.
* `StringIO` is now available by default like in MRI, because it is required by RubyGems.

Changes:

* Interactive sources (like the GraalVM polyglot shell) now all share the same binding (#1695).
* Hash code calculation has been improved to reduce hash collisions for `Hash` and other cases.

Performance:

* `eval(code, binding)` for a fixed `code` containing blocks is now much faster. This improves the performance of rendering `ERB` templates containing loops.
* `rb_str_cat` is faster due to the C string now being concatenated without first being converted to a Ruby string or having its encoding checked. As a side effect the behaviour of `rb_str_cat` should now more closely match that of MRI.

# 19.0.0, May 2019

*Ruby is an experimental language in the GraalVM 19.0.0 release*

Bug fixes:

* The debugger now sees global variables as the global scope.
* Temporary variables are no longer visible in the debugger.
* Setting breakpoints on some lines has been fixed.
* The OpenSSL C extension is now always recompiled, fixing various bugs when using the extension (e.g., when using Bundler in TravisCI) (#1676, #1627, #1632).
* Initialize `$0` when not run from the 'ruby' launcher, which is needed to `require` gems (#1653).

Compatibility:

* `do...end` blocks can now have `rescue/else/ensure` clauses like MRI (#1618).

Changes:

* `TruffleRuby.sulong?` has been replaced by `TruffleRuby.cexts?`, and `TruffleRuby.graal?` has been replaced by `TruffleRuby.jit?`. The old methods will continue to work for now, but will produce warnings, and will be removed at a future release.

# 1.0 RC 16, 19 April 2019

Bug fixes:

* Fixed `Hash#merge` with no arguments to return a new copy of the receiver (#1645).
* Fixed yield with a splat and keyword arguments (#1613).
* Fixed `rb_scan_args` to correctly handle kwargs in combination with optional args.
* Many fixes for `FFI::Pointer` to be more compatible with the `ffi` gem.

New features:

* Rounding modes have been implemented or improved for `Float`, `Rational`, `BigDecimal` (#1509).
* Support Homebrew installed in other prefixes than `/usr/local` (#1583).
* Added a pure-Ruby implementation of FFI which passes almost all Ruby FFI specs (#1529, #1524).

Changes:

* Support for the Darkfish theme for RDoc generation has been removed.

Compatibility:

* The `KeyError` raised from `ENV#fetch` and `Hash#fetch` now matches MRI's message formatting (#1633).
* Add the missing `key` and `receiver` values to `KeyError` raised from `ENV#fetch`.
* `String#unicode_normalize` has been moved to the core library like in MRI.
* `StringScanner` will now match a regexp beginning with `^` even when not scanning from the start of the string.
* `Module#define_method` is now public like in MRI.
* `Kernel#warn` now supports the `uplevel:` keyword argument.

# 1.0 RC 15, 5 April 2019

Bug fixes:

* Improved compatibility with MRI's `Float#to_s` formatting (#1626).
* Fixed `String#inspect` when the string uses a non-UTF-8 ASCII-compatible encoding and has non-ASCII characters.
* Fixed `puts` for strings with non-ASCII-compatible encodings.
* `rb_protect` now returns `Qnil` when an error occurs.
* Fixed a race condition when using the interpolate-once (`/o`) modifier in regular expressions.
* Calling `StringIO#close` multiple times no longer raises an exception (#1640).
* Fixed a bug in include file resolution when compiling C extensions.

New features:

* `Process.clock_getres` has been implemented.

Changes:

* `debug`, `profile`, `profiler`, which were already marked as unsupported, have been removed.
* Our experimental JRuby-compatible Java interop has been removed - use `Polyglot` and `Java` instead.
* The Trufle handle patches applied to `psych` C extension have now been removed.
* The `rb_tr_handle_*` functions have been removed as they are no longer used in any C extension patches.
* Underscores and dots in options have become hyphens, so `--exceptions.print_uncaught_java` is now `--exceptions-print-uncaught-java`, for example.
* The `rb_tr_handle_*` functions have been removed as they are no longer used in any C extension patches.

Bug fixes:

* `autoload :C, "path"; require "path"` now correctly triggers the autoload.
* Fixed `UDPSocket#bind` to specify family and socktype when resolving address.
* The `shell` standard library can now be `require`-d.
* Fixed a bug where `for` could result in a `NullPointerException` when trying to assign the iteration variable.
* Existing global variables can now become aliases of other global variables (#1590).

Compatibility:

* ERB now uses StringScanner and not the fallback, like on MRI. As a result `strscan` is required by `require 'erb'` (#1615).
* Yield different number of arguments for `Hash#each` and `Hash#each_pair` based on the block arity like MRI (#1629).
* Add support for the `base` keyword argument to `Dir.{[], glob}`.

# 1.0 RC 14, 18 March 2019

Updated to Ruby 2.6.2.

Bug fixes:

* Implement `rb_io_wait_writable` (#1586).
* Fixed error when using arrows keys first within `irb` or `pry` (#1478, #1486).
* Coerce the right hand side for all `BigDecimal` operations (#1598).
* Combining multiple `**` arguments containing duplicate keys produced an incorrect hash. This has now been fixed (#1469).
* `IO#read_nonblock` now returns the passed buffer object, if one is supplied.
* Worked out autoloading issue (#1614).

New features:

* Implemented `String#delete_prefix`, `#delete_suffix`, and related methods.
* Implemented `Dir.children` and `Dir#children`.
* Implemented `Integer#sqrt`.

Changes:

* `-Xoptions` has been removed - use `--help:languages` instead.
* `-Xlog=` has been removed - use `--log.level=` instead.
* `-J` has been removed - use `--vm.` instead.
* `-J-cp lib.jar` and so on have removed - use `--vm.cp=lib.jar` or `--vm.classpath=lib.jar` instead.
* `--jvm.` and `--native.` have been deprecated, use `--vm.` instead to pass VM options.
* `-Xoption=value` has been removed - use `--option=value` instead.
* The `-X` option now works as in MRI.
* `--help:debug` is now `--help:internal`.
* `ripper` is still not implemented, but the module now exists and has some methods that are implemented as no-ops.

# 1.0 RC 13, 5 March 2019

Note that as TruffleRuby RC 13 is built on Ruby 2.4.4 it is still vulnerable to CVE-2018-16395. This will be fixed in the next release.

New features:

* Host interop with Java now works on SubstrateVM too.

Bug fixes:

* Fixed `Enumerator::Lazy` which wrongly rescued `StandardError` (#1557).
* Fixed several problems with `Numeric#step` related to default arguments, infinite sequences, and bad argument types (#1520).
* Fixed incorrect raising of `ArgumentError` with `Range#step` when at least one component of the `Range` is `Float::INFINITY` (#1503).
* Fixed the wrong encoding being associated with certain forms of heredoc strings (#1563).
* Call `#coerce` on right hand operator if `BigDecimal` is the left hand operator (#1533, @Quintasan).
* Fixed return type of division of `Integer.MIN_VALUE` and `Long.MIN_VALUE` by -1 (#1581).
* `Exception#cause` is now correctly set for internal exceptions (#1560).
* `rb_num2ull` is now implemented as well as being declared in the `ruby.h` header (#1573).
* `rb_sym_to_s` is now implemented (#1575).
* `R_TYPE_P` now returns the type number for a wider set of Ruby objects (#1574).
* `rb_fix2str` has now been implemented.
* `rb_protect` will now work even if `NilClass#==` has been redefined.
* `BigDecimal` has been moved out of the `Truffle` module to match MRI.
* `StringIO#puts` now correctly handles `to_s` methods which do not return strings (#1577).
* `Array#each` now behaves like MRI when the array is modified (#1580).
* Clarified that `$SAFE` can never be set to a non-zero value.
* Fix compatibility with RubyGems 3 (#1558).
* `Kernel#respond_to?` now returns false if a method is protected and the `include_all` argument is false (#1568).

Changes:

* `TRUFFLERUBY_CEXT_ENABLED` is no longer supported and C extensions are now always built, regardless of the value of this environment variable.
* Getting a substring of a string created by a C extension now uses less memory as only the requested portion will be copied to a managed string.
* `-Xoptions` has been deprecated and will be removed - use `--help:languages` instead.
* `-Xlog=` has been deprecated and will be removed - use `--log.level=` instead.
* `-J` has been deprecated and will be removed - use `--jvm.` instead.
* `-J-cp lib.jar` and so on have been deprecated and will be removed - use `--jvm.cp=lib.jar` or `--jvm.classpath=lib.jar` instead.
* `-J-cmd`, `--jvm.cmd`, `JAVA_HOME`, `JAVACMD`, and `JAVA_OPTS` do not work in any released configuration of TruffleRuby, so have been removed.
* `-Xoption=value` has been deprecated and will be removed - use `--option=value` instead.
* `TracePoint` now raises an `ArgumentError` for unsupported events.
* `TracePoint.trace` and `TracePoint#inspect` have been implemented.

Compatibility:

* Improved the exception when an `-S` file isn't found.
* Removed the message from exceptions raised by bare `raise` to better match MRI (#1487).
* `TracePoint` now handles the `:class` event.

Performance:

* Sped up `String` handling in native extensions, quite substantially in some cases, by reducing conversions between native and managed strings and allowing for mutable metadata in native strings.

# 1.0 RC 12, 4 February 2019

Bug fixes:

* Fixed a bug with `String#lines` and similar methods with multibyte characters (#1543).
* Fixed an issue with `String#{encode,encode!}` double-processing strings using XML conversion options and a new destination encoding (#1545).
* Fixed a bug where a raised cloned exception would be caught as the original exception (#1542).
* Fixed a bug with `StringScanner` and patterns starting with `^` (#1544).
* Fixed `Enumerable::Lazy#uniq` with infinite streams (#1516).

Compatibility:

* Change to a new system for handling Ruby objects in C extensions which greatly increases compatibility with MRI.
* Implemented `BigDecimal#to_r` (#1521).
* `Symbol#to_proc` now returns `-1` like on MRI (#1462).

# 1.0 RC 11, 15 January 2019

New features:

* macOS clocks `CLOCK_MONOTONIC_RAW`, `_MONOTONIC_RAW_APPROX`, `_UPTIME_RAW`, `_UPTIME_RAW_APPROX`, and `_PROCESS_CPUTIME_ID` have been implemented (#1480).
* TruffleRuby now automatically detects native access and threading permissions from the `Context` API, and can run code with no permissions given (`Context.create()`).

Bug fixes:

* FFI::Pointer now does the correct range checks for signed and unsigned values.
* Allow signal `0` to be used with `Process.kill` (#1474).
* `IO#dup` now properly sets the new `IO` instance to be close-on-exec.
* `IO#reopen` now properly resets the receiver to be close-on-exec.
* `StringIO#set_encoding` no longer raises an exception if the underlying `String` is frozen (#1473).
* Fix handling of `Symbol` encodings in `Marshal#dump` and `Marshal#load` (#1530).

Compatibility:

* Implemented `Dir.each_child`.
* Adding missing support for the `close_others` option to `exec` and `spawn`.
* Implemented the missing `MatchData#named_captures` method (#1512).

Changes:

* `Process::CLOCK_` constants have been given the same value as in standard Ruby.

Performance:

* Sped up accesses to native memory through FFI::Pointer.
* All core files now make use of frozen `String` literals, reducing the number of `String` allocations for core methods.
* New -Xclone.disable option to disable all manual cloning.

# 1.0 RC 10, 5 December 2018

New features:

* The `nkf` and `kconv` standard libraries were added (#1439).
* `Mutex` and `ConditionVariable` have a new fast path for acquiring locks that are unlocked.
* `Queue` and `SizedQueue`, `#close` and `#closed?`, have been implemented.
* `Kernel#clone(freeze)` has been implemented (#1454).
* `Warning.warn` has been implemented (#1470).
* `Thread.report_on_exception` has been implemented (#1476).
* The emulation symbols for `Process.clock_gettime` have been implemented.

Bug fixes:

* Added `rb_eEncodingError` for C extensions (#1437).
* Fixed race condition when creating threads (#1445).
* Handle `exception: false` for IO#write_nonblock (#1457, @ioquatix).
* Fixed `Socket#connect_nonblock` for the `EISCONN` case (#1465, @ioquatix).
* `File.expand_path` now raises an exception for a non-absolute user-home.
* `ArgumentError` messages now better match MRI (#1467).
* Added support for `:float_millisecond`, `:millisecond`, and `:second` time units to `Process.clock_gettime` (#1468).
* Fixed backtrace of re-raised exceptions (#1459).
* Updated an exception message in Psych related to loading a non-existing class so that it now matches MRI.
* Fixed a JRuby-style Java interop compatibility issue seen in `test-unit`.
* Fixed problem with calling `warn` if `$stderr` has been reassigned.
* Fixed definition of `RB_ENCODING_GET_INLINED` (#1440).

Changes:

* Timezone messages are now logged at `CONFIG` level, use `-Xlog=CONFIG` to debug if the timezone is incorrectly shown as `UTC`.

# 1.0 RC 9, 5 November 2018

Security:

* CVE-2018-16396, *tainted flags are not propagated in Array#pack and String#unpack with some directives* has been mitigated by adding additional taint operations.

New features:

* LLVM for Oracle Linux 7 can now be installed without building from source.

Bug fixes:

* Times can now be created with UTC offsets in `+/-HH:MM:SS` format.
* `Proc#to_s` now has `ASCII-8BIT` as its encoding instead of the incorrect `UTF-8`.
* `String#%` now has the correct encoding for `UTF-8` and `US-ASCII` format strings, instead of the incorrect `ASCII-8BIT`.
* Updated `BigDecimal#to_s` to use `e` instead of `E` for exponent notation.
* Fixed `BigDecimal#to_s` to allow `f` as a format flag to indicate conventional floating point notation. Previously only `F` was allowed.

Changes:

* The supported version of LLVM for Oracle Linux has been updated from 3.8 to 4.0.
* `mysql2` is now patched to avoid a bug in passing `NULL` to `rb_scan_args`, and now passes the majority of its test suite.
* The post-install script now automatically detects if recompiling the OpenSSL C extension is needed. The post-install script should always be run in TravisCI as well, see `doc/user/standalone-distribution.md`.
* Detect when the system libssl is incompatible more accurately and add instructions on how to recompile the extension.

# 1.0 RC 8, 19 October 2018

New features:

* `Java.synchronized(object) { }` and `TruffleRuby.synchronized(object) { }` methods have been added.
* Added a `TruffleRuby::AtomicReference` class.
* Ubuntu 18.04 LTS is now supported.
* macOS 10.14 (Mojave) is now supported.

Changes:

* Random seeds now use Java's `NativePRNGNonBlocking`.
* The supported version of Fedora is now 28, upgraded from 25.
* The FFI gem has been updated from 1.9.18 to 1.9.25.
* JCodings has been updated from 1.0.30 to 1.0.40.
* Joni has been updated from 2.1.16 to 2.1.25.

Performance:

* Performance of setting the last exception on a thread has now been improved.

# 1.0 RC 7, 3 October 2018

New features:

* Useful `inspect` strings have been added for more foreign objects.
* The C extension API now defines a preprocessor macro `TRUFFLERUBY`.
* Added the rbconfig/sizeof native extension for better MRI compatibility.
* Support for `pg` 1.1. The extension now compiles successfully, but may still have issues with some datatypes.

Bug fixes:

* `readline` can now be interrupted by the interrupt signal (Ctrl+C). This fixes Ctrl+C to work in IRB.
* Better compatibility with C extensions due to a new "managed struct" type.
* Fixed compilation warnings which produced confusing messages for end users (#1422).
* Improved compatibility with Truffle polyglot STDIO.
* Fixed version check preventing TruffleRuby from working with Bundler 2.0 and later (#1413).
* Fixed problem with `Kernel.public_send` not tracking its caller properly (#1425).
* `rb_thread_call_without_gvl()` no longer holds the C-extensions lock.
* Fixed `caller_locations` when called inside `method_added`.
* Fixed `mon_initialize` when called inside `initialize_copy` (#1428).
* `Mutex` correctly raises a `TypeError` when trying to serialize with `Marshal.dump`.

Performance:

* Reduced memory footprint for private/internal AST nodes.
* Increased the number of cases in which string equality checks will become compile-time constants.
* Major performance improvement for exceptional paths where the rescue body does not access the exception object (e.g., `x.size rescue 0`).

Changes:

* Many clean-ups to our internal patching mechanism used to make some native extensions run on TruffleRuby.
* Removed obsoleted patches for Bundler compatibility now that Bundler 1.16.5 has built-in support for TruffleRuby.
* Reimplemented exceptions and other APIs that can return a backtrace to use Truffle's lazy stacktraces API.

# 1.0 RC 6, 3 September 2018

New features:

* `Polyglot.export` can now be used with primitives, and will now convert strings to Java, and `.import` will convert them from Java.
* Implemented `--encoding`, `--external-encoding`, `--internal-encoding`.
* `rb_object_tainted` and similar C functions have been implemented.
* `rb_struct_define_under` has been implemented.
* `RbConfig::CONFIG['sysconfdir']` has been implemented.
* `Etc` has been implemented (#1403).
* The `-Xcexts=false` option disables C extensions.
* Instrumentation such as the CPUSampler reports methods in a clearer way like `Foo#bar`, `Gem::Specification.each_spec`, `block in Foo#bar` instead of just `bar`, `each_spec`, `block in bar` (which is what MRI displays in backtraces).
* TruffleRuby is now usable as a JSR 223 (`javax.script`) language.
* A migration guide from JRuby (`doc/user/jruby-migration.md`) is now included.
* `kind_of?` works as an alias for `is_a?` on foreign objects.
* Boxed foreign strings unbox on `to_s`, `to_str`, and `inspect`.

Bug fixes:

* Fix false-positive circular warning during autoload.
* Fix Truffle::AtomicReference for `concurrent-ruby`.
* Correctly look up `llvm-link` along `clang` and `opt` so it is no longer needed to add LLVM to `PATH` on macOS for Homebrew and MacPorts.
* Fix `alias` to work when in a refinement module (#1394).
* `Array#reject!` no longer truncates the array if the block raises an exception for an element.
* WeakRef now has the same inheritance and methods as MRI's version.
* Support `-Wl` linker argument for C extensions. Fixes compilation of`mysql2` and `pg`.
* Using `Module#const_get` with a scoped argument will now correctly autoload the constant if needed.
* Loaded files are read as raw bytes, rather than as a UTF-8 string and then converted back into bytes.
* Return 'DEFAULT' for `Signal.trap(:INT) {}`. Avoids a backtrace when quitting a Sinatra server with Ctrl+C.
* Support `Signal.trap('PIPE', 'SYSTEM_DEFAULT')`, used by the gem `rouge` (#1411).
* Fix arity checks and handling of arity `-2` for `rb_define_method()`.
* Setting `$SAFE` to a negative value now raises a `SecurityError`.
* The offset of `DATA` is now correct in the presence of heredocs.
* Fix double-loading of the `json` gem, which led to duplicate constant definition warnings.
* Fix definition of `RB_NIL_P` to be early enough. Fixes compilation of `msgpack`.
* Fix compilation of megamorphic interop calls.
* `Kernel#singleton_methods` now correctly ignores prepended modules of non-singleton classes. Fixes loading `sass` when `activesupport` is loaded.
* Object identity numbers should never be negative.

Performance:

* Optimize keyword rest arguments (`def foo(**kwrest)`).
* Optimize rejected (non-Symbol keys) keyword arguments.
* Source `SecureRandom.random_bytes` from `/dev/urandom` rather than OpenSSL.
* C extension bitcode is no longer encoded as Base64 to pass it to Sulong.
* Faster `String#==` using vectorization.

Changes:

* Clarified that all sources that come in from the Polyglot API `eval` method will be treated as UTF-8, and cannot be re-interpreted as another encoding using a magic comment.
* The `-Xembedded` option can now be set set on the launcher command line.
* The `-Xplatform.native=false` option can now load the core library, by enabling `-Xpolyglot.stdio`.
* `$SAFE` and `Thread#safe_level` now cannot be set to `1` - raising an error rather than warning as before. `-Xsafe` allows it to be set, but there are still no checks.
* Foreign objects are now printed as `#<Foreign:system-identity-hash-code>`, except for foreign arrays which are now printed as `#<Foreign [elements...]>`.
* Foreign objects `to_s` now calls `inspect` rather than Java's `toString`.
* The embedded configuration (`-Xembedded`) now warns about features which may not work well embedded, such as signals.
* The `-Xsync.stdio` option has been removed - use standard Ruby `STDOUT.sync = true` in your program instead.

# 1.0 RC 5, 3 August 2018

New features:

* It is no longer needed to add LLVM (`/usr/local/opt/llvm@4/bin`) to `PATH` on macOS.
* Improve error message when LLVM, `clang` or `opt` is missing.
* Automatically find LLVM and libssl with MacPorts on macOS (#1386).
* `--log.ruby.level=` can be used to set the log level from any launcher.
* Add documentation about installing with Ruby managers/installers and how to run TruffleRuby in CI such as TravisCI (#1062, #1070).
* `String#unpack1` has been implemented.

Bug fixes:

* Allow any name for constants with `rb_const_get()`/`rb_const_set()` (#1380).
* Fix `defined?` with an autoload constant to not raise but return `nil` if the autoload fails (#1377).
* Binary Ruby Strings can now only be converted to Java Strings if they only contain US-ASCII characters. Otherwise, they would produce garbled Java Strings (#1376).
* `#autoload` now correctly calls `main.require(path)` dynamically.
* Hide internal file from user-level backtraces (#1375).
* Show caller information in warnings from the core library (#1375).
* `#require` and `#require_relative` should keep symlinks in `$"` and `__FILE__` (#1383).
* Random seeds now always come directly from `/dev/urandom` for MRI compatibility.
* SIGINFO, SIGEMT and SIGPWR are now defined (#1382).
* Optional and operator assignment expressions now return the value assigned, not the value returned by an assignment method (#1391).
* `WeakRef.new` will now return the correct type of object, even if `WeakRef` is subclassed (#1391).
* Resolving constants in prepended modules failed, this has now been fixed (#1391).
* Send and `Symbol#to_proc` now take account of refinements at their call sites (#1391).
* Better warning when the timezone cannot be found on WSL (#1393).
* Allow special encoding names in `String#force_encoding` and raise an exception on bad encoding names (#1397).
* Fix `Socket.getifaddrs` which would wrongly return an empty array (#1375).
* `Binding` now remembers the file and line at which it was created for `#eval`. This is notably used by `pry`'s `binding.pry`.
* Resolve symlinks in `GEM_HOME` and `GEM_PATH` to avoid related problems (#1383).
* Refactor and fix `#autoload` so other threads see the constant defined while the autoload is in progress (#1332).
* Strings backed by `NativeRope`s now make a copy of the rope when `dup`ed.
* `String#unpack` now taints return strings if the format was tainted, and now does not taint the return array if the format was tainted.
* Lots of fixes to `Array#pack` and `String#unpack` tainting, and a better implementation of `P` and `p`.
* Array literals could evaluate an element twice under some circumstances. This has now been fixed.

Performance:

* Optimize required and optional keyword arguments.
* `rb_enc_to_index` is now faster by eliminating an expensive look-up.

Changes:

* `-Xlog=` now needs log level names to be upper case.
* `-Dtruffleruby.log` and `TRUFFLERUBY_LOG` have been removed - use `-Dpolyglot.log.ruby.level`.
* The log format, handlers, etc are now managed by the Truffle logging system.
* The custom log levels `PERFORMANCE` and `PATCH` have been removed.

# 1.0 RC 4, 18 July 2018

*TruffleRuby was not updated in RC 4*

# 1.0 RC 3, 2 July 2018

New features:

* `is_a?` can be called on foreign objects.

Bug fixes:

* It is no longer needed to have `ruby` in `$PATH` to run the post-install hook.
* `Qnil`/`Qtrue`/`Qfalse`/`Qundef` can now be used as initial value for global variables in C extensions.
* Fixed error message when the runtime libssl has no SSLv2 support (on Ubuntu 16.04 for instance).
* `RbConfig::CONFIG['extra_bindirs']` is now a String as other RbConfig values.
* `SIGPIPE` is correctly caught on SubstrateVM, and the corresponding write() raises `Errno::EPIPE` when the read end of a pipe or socket is closed.
* Use the magic encoding comment for determining the source encoding when using eval().
* Fixed a couple bugs where the encoding was not preserved correctly.

Performance:

* Faster stat()-related calls, by returning the relevant field directly and avoiding extra allocations.
* `rb_str_new()`/`rb_str_new_cstr()` are much faster by avoiding extra copying and allocations.
* `String#{sub,sub!}` are faster in the common case of an empty replacement string.
* Eliminated many unnecessary memory copy operations when reading from `IO` with a delimiter (e.g., `IO#each`), leading to overall improved `IO` reading for common use cases such as iterating through lines in a `File`.
* Use the byte[] of the given Ruby String when calling eval() directly for parsing.

# 1.0 RC 2, 6 June 2018

New features:

* We are now compatible with Ruby 2.4.4.
* `object.class` on a Java `Class` object will give you an object on which you can call instance methods, rather than static methods which is what you get by default.
* The log level can now also be set with `-Dtruffleruby.log=info` or `TRUFFLERUBY_LOG=info`.
* `-Xbacktraces.raise` will print Ruby backtraces whenever an exception is raised.
* `Java.import name` imports Java classes as top-level constants.
* Coercion of foreign numbers to Ruby numbers now works.
* `to_s` works on all foreign objects and calls the Java `toString`.
* `to_str` will try to `UNBOX` and then re-try `to_str`, in order to provoke the unboxing of foreign strings.

Changes:

* The version string now mentions if you're running GraalVM Community Edition (`GraalVM CE`) or GraalVM Enterprise Edition (`GraalVM EE`).
* The inline JavaScript functionality `-Xinline_js` has been removed.
* Line numbers `< 0`, in the various eval methods, are now warned about, because we don't support these at all. Line numbers `> 1` are warned about (at the fine level) but they are shimmed by adding blank lines in front to get to the correct offset. Line numbers starting at `0` are also warned about at the fine level and set to `1` instead.
* The `erb` standard library has been patched to stop using a -1 line number.
* `-Xbacktraces.interleave_java` now includes all the trailing Java frames.
* Objects with a `[]` method, except for `Hash`, now do not return anything for `KEYS`, to avoid the impression that you could `READ` them. `KEYINFO` also returns nothing for these objects, except for `Array` where it returns information on indices.
* `String` now returns `false` for `HAS_KEYS`.
* The supported additional functionality module has been renamed from `Truffle` to `TruffleRuby`. Anything not documented in `doc/user/truffleruby-additions.md` should not be used.
* Imprecise wrong gem directory detection was replaced. TruffleRuby newly marks its gem directories with a marker file, and warns if you try to use TruffleRuby with a gem directory which is lacking the marker.

Bug fixes:

* TruffleRuby on SubstrateVM now correctly determines the system timezone.
* `Kernel#require_relative` now coerces the feature argument to a path and canonicalizes it before requiring, and it now uses the current directory as the directory for a synthetic file name from `#instance_eval`.

# 1.0 RC 1, 17 April 2018

New features:

* The Ruby version has been updated to version 2.3.7.

Security:

* CVE-2018-6914, CVE-2018-8779, CVE-2018-8780, CVE-2018-8777, CVE-2017-17742 and CVE-2018-8778 have been mitigated.

Changes:

* `RubyTruffleError` has been removed and uses replaced with standard exceptions.
* C++ libraries like `libc++` are now not needed if you don't run C++ extensions. `libc++abi` is now never needed. Documentation updated to make it more clear what the minimum requirements for pure Ruby, C extensions, and C++ extensions separately.
* C extensions are now built by default - `TRUFFLERUBY_CEXT_ENABLED` is assumed `true` unless set to `false`.
* The `KEYS` interop message now returns an array of Java strings, rather than Ruby strings. `KEYS` on an array no longer returns indices.
* `HAS_SIZE` now only returns `true` for `Array`.
* A method call on a foreign object that looks like an operator (the method name does not begin with a letter) will call `IS_BOXED` on the object and based on that will possibly `UNBOX` and convert to Ruby.
* Now using the native version of Psych.
* The supported version of LLVM on Oracle Linux has been dropped to 3.8.
* The supported version of Fedora has been dropped to 25, and the supported version of LLVM to 3.8, due to LLVM incompatibilities. The instructions for installing `libssl` have changed to match.

# 0.33, April 2018

New features:

* The Ruby version has been updated to version 2.3.6.
* Context pre-initialization with TruffleRuby `--native`, which significantly improves startup time and loads the `did_you_mean` gem ahead of time.
* The default VM is changed to SubstrateVM, where the startup is significantly better. Use `--jvm` option for full JVM VM.
* The `Truffle::Interop` module has been replaced with a new `Polyglot` module which is designed to use more idiomatic Ruby syntax rather than explicit methods. A [new document](doc/user/polyglot.md) describes polyglot programming at a higher level.
* The `REMOVABLE`, `MODIFIABLE` and `INSERTABLE` Truffle interop key info flags have been implemented.
* `equal?` on foreign objects will check if the underlying objects are equal if both are Java interop objects.
* `delete` on foreign objects will send `REMOVE`, `size` will send `GET_SIZE`, and `keys` will send `KEYS`. `respond_to?(:size)` will send `HAS_SIZE`, `respond_to?(:keys)` will send `HAS_KEYS`.
* Added a new Java-interop API similar to the one in the Nashorn JavaScript implementation, as also implemented by Graal.js. The `Java.type` method returns a Java class object on which you can use normal interop methods. Needs the `--jvm` flag to be used.
* Supported and tested versions of LLVM for different platforms have been more precisely [documented](doc/user/installing-llvm.md).

Changes:

* Interop semantics of `INVOKE`, `READ`, `WRITE`, `KEYS` and `KEY_INFO` have changed significantly, so that `INVOKE` maps to Ruby method calls, `READ` calls `[]` or returns (bound) `Method` objects, and `WRITE` calls `[]=`.

Performance:

* `Dir.glob` is much faster and more memory efficient in cases that can reduce to direct filename lookups.
* `SecureRandom` now defers loading OpenSSL until it's needed, reducing time to load `SecureRandom`.
* `Array#dup` and `Array#shift` have been made constant-time operations by sharing the array storage and keeping a starting index.

Bug fixes:

* Interop key-info works with non-string-like names.

Internal changes:

* Changes to the lexer and translator to reduce regular expression calls.
* Some JRuby sources have been updated to 9.1.13.0.

# 0.32, March 2018

New features:

* A new embedded configuration is used when TruffleRuby is used from another language or application. This disables features like signals which may conflict with the embedding application, and threads which may conflict with other languages, and enables features such as the use of polyglot IO streams.

Performance:

* Conversion of ASCII-only Ruby strings to Java strings is now faster.
* Several operations on multi-byte character strings are now faster.
* Native I/O reads are about 22% faster.

Bug fixes:

* The launcher accepts `--native` and similar options in  the `TRUFFLERUBYOPT` environment variable.

Internal changes:

* The launcher is now part of the TruffleRuby repository, rather than part of the GraalVM repository.
* `ArrayBuilderNode` now uses `ArrayStrategies` and `ArrayMirrors` to remove direct knowledge of array storage.
* `RStringPtr` and `RStringPtrEnd` now report as pointers for interop purposes, fixing several issues with `char *` usage in C extensions.<|MERGE_RESOLUTION|>--- conflicted
+++ resolved
@@ -65,11 +65,8 @@
 * Removed "shadowing outer local variable" warning.
 * Fixed parameter conversion to `String` in ENV methods.
 * Fixed deprecation warning when `ENV.index` is called.
-<<<<<<< HEAD
 * Fixed issue with `ENV.each_key`.
-=======
 * Fixed `ENV.replace` implementation.
->>>>>>> 6ab64f60
 
 Compatibility:
 
