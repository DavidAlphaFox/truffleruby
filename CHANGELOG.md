# 22.2.0

New features:


Bug fixes:

* Fix `rb_id2name` to ensure the native string will have the same lifetime as the id (#2630, @aardvark179).
* Fix `MatchData#[]` exception when passing a length argument larger than the number of match values (#2636, @nirvdrum).
* Fix `MatchData#[]` exception when supplying a large negative index along with a length argument (@nirvdrum).
<<<<<<< HEAD
* Fix capacity computation for huge `Hash` (#2635, @eregon).
=======
* Fix aliased methods to return the correct owner when method is from a superclass (@bjfish).
>>>>>>> 54df7604

Compatibility:

* Updated to Ruby 3.0.3. The 3 CVEs did not affect TruffleRuby, this is to bring the stdlib and gem updates (@eregon).
* Fix `Marshal.dump` to raise an error when an object has singleton methods (@bjfish).
* `Exception#full_message` now defaults the order to `:top` like CRuby 3+ (@eregon).
* Fix `Process.wait2` to return `nil` when the `WNOHANG` flag is given and the child process is still running (@bjfish).

Performance:

* Reimplement `Float#to_s` for better performance (#1584, @aardvark179).

Changes:

* `-Werror=implicit-function-declaration` is now used for compiling C extensions to fail more clearly and earlier if a function is missing, like CRuby 3.2 (#2618, @eregon).

# 22.1.0

New features:

* Foreign exceptions are now fully integrated and have most methods of `Exception` (@eregon).
* Foreign exceptions can now be rescued with `rescue Polyglot::ForeignException` or `rescue foreign_meta_object` (#2544, @eregon).

Bug fixes:

* Guard against unterminated ranges in file matching patterns (#2556, @aardvark179).
* Fixed `rb_proc_new` to return a proc that will pass all required arguments to C (#2556, @aardvark179).
* Fixed `String#split` to return empty array when splitting all whitespace on whitespace (#2565, @bjfish).
* Raise `RangeError` for `Time.at(bignum)` (#2580, @eregon).
* Fix `Integer#{<<,>>}` with RHS bignum and long (@eregon).
* Fix a resource leak from allocators defined in C extensions (@aardvark179).
* `SIGINT`/`Interrupt`/`Ctrl+C` now shows the backtrace and exits as signaled, like CRuby (@eregon).
* Update patch feature finding to prefer the longest matching load path (#2605, @bjfish).
* Fix `Hash#{to_s,inspect}` for keys whose `#inspect` return a frozen String (#2613, @eregon).
* Fix `Array#pack` with `x*` to not output null characters (#2614, @bjfish).
* Fix `Random#rand` not returning random floats when given float ranges (#2612, @bjfish).
* Fix `Array#sample` for `[]` when called without `n` and a `Random` is given (#2612, @bjfish).
* Fix `Module#const_get` to raise a `NameError` when nested modules do not exist (#2610, @bjfish).
* Ensure native `VALUE`s returned from C are unwrapped before the objects can be collected (@aardvark179).
* Fix `Enumerator::Lazy#with_index` to start with new index for multiple enumerations (@bjfish).
* Fix `rb_id2name` to ensure the native string will have the same lifetime as the id (#2630, @aardvark179).
* Fix `Integer#fdiv` and `Rational#to_f` for large `Integer` values (#2631, @bjfish).

Compatibility:

* Implement full Ruby 3 keyword arguments semantics (#2453, @eregon, @chrisseaton).
* Implement `ruby_native_thread_p` for compatibility (#2556, @aardvark179).
* Add `rb_argv0` for the `tk` gem. (#2556, @aardvark179).
* Implement more correct conversion of array elements by `Array#pack`(#2503, #2504, @aardvark179).
* Implement `Pathname#{empty?, glob}` (#2559, @bjfish)
* Fixed `Rational('')` to raise error like MRI (#2566, @aardvark179).
* Freeze instances of `Range` but not subclasses, like CRuby (#2570, @MattAlp).
* When writing to STDOUT redirected to a closed pipe, no broken pipe error message will be shown now. (#2532, @gogainda).
* Use `#to_a` for converting `list` in `rescue *list` (#2572, @eregon).
* Implement 'rb_str_buf_append' (@bjfish).
* Add patch for `digest` so that TruffleRuby implementation is not overridden (@bjfish).
* Handle encoding conversion errors when reading directory entries (@aardvark179).
* Follow symlinks when processing `*/` directory glob patterns. (#2589, @aardvark179).
* Set `@gem_prelude_index` variable on the default load paths (#2586 , @bjfish)
* Do not call `IO#flush` dynamically from `IO#close` (#2594, @gogainda).
* Implement `rb_str_new_static` for C extensions that use it (@aardvark179).
* Rewrote `ArrayEachIteratorNode` and re-introduced `each` specs for MRI parity when mutating arrays whilst iterating, rather than crashing (#2587, @MattAlp)
* Update `String#rindex` to only accept `Regexp` or objects convertable to `String` as the first parameter (#2608, @bjfish).
* Update `String#<<` to require one argument (#2609, @bjfish).
* Update `String#split` to raise `TypeError` when false is given (#2606, @bjfish).
* Update `String#lstrip!` to remove leading null characters (#2607, @bjfish).
* Update `File.utime` to return the number of file names in the arguments (#2616, @bjfish).
* Update `Dir.foreach` to accept an `encoding` parameter (#2627, @bjfish).
* Update `IO.readlines` to ignore negative limit parameters (#2625 , @bjfish).
* Update `Math.sqrt` to raise a `Math::DomainError` for negative numbers (#2621, @bjfish).
* Update `Enumerable#inject` to raise an `ArgumentError` if no block or symbol are given (#2626, @bjfish).

Performance:

* Increase dispatch limit for string library to handle mutable, immutable and non-strings (@aardvark179)
* Switch to `Arrays.mismatch()` in string comparison for better performance (@aardvark179).
* Removed extra array allocations for method calls in the interpreter to improve warmup performance (@aardvark179).
* Optimize `Dir[]` by sorting entries as they are found and grouping syscalls (#2092, @aardvark179).
* Reduce memory footprint by tracking `VALUE`s created during C extension init separately (@aardvark179).
* Rewrote `ArrayEachIteratorNode` to optimize performance for a constant-sized array and reduce specializations to 1 general case (#2587, @MattAlp)
* Reduce conversion of `VALUE`s to native handle during common operations in C extensions (@aardvark179).
* Improved performance of regex boolean matches (e.g., `Regexp#match?`) by avoiding match data allocation in TRegex (#2588, @nirvdrum).
* Remove overhead when getting using `RDATA_PTR` (@aardvark179).
* Additional copy operations have been reduced when performing IO (#2536, @aardvark179).

Changes:

* Foreign exceptions are no longer translated to `RuntimeError` but instead remain as foreign exceptions, see the [documentation](doc/user/polyglot.md) for how to rescue them (@eregon).

# 22.0.0

New features:

* Updated to Ruby 3.0.2 (#2453, @eregon).

Bug fixes:

* Fix `File.utime` to use nanoseconds (#2448, @bjfish).
* Capture the intercepted feature path during patching to reuse during patch require (#2441, @bjfish).
* Update `Module#constants` to filter invalid constant identifiers (#2452, @bjfish).
* Fixed `-0.0 <=> 0.0` and `-0.0 <=> 0` to return `0` like on CRuby (#1391, @eregon).
* Fixed `Range#step` to return correct class with begin-less range (@ccocchi, #2516).
* Fixed exception creation when an `Errno` is sub-classed (@bjfish, #2521).
* Fixed `String#[]=` to use the negotiated encoding (@bjfish, #2545).

Compatibility:

* Implement `rb_sprintf` in our format compiler to provide consistent formatting across C standard libraries (@eregon).
* Update `defined?` to return frozen strings (#2450, @bjfish).
* Use compensated summation for `{Array,Enumerable}#sum` when floating point values are included (@eregon).
* `Module#attr_*` methods now return an array of method names (#2498, @gogainda).
* Fixed `Socket#(local|remote)_address` to retrieve family and type from the file descriptor (#2444, @larskanis).
* Add `Thread.ignore_deadlock` accessor (#2453, @bjfish).
* Allow `Hash#transform_keys` to take a hash argument (@ccocchi, #2464).
* Add `Enumerable#grep{_v}` optimization for `Regexp` (#2453, @bjfish).
* Update `IO#write` to accept multiple arguments (#2501, @bjfish).
* Do not warn when uninitialized instance variable is accessed (#2502, @andrykonchin).
* Remove `TRUE`, `FALSE`, and `NIL` constants like CRuby 3.0 (#2505, @andrykonchin).
* `Symbol#to_proc` now returns a lambda like in Ruby 3 (#2508, @andrykonchin).
* `Kernel#lambda` now warns if called without a literal block (#2500, @andrykonchin).
* Implement Hash#except (#2463, @wildmaples).
* Remove special `$SAFE` global and related C API methods (#2453, @bjfish).
* Assigning to a numbered parameter raises `SyntaxError` (#2506, @andrykonchin).
* Implement `--backtrace-limit` option (#2453, @bjfish).
* Update `String` methods to return `String` instances when called on a subclass (#2453, @bjfish).
* Update `String#encode` to support the `:fallback` option (#1391, @aardvark179).
* `Module#alias_method` now returns the defined alias as a symbol(#2499, @gogainda).
* Implement `Symbol#name` (#2453, @bjfish).
* Update `Module#{public, protected, private, public_class_method, private_class_method}` and top-level `private` and `public` methods to accept single array argument with a list of method names (#2453, @bjfish).
* Constants deprecated by `Module#deprecate_constant` only warn if `Warning[:deprecated]` is `true` (@eregon).
* All Array methods now return Array instances and not subclasses (#2510, @Strech).
* Integer#zero? overrides Numeric#zero? for optimization (#2453, @bjfish).
* Default `Kernel#eval` source file and line to `(eval):1` like CRuby 3 (#2453, @aardvark179).
* Add `GC.auto_compact` accessors for compatibility (#2453, @bjfish).
* Update accessing a class variable from the top-level scope to be a `RuntimeError` (#2453, @bjfish).
* Update interpolated strings to not be frozen (#2453, @bjfish).
* Add `WERRORFLAG` to `RbConfig` (#2519, @bjfish).
* Update `MatchData` methods to return `String` instances when called on a subclass (#2453, @bjfish).
* Implement `Proc#{==,eql?}` (#2453, @bjfish).
* Implement all `StringScanner` methods (#2520, @eregon).
* Handle `Kernel#clone(freeze: true)` (#2512, @andrykonchin).
* Relax `Fiber#transfer` limitations (#2453, @bjfish).
* Implement `Fiber#blocking?` like CRuby 3 (#2453, @aardvark179).
* Sort by default for `Dir.{glob,[]}` and add `sort:` keyword argument (#2523, @Strech).
* Implement `rb_str_locktmp` and `rb_str_unlocktmp` (#2524, @bjfish).
* Update `Kernel#instance_variables` to return insertion order (@bjfish).
* Fixed `rb_path2class()` to not error for a module (#2511, @eregon).
* Update `Kernel#print` to print `$_` when no arguments are given (#2531, @bjfish).
* Add category kwarg to Kernel.warn and Warning.warn (#2533, @Strech).
* Implement `GC.{measure_total_time, total_time}` and update `GC.stat` to update provided hash (#2535, @bjfish).
* Implement `Array#slice` with `ArithmeticSequence` (#2526, @ccocchi).
* Update `Hash#each` to consistently yield a 2-element array (#2453, @bjfish).
* Remove `Hash#{__store__, index}` methods for compatibility (#2546, @bjfish).
* Implement more correct conversion of array elements by `Array#pack` (#2503, #2504, @aardvark179).
* Update `String#split` to raise a `RangeError` when `limit` is larger than `int` (@bjfish).

Performance:

* Regexp objects are now interned in a similar way to symbols (@aardvark179).
* Improve performance of regexps using POSIX bracket expressions (e.g., `[[:lower:]]`) matching against ASCII-only strings (#2447, @nirvdrum).
* `String#sub`, `sub!`, `gsub`, and `gsub!` have been refactored for better performance (@aardvark179).
* Don't allocate a `MatchData` object when `Regexp#match?` or `String#match?` is used (#2509, @nirvdrum).
* Add `ENV.except` (#2507, @Strech).
* Fully inline the `Integer#+` and `Integer#-` logic for interpreter speed (#2518, @smarr).
* Remove unnecessary work in negotiating the encoding to use in a Regexp match (#2522, @nirvdrum).
* Add new fast paths for encoding negotiation between strings with different encodings, but which match common default cases (#2522, @nirvdrum).
* Reduce footprint by removing unnecessary nodes for accessing the `FrameOnStackMarker` (#2530, @smarr).

Changes:

* TruffleRuby now requires Java 11+ and no longer supports Java 8 (@eregon).

# 21.3.0

New features:

* [TRegex](https://github.com/oracle/graal/tree/master/regex) is now used by default, which provides large speedups for matching regular expressions.
* Add `Polyglot.languages` to expose the list of available languages.
* Add `Polyglot::InnerContext` to eval code in any available language in an inner isolated context (#2169).
* Foreign objects now have a dynamically-generated class based on their interop traits like `ForeignArray` and are better integrated with Ruby objects (#2149).
* Foreign arrays now have all methods of Ruby `Enumerable` and many methods of `Array` (#2149).
* Foreign hashes now have all methods of Ruby `Enumerable` and many methods of `Hash` (#2149).
* Foreign iterables (`InteropLibrary#hasIterator`) now have all methods of Ruby `Enumerable` (#2149).
* Foreign objects now implement `#instance_variables` (readable non-invocable members) and `#methods` (invocable members + Ruby methods).

Bug fixes:

* Fix `Marshal.load` of multiple `Symbols` with an explicit encoding (#1624).
* Fix `rb_str_modify_expand` to preserve existing bytes (#2392).
* Fix `String#scrub` when replacement is frozen (#2398, @LillianZ).
* Fix `Dir.mkdir` error handling for `Pathname` paths (#2397).
* `BasicSocket#*_nonblock(exception: false)` now only return `:wait_readable/:wait_writable` for `EAGAIN`/`EWOULDBLOCK` like MRI (#2400).
* Fix issue with `strspn` used in the `date` C extension compiled as a macro on older glibc and then missing the `__strspn_c1` symbol on newer glibc (#2406).
* Fix constant lookup when loading the same file multiple times (#2408).
* Fix handling of `break`, `next` and `redo` in `define_method(name, &block)` methods (#2418).
* Fix handling of incompatible types in `Float#<=>` (#2432, @chrisseaton).
* Fix issue with escaping curly braces for `Dir.glob` (#2425).
* Fix `base64` decoding issue with missing output (#2435).
* Fix `StringIO#ungetbyte` to treat a byte as a byte, not a code point (#2436). 
* Fix `defined?(yield)` when used inside a block (#2446).
* Fix a couple issues related to native memory allocation and release.

Compatibility:

* Implement `Process::Status.wait` (#2378).
* Update `rb_str_modify` and `rb_str_modify_expand` to raise a `FrozenError` when given a frozen string (#2392).
* Implement `rb_fiber_*` functions (#2402).
* Implement `rb_str_vcatf`.
* Add support for tracing allocations from C functions (#2403, @chrisseaton).
* Implement `rb_str_catf`.
* Search the executable in the passed env `PATH` for subprocesses (#2419).
* Accept a string as the pattern argument to `StringScanner#scan` and `StringScanner#check` (#2423).

Performance:

* Moved most of `MonitorMixin` to primitives to deal with interrupts more efficiently (#2375).
* Improved the performance of `rb_enc_from_index` by adding cached lookups (#2379, @nirvdrum).
* Improved the performance of many `MatchData` operations (#2384, @nirvdrum).
* Significantly improved performance of TRegex calls by allowing Truffle splitting (#2389, @nirvdrum).
* Improved `String#gsub` performance by adding a fast path for the `string_byte_index` primitive (#2380, @nirvdrum).
* Improved `String#index` performance by adding a fast path for the `string_character_index` primitive (#2383, @LillianZ).
* Optimized conversion of strings to integers if the string contained a numeric value (#2401, @nirvdrum).
* Use Truffle's `ContextThreadLocal` to speedup access to thread-local data.
* Provide a new fast path for `rb_backref*` and `rb_lastline*`functions from C extensions.

Changes:

* `foreign_object.class` on foreign objects is no longer special and uses `Kernel#class` (it used to return the `java.lang.Class` object for a Java type or `getMetaObject()`, but that is too incompatible with Ruby code).
* `Java.import name` imports a Java class in the enclosing module instead of always as a top-level constant.
* `foreign_object.keys` no longer returns members, use `foreign_object.instance_variables` or `foreign_object.methods` instead.
* `foreign_object.respond_to?(:class)` is now always true (before it was only for Java classes), since the method is always defined.

Security:

* Updated to Ruby 2.7.4 to fix CVE-2021-31810, CVE-2021-32066 and CVE-2021-31799.

# 21.2.0

New features:

* New `TruffleRuby::ConcurrentMap` data structure for use in [`concurrent-ruby`](https://github.com/ruby-concurrency/concurrent-ruby) (#2339, @wildmaples).

Bug fixes:

* Fix of different values of self in different scopes.
* `Truffle::POSIX.select` was being redefined repeatedly (#2332).
* Fix the `--backtraces-raise` and `--backtraces-rescue` options in JVM mode (#2335).
* Fix `File.{atime, mtime, ctime}` to include nanoseconds (#2337).
* Fix `Array#[a, b] = "frozen string literal".freeze` (#2355).
* `rb_funcall()` now releases the C-extension lock (similar to MRI).

Compatibility:

* Updated to Ruby 2.7.3. The `resolv` stdlib was not updated (`resolv` in 2.7.3 has [bugs](https://bugs.ruby-lang.org/issues/17748)).
* Make interpolated strings frozen for compatibility with Ruby 2.7 (#2304, @kirs).
* `require 'socket'` now also requires `'io/wait'` like CRuby (#2326).
* Support precision when formatting strings (#2281, @kirs).
* Make rpartition compatible with Ruby 2.7 (#2320, @gogainda).
* Include the type name in exception messages from `rb_check_type` (#2307).
* Fix `Hash#rehash` to remove duplicate keys after modifications (#2266, @MattAlp)
* Only fail `rb_check_type` for typed data, not wrapped untyped structs (#2331).
* Decide the visibility in `Module#define_method` based on `self` and the default definee (#2334).
* Configure `mandir` value in `RbConfig::CONFIG` and `RbConfig::MAKEFILE_CONFIG` (#2315).
* TruffleRuby now supports the Truffle polyglot Hash interop API.
* Implement `Fiber#raise` (#2338).
* Update `File.basename` to return new `String` instances (#2343).
* Allow `Fiber#raise` after `Fiber#transfer` like Ruby 3.0 (#2342).
* Fix `ObjectSpace._id2ref` for Symbols and frozen String literals (#2358).
* Implemented `Enumerator::Lazy#filter_map` (#2356).
* Fix LLVM toolchain issue on macOS 11.3 (#2352, [oracle/graal#3383](https://github.com/oracle/graal/issues/3383)).
* Implement `IO#set_encoding_by_bom` (#2372, pawandubey).
* Implemented `Enumerator::Lazy#with_index` (#2356).
* Implement `rb_backref_set`.
* Fix `Float#<=>` when comparing `Infinity` to other `#infinite?` values.
* Implement `date` library as a C extension to improve compatibility (#2344).

Performance:

* Make `#dig` iterative to make it faster and compile better for calls with 3+ arguments (#2301, @chrisseaton, @jantnovi).
* Make `Struct#dig` faster in interpreter by avoiding exceptions (#2306, @kirs).
* Reduce the number of AST nodes created for methods and blocks (#2261).
* Fiber-local variables are much faster now by using less synchronization.
* Improved the performance of the exceptional case of `String#chr` (#2318, @chrisseaton).
* Improved the performance of `IO#read_nonblock` when no data is available to be read.
* `TruffleSafepoint` is now used instead of custom logic, which no longer invalidates JITed code for guest safepoints (e.g., `Thread#{backtrace,raise,kill}`, `ObjectSpace`, etc)
* Significantly improved performance of `Time#strftime` for common formats (#2361, @wildmaples, @chrisseaton).
* Faster solution for lazy integer length (#2365, @lemire, @chrisseaton).
* Speedup `rb_funcallv*()` by directly unwrapping the C arguments array instead of going through a Ruby `Array` (#2089).
* Improved the performance of several `Truffle::RegexOperations` methods (#2374, @wildmapes, @nirvdrum).

Changes:

* `rb_iterate()` (deprecated since 1.9) no longer magically passes the block to `rb_funcall()`, use `rb_block_call()` instead.

Security:

* Updated to Ruby 2.7.3 to fix CVE-2021-28965 and CVE-2021-28966.

# 21.1.0

New features:

* Access to local variables of the interactive Binding via language bindings is now supported: `context.getBindings("ruby").putMember("my_var", 42);` (#2030).
* `VALUE`s in C extensions now expose the Ruby object when viewed in the debugger, as long as they have not been converted to native values.
* Signal handlers can now be run without triggering multi-threading.
* Fibers no longer trigger Truffle multi-threading.

Bug fixes:

* `Range#to_a` wasn't working for `long` ranges (#2198, @tomstuart and @LillianZ).
* Show the interleaved host and guest stacktrace for host exceptions (#2226).
* Fix the label of the first location reported by `Thread#backtrace_locations` (#2229).
* Fix `Thread.handle_interrupt` to defer non-pure interrupts until the end of the `handle_interrupt` block (#2219).
* Clear and restore errinfo on entry and normal return from methods in C extensions (#2227).
* Fix extra whitespace in squiggly heredoc with escaped newline (#2238, @wildmaples and @norswap).
* Fix handling of signals with `--single-threaded` (#2265).
* Fix `Enumerator::Lazy#{chunk_while, slice_before, slice_after, slice_when}` to return instances of `Enumerator::Lazy` (#2273).
* Fix `Truffle::Interop.source_location` to return unavailable source sections for modules instead of null (#2257).
* Fix usage of `Thread.handle_interrupt` in `MonitorMixin#mon_synchronize`.
* Fixed `TruffleRuby.synchronized` to handle guest safepoints (#2277).
* Fix control flow bug when assigning constants using ||= (#1489).
* Fix `Kernel#raise` argument handling for hashes (#2298).
* Set errinfo when `rb_protect` captures a Ruby exception (#2245).
* Fixed handling of multiple optional arguments and keywords when passed a positional `Hash` (#2302).

Compatibility:

* Prepend the GraalVM LLVM Toolchain to `PATH` when installing gems (#1974, #1088, #1343, #1400, #1947, #1931, #1588).
* Installing the `nokogiri` gem now defaults to use the vendored `libxml2` and `libxslt`, similar to CRuby, which means the corresponding system packages are no longer needed (#62).
* Implemented `$LOAD_PATH.resolve_feature_path`.
* Add `Pathname#/` alias to `Pathname#+` (#2178).
* Fixed issue with large `Integer`s in `Math.log` (#2184).
* Updated `Regexp.last_match` to support `Symbol` and `String` parameter (#2179).
* Added support for numbered block parameters (`_1` etc).
* Fixed `String#upto` issue with non-ascii strings (#2183).
* Implemented partial support for pattern matching (#2186).
* Make `File.extname` return `'.'` if the path ends with one (#2192, @tomstuart).
* Include fractional seconds in `Time#inspect` output (#2194, @tomstuart).
* Add support for `Integer#[Range]` and `Integer#[start, length]` (#2182, @gogainda).
* Allow private calls with `self` as an explicit receiver (#2196, @wildmaples).
* Fixed `:perm` parameter for `File.write`.
* Implemented `Time#floor` and `#ceil` (#2201, @wildmaples).
* Allow `Range#include?` and `#member?` with `Time` (#2202, @wildmaples).
* Implemented `Comparable#clamp(Range)` (#2200, @wildmaples).
* Added a `Array#minmax` to override `Enumerable#minmax` (#2199, @wildmaples).
* Implemented `chomp` parameter for `IO.{readlines, foreach}` (#2205).
* Implemented the Debug Inspector C API.
* Added beginless range support for `Range#{new, bsearch, count, each, equal_value, first, inspect, max, min, size, cover?, include?, ===}`.
* Added beginless range support for `Array#{[], []=, slice, slice!, to_a, fill, values_at}` (#2155, @LillianZ).
* Added beginless range support for `String#{byteslice, slice, slice!}` and `Symbol#slice` (#2211, @LillianZ).
* Added beginless range support for `Kernel#{caller, caller_locations}` and `Thread#backtrace_locations` (#2211, @LillianZ).
* Make rand work with exclusive range with Float (#1506, @gogainda)
* Fixed `String#dump`'s formatting of escaped unicode characters (#2217, @meganniu).
* Switched to the io-console C extension from C ruby for better performance and compatibility in `irb`.
* Coerce the message to a `String` for `BasicSocket#send` (#2209, @HoneyryderChuck).
* Support buffer argument for `UDPSocket#recvfrom_nonblock` (#2209, @HoneyryderChuck).
* Fixed `Integer#digits` implementation to handle more bases (#2224, #2225).
* Support the `inherit` parameter for `Module#{private, protected, public}_method_defined?`.
* Implement `Thread.pending_interrupt?` and `Thread#pending_interrupt?` (#2219).
* Implement `rb_lastline_set` (#2170).
* Implemented `Module#const_source_location` (#2212, @tomstuart and @wildmaples).
* Do not call `File.exist?` in `Dir.glob` as `File.exist?` is often mocked (#2236, @gogainda).
* Coerce the inherit argument to a boolean in `Module#const_defined?` and `Module#const_get` (#2240).
* Refinements take place at `Object#method` and `Module#instance_method` (#2004, @ssnickolay).
* Add support for `rb_scan_args_kw` in C API (#2244, @LillianZ).
* Update random implementation layout to be more compatible (#2234).
* Set `RbConfig::CONFIG['LIBPATHFLAG'/'RPATHFLAG']` like MRI to let `$LIBPATH` changes in `extconf.rb` work.
* Access to path and mode via `rb_io_t` from C has been changed to improve compatibility for io-console.
* Implemented the `Time.at` `in:` parameter.
* Implemented `Kernel#raise` `cause` parameter.
* Improved compatibility of `Signal.trap` and `Kernel#trap` (#2287, @chrisseaton).
* Implemented `GC.stat(:total_allocated_objects)` as `0` (#2292, @chrisseaton).
* `ObjectSpace::WeakMap` now supports immediate and frozen values as both keys and values (#2267).
* Call `divmod` when coercion to `Float` fails for `#sleep` (#2289, @LillianZ).

Performance:

* Multi-Tier compilation is now enabled by default, which improves warmup significantly.
* Improve the performance of checks for recursion (#2189, @LillianZ).
* Improve random number generation performance by avoiding synchronization (#2190, @ivoanjo).
* We now create a single call target per block by default instead of two.
* Some uses of class variables are now much better optimized (#2259, @chrisseaton).
* Several methods that need the caller frame are now always inlined in their caller, which speeds up the interpreter and reduces footprint.
* Pasting code in IRB should be reasonably fast, by updating to `irb` 1.3.3 and `reline` 0.2.3 (#2233).

Changes:

* Standalone builds of TruffleRuby are now based on JDK11 (they used JDK8 previously). There should be no user-visible changes. Similarly, JDK11 is now used by default in development instead of JDK8.
* The deprecated `Truffle::System.synchronized` has been removed.
* `Java.synchronized` has been removed, it did not work on host objects.

# 21.0.0

Release notes:

* The new IRB is quite slow when copy/pasting code into it. This is due to an inefficient `io/console` implementation which will be addressed in the next release. A workaround is to use `irb --readline`, which disables some IRB features but is much faster for copy/pasting code.

New features:

* Updated to Ruby 2.7.2 (#2004).

Bug fixes:

* Fix error message when the method name is not a Symbol or String for `Kernel#respond_to?` (#2132, @ssnickolay)
* Fixed setting of special variables in enumerators and enumerables (#1484).
* Fixed return value of `Enumerable#count` and `Enumerable#uniq` with multiple yielded arguments (#2145, @LillianZ).
* Fixed `String#unpack` for `w*` format (#2143).
* Fixed issue with ``Kernel#` `` when invalid UTF-8 given (#2118).
* Fixed issue with `Method#to_proc` and special variable storage (#2156).
* Add missing `offset` parameter for `FFI::Pointer#put_array_of_*` (#1525).
* Fixed issue with different `Struct`s having the same hash values (#2214).

Compatibility:

* Implement `String#undump` (#2131, @kustosz)
* `Errno` constants with the same `errno` number are now the same class.
* Implement `Enumerable#tally` and `Enumerable#filter_map` (#2144 and #2152, @LillianZ).
* Implement `Range#minmax`.
* Pass more `Enumerator::Lazy#uniq` and `Enumerator::Lazy#chunk` specs (#2146, @LillianZ).
* Implement `Enumerator#produce` (#2160, @zverok)
* Implement `Complex#<=>` (#2004, @ssnickolay).
* Add warning for `proc` without block (#2004, @ssnickolay).
* Implemented `FrozenError#receiver`.
* `Proc#<<` and `Proc#>>` raises TypeError if passed not callable object (#2004, @ssnickolay).
* Support time and date related messages for `Time` (#2166).
* Updated `Dir.{glob,[]}` to raise `ArgumentError` for nul-separated strings.
* `Kernel#lambda` with no block in a method called with a block raises an exception (#2004, @ssnickolay).
* Implemented `BigDecimal` as C extension to improve compatibility.
* Comment lines can be placed between fluent dot now (#2004, @ssnickolay).
* Implemented `rb_make_exception`.
* `**kwargs` now accept non-Symbol keys like Ruby 2.7.
* Updated the Unicode Emoji version (#2173, @wildmaples).
* Added `Enumerator::Yielder#to_proc`.
* Implemented `Enumerator::Lazy#eager`.
* Updated `Method#inspect` to include paremeter information.
* Update `Module#name` to return the same frozen string.
* Implemented `inherit` argument for `Module#autoload?`.

Performance:

* Refactor and implement more performant `MatchData#length` (#2147, @LillianZ).
* Refactor and implement more performant `Array#sample` (#2148, @LillianZ).
* `String#inspect` is now more efficient.

Changes:

* All `InteropLibrary` messages are now exposed consistently as methods on `Truffle::Interop` (#2139). Some methods were renamed to match the scheme described in the documentation.

# 20.3.0

Bug fixes:

* Handle foreign null object as falsy value (#1902, @ssnickolay)
* Fixed return value of `Enumerable#first` with multiple yielded arguments (#2056, @LillianZ).
* Improve reliability of the post install hook by disabling RubyGems (#2075).
* Fixed top level exception handler to print exception cause (#2013).
* Fixed issue when extending FFI from File (#2094).
* Fixed issue with `Kernel#freeze` not freezing singleton class (#2093).
* Fixed `String#encode` with options issue (#2091, #2095, @LillianZ)
* Fixed issue with `spawn` when `:close` redirect is used (#2097).
* Fixed `coverage` issue when `*eval` is used (#2078).
* Use expanded load paths for feature matching (#1501).
* Fixed handling of post arguments for `super()` (#2111).
* Fixed `SystemStackError` sometimes replaced by an internal Java `NoClassDefFoundError` on JVM (#1743).
* Fixed constant/identifier detection in lexer for non-ASCII encodings (#2079, #2102, @ivoanjo).
* Fixed parsing of `--jvm` as an application argument (#2108).
* Fix `rb_rescue2` to ignore the end marker `(VALUE)0` (#2127, #2130).
* Fix status and output when SystemExit is subclassed and raised (#2128)
* Fix `String#{chomp, chomp!}` issue with invalid encoded strings (#2133).

Compatibility:

* Run `at_exit` handlers even if parsing the main script fails (#2047).
* Load required libraries (`-r`) before parsing the main script (#2047).
* `String#split` supports block (#2052, @ssnickolay)
* Implemented `String#{grapheme_clusters, each_grapheme_cluster}`.
* Fix the caller location for `#method_added` (#2059).
* Fix issue with `Float#round` when `self` is `-0.0`.
* Fix `String#unpack` issue with `m0` format (#2065).
* Fix issue with `File.absolute_path` returning a path to current directory (#2062).
* Update `Range#cover?` to handle `Range` parameter.
* Fix `String#{casecmp, casecmp?}` parameter conversion.
* Fix `Regexp` issue which raised syntax error instead of `RegexpError` (#2066).
* Handle `Object#autoload` when autoload itself (#1616, @ssnickolay)
* Skip upgraded default gems while loading RubyGems (#2075).
* Verify that gem paths are correct before loading RubyGems (#2075).
* Implement `rb_ivar_count`.
* Implemented `rb_yield_values2`.
* Implemented `Digest::Base#{update, <<}` (#2100).
* Pass the final `super` specs (#2104, @chrisseaton).
* Fix arity for arguments with optional kwargs (#1669, @ssnickolay)
* Fix arity for `Proc` (#2098, @ssnickolay)
* Check bounds for `FFI::Pointer` accesses when the size of the memory behind is known.
* Implement negative line numbers for eval (#1482).
* Support refinements for `#to_s` called by string interpolation (#2110, @ssnickolay)
* Module#using raises error in method scope (#2112, @ssnickolay)
* `File#path` now returns a new mutable String on every call like MRI (#2115).
* Avoid infinite recursion when redefining `Warning#warn` and calling `Kernel#warn` (#2109).
* Convert objects with `#to_path` in `$LOAD_PATH` (#2119).
* Handle the functions being native for `rb_thread_call_without_gvl()` (#2090).
* Support refinements for Kernel#respond_to? (#2120, @ssnickolay)
* JCodings has been updated from 1.0.45 to 1.0.55.
* Joni has been updated from 2.1.30 to 2.1.40.

Performance:

* Calls with a literal block are no longer always split but instead the decision is made by the Truffle splitting heuristic.
* `Symbol#to_proc` is now AST-inlined in order to not rely on splitting and to avoid needing the caller frame to find refinements which apply.
* `Symbol#to_proc` is now globally cached per Symbol and refinements, to avoid creating many redundant `CallTargets`.
* Setting and access to the special variables `$~` and `$_` has been refactored to require less splitting.

Changes:

* Migrated from JLine 2 to JLine 3 for the `readline` standard library.

# 20.2.0

New features:

* Updated to Ruby 2.6.6.
* Use `InteropLibrary#toDisplayString()` to better display objects from other languages.
* Implement writing to the top scope for global variables (#2024).
* `foreign_object.to_s` now uses `InteropLibrary#toDisplayString()` (and still `asString()` if `isString()`).
* `foreign_object.inspect` has been improved to be more useful (include the language and meta object).
* `foreign_object.class` now calls `getMetaObject()` (except for Java classes, same as before).
* Add basic support for Linux ARM64.
* `foreign_object.name = value` will now call `Interoplibrary#writeMember("name", value)` instead of `invokeMember("name=", value)`.
* Always show the Ruby core library files in backtraces (#1414).
* The Java stacktrace is now shown when sending SIGQUIT to the process, also on TruffleRuby Native, see [Debugging](doc/user/debugging.md) for details (#2041).
* Calls to foreign objects with a block argument will now pass the block as the last argument.
* `foreign.name` will now use `invokeMember` if invocable and if not use `readMember`, see `doc/contrib/interop_implicit_api.md` for details.
* `foreign.to_f` and `foreign.to_i` will now attempt to convert to Ruby `Float` and `Integer` (#2038).
* `foreign.equal?(other)` now uses `InteropLibrary#isIdentical(other)` and `foreign.object_id/__id__` now uses `InteropLibrary#identityHashCode()`.

Bug fixes:

* Fix `#class_exec`, `#module_exec`, `#instance_eval`, and `instance_exec` to use activated refinements (#1988, @ssnickolay).
* Fixed missing method error for FFI calls with `blocking: true` when interrupted.
* Use upgraded default gems when installed (#1956).
* Fixed `NameError` when requiring an autoload path that does not define the autoload constant (#1905).
* Thread local IO buffers are now allocated using a stack to ensure safe operating if a signal handler uses one during an IO operation.
* Fixed `TracePoint` thread-safety by storing the state on the Ruby `Thread` (like MRI) instead of inside the `TracePoint` instance.
* Make `require 'rubygems/package'` succeed and define `Gem::Deprecate` correctly (#2014).
* Fix `MBCLEN_CHARFOUND_P` error.
* Fix `rb_enc_str_new` when `NULL` encoding is given with a constant string.
* Fixed `rb_enc_precise_mbclen` to handle more inputs.
* The output for `--engine.TraceCompilation` is now significantly easier to read, by having shorter method names and source names (oracle/graal#2052).
* Fix indentation for squiggly heredoc with single quotes (#1564).
* Only print members which are readable for foreign `#inspect` (#2027).
* Fixed the return value of the first call to `Kernel#srand` in a Thread (#2028).
* Fix missing flushing when printing an exception at top-level with a custom backtrace, which caused no output being shown (#1750, #1895).
* Use the mode of the given `IO` for `IO#reopen(IO)` which is important for the 3 standard IOs (#2034).
* Fix potential deadlock when running finalizers (#2041).
* Let `require 'rubygems/specification'` work before `require 'rubygems'`.

Compatibility:

* Implement `UnboundMethod#bind_call`.
* Implemented `ObjectSpace::WeakMap` (#1385, #1958).
* Implemented `strtod` and `ruby_strtod` (#2007).
* Fix detection of `#find_type` in FFI to ignore `MakeMakefile#find_type` from `mkmf` (#1896, #2010).
* Implemented `rb_uv_to_utf8` (#1998, @skateman).
* Implemented `rb_str_cat_cstr`.
* Implemented `rb_fstring`.
* Support `#refine` for Module (#2021, @ssnickolay).
* Implemented `rb_ident_hash_new`.
* Improved the compatibility of `Symbol.all_symbols` (#2022, @chrisseaton).
* Implemented `rb_enc_str_buf_cat`.
* Implemented `rb_int_positive_pow`.
* Implemented `rb_usascii_str_new_lit`.
* Define `#getch` and `#getpass` on `StringIO` when `io/console` is required.
* Implemented `rb_uv_to_utf8` (#1998).
* Single character IDs now behave more like those in MRI to improve C extension compatibility, so `rb_funcall(a, '+', b)` will now do the same thing as in MRI.
* Removed extra public methods on `String`.
* Implemented `rb_array_sort` and `rb_array_sort_bang`.
* Do not create a finalizers `Thread` if there are other public languages, which is helpful for polyglot cases (#2035).
* Implemented `rb_enc_isalnum` and `rb_enc_isspace`.
* `RUBY_REVISION` is now the full commit hash used to build TruffleRuby, similar to MRI 2.7+.
* Implemented `rb_enc_mbc_to_codepoint`.
* Changed the lookup methods to achieve Refinements specification (#2033, @ssnickolay)
* Implemented `Digest::Instance#new` (#2040).
* Implemented `ONIGENC_MBC_CASE_FOLD`.
* Fixed `Thread#raise` to call the exception class' constructor with no arguments when given no message (#2045).
* Fixed `refine + super` compatibility (#2039, #2048, @ssnickolay)
* Make the top-level exception handler more compatible with MRI (#2047).
* Implemented `rb_enc_codelen`.
* Implemented `Ripper` by using the C extension (#1585).

Changes:

* RubyGems gem commands updated to use the `--no-document` option by default.

Performance:

* Enable lazy translation from the parser AST to the Truffle AST for user code by default. This should improve application startup time (#1992).
* `instance variable ... not initialized` and similar warnings are now optimized to have no peak performance impact if they are not printed (depends on `$VERBOSE`).
* Implement integer modular exponentiation using `BigInteger#mod_pow` (#1999, @skateman)
* Fixed a performance issue when computing many substrings of a given non-leaf `String` with non-US-ASCII characters.
* Speedup native handle to Ruby object lookup for C extensions.

# 20.1.0

New features:

* Nightly builds of TruffleRuby are now available, see the README for details (#1483).
* `||=` will not compile the right-hand-side if it's only executed once, to match the idiomatic lazy-initialisation use-case ([blog post](https://engineering.shopify.com/blogs/engineering/optimizing-ruby-lazy-initialization-in-truffleruby-with-deoptimization), #1887, @kipply).
* Added `--metrics-profile-require` option to profile searching, parsing, translating and loading files.
* Added support for captured variables for the Truffle instruments (e.g. Chrome debugger).

Bug fixes:

* Fixed `Exception#dup` to copy the `Exception#backtrace` string array.
* Fixed `rb_warn` and `rb_warning` when used as statements (#1886, @chrisseaton).
* Fixed `NameError.new` and `NoMethodError.new` `:receiver` argument.
* Correctly handle large numbers of arguments to `rb_funcall` (#1882).
* Added arity check to `Module#{include, prepend}`.
* Fix `OpenSSL::Digest.{digest,hexdigest,base64digest}` to handle `algorithm, data` arguments (#1889, @bdewater).
* Fixed `SystemCallError.new` parameter conversion.
* Fixed `File#{chmod, umask}` argument conversion check.
* Added warning in `Hash.[]` for non-array elements.
* Fixed `File.lchmod` to raise `NotImplementedError` when not available.
* `RSTRING_PTR()` now always returns a native pointer, resolving two bugs `memcpy`ing to (#1822) and from (#1772) Ruby Strings.
* Fixed issue with duping during splat (#1883).
* Fixed `Dir#children` implementation.
* Fixed `SignalException.new` error when bad parameter given.
* Added deprecation warning to `Kernel#=~`.
* Fixed `puts` for a foreign objects, e.g. `puts Polyglot.eval('js', '[]')` (#1881).
* Fixed `Exception#full_message` implementation.
* Updated `Kernel.Complex()` to handle the `exception: false` parameter.
* Fixed `Kernel#dup` to return self for `Complex` and `Rational` objects.
* Updated `Kernel.Float()` to handle the `exception: false` parameter.
* Fixed `String#unpack` `M` format (#1901).
* Fixed error when `SystemCallError` message contained non-ASCII characters.
* Fixed `rb_rescue` to allow null rescue methods. (#1909, @kipply).
* Fixed incorrect comparisons between bignums and doubles.
* Prevented some internal uses of `Kernel#caller_locations` to be overridden by user code (#1934).
* Fixed an issue caused by recursing inlining within `Regexp#quote` (#1927).
* Updated `Kernel.Float()` to return given string in error message (#1945).
* Parameters and arity of methods derived from `method_missing` should now match MRI (#1921).
* Fixed compile error in `RB_FLOAT_TYPE_P` macro (#1928).
* Fixed `Symbol#match` to call the block with the `MatchData` (#1933).
* Fixed `Digest::SHA2.hexdigest` error with long messages (#1922).
* Fixed `Date.parse` to dup the coerced string to not modify original (#1946).
* Update `Comparable` error messages for special constant values (#1941).
* Fixed `File.ftype` parameter conversion (#1961).
* Fixed `Digest::Instance#file` to not modify string literals (#1964).
* Make sure that string interpolation returns a `String`, and not a subclass (#1950).
* `alias_method` and `instance_methods` should now work correctly inside a refinement (#1942).
* Fixed `Regexp.union` parameter conversion (#1963).
* `IO#read(n)` no longer buffers more than needed, which could cause hanging if detecting readability via a native call such as `select(2)` (#1951).
* Fixed `Random::DEFAULT.seed` to be different on boot (#1965, @kipply)
* `rb_encoding->name` can now be read even if the `rb_encoding` is stored in native memory.
* Detect and cut off recursion when inspecting a foreign object, substituting an ellipsis instead.
* Fixed feature lookup order to check every `$LOAD_PATH` path entry for `.rb`, then every entry for native extension when `require` is called with no extension.
* Define the `_DARWIN_C_SOURCE` macro in extension makefiles (#1592).
* Change handling of var args in `rb_rescue2` to handle usage in C extensions (#1823).
* Fixed incorrect `Encoding::CompatibilityError` raised for some interpolated Regexps (#1967).
* Actually unset environment variables with a `nil` value for `Process.spawn` instead of setting them to an empty String.
* Core library methods part of the Native Image heap are no longer added in the compilation queue on the first call, but after they reach the thresholds like other methods.
* Fix `RbConfig::CONFIG['LIBRUBY_SO']` file extension.
* Fix `char`, `short`, `unsigned char`,  `unsigned int`, and `unsigned short` types in `Fiddle` (#1971).
* Fix `IO#select` to reallocate its buffer if it is interrupted by a signal.
* Fix issue where interpolated string matched `#` within string as being a variable (#1495).
* Fix `File.join` to raise error on strings with null bytes.
* Fix initialization of Ruby Thread for foreign thread created in Java.
* Fix registration of default specs in RubyGems (#1987).

Compatibility:

* The C API type `VALUE` is now defined as `unsigned long` as on MRI. This enables `switch (VALUE)` and other expressions which rely on `VALUE` being an integer type (#1409, #1541, #1675, #1917, #1954).
* Implemented `Float#{floor, ceil}` with `ndigits` argument.
* Implemented `Thread#fetch`.
* Implemented `Float#truncate` with `ndigits` argument.
* Made `String#{byteslice, slice, slice!}` and `Symbol#slice` compatible with endless ranges.
* Implemented "instance variable not initialized" warning.
* Make `Kernel#{caller, caller_locations}` and `Thread#backtrace_locations` compatible with endless ranges.
* Implemented `Dir#each_child`.
* Implemented `Kernel.{chomp, chop}` and `Kernel#{chomp, chop}`.
* Implemented `-p` and `-a`, and `-l` CLI options.
* Convert the argument to `File.realpath` with `#to_path` (#1894).
* `StringIO#binmode` now sets the external encoding to BINARY like MRI (#1898).
* `StringIO#inspect` should not include the contents of the `StringIO` (#1898).
* Implemented `rb_fd_*` functions (#1623).
* Fixed uninitialized variable warnings in core and lib (#1897).
* Make `Thread#backtrace` support omit, length and range arguments.
* Implemented `Range#%`.
* Fixed the type of the `flags` field of `rb_data_type_t` (#1911).
* Implemented `rb_obj_is_proc` (#1908, @kipply, @XrXr).
* Implemented C API macro `RARRAY_ASET()`.
* Implemented `num2short` (#1910, @kipply).
* `RSTRING_END()` now always returns a native pointer.
* Removed `register` specifier for `rb_mem_clear()` (#1924).
* Implemented `Thread::Backtrace::Locations#base_label` (#1920).
* Implemented `rb_mProcess` (#1936).
* Implemented `rb_gc_latest_gc_info` (#1937).
* Implemented `RBASIC_CLASS` (#1935).
* Yield 2 arguments for `Hash#map` if the arity of the block is > 1 (#1944).
* Add all `Errno` constants to match MRI, needed by recent RubyGems.
* Silence `ruby_dep` warnings since that gem is unmaintained.
* Clarify error message for not implemented `Process.daemon` (#1962).
* Allow multiple assignments in conditionals (#1513).
* Update `NoMethodError#message` to match MRI (#1957).
* Make `StringIO` work with `--enable-frozen-string-literal` (#1969).
* Support `NULL` for the status of `rb_protect()`.
* Ensure `BigDecimal#inspect` does not call `BigDecimal#to_s` to avoid behaviour change on `to_s` override (#1960).
* Define all C-API `rb_{c,m,e}*` constants as C global variables (#1541).
* Raise `ArgumentError` for `Socket.unpack_sockaddr_un` if the socket family is incorrect.
* Implemented `RTYPEDDATA_*()` macros and `rb_str_tmp_new()` (#1975).
* Implemented `rb_set_end_proc` (#1959).
* Implemented `rb_to_symbol`.
* Implemented `rb_class_instance_methods`, `rb_class_public_instance_methods`, `rb_class_protected_instance_methods`, and `rb_class_private_instance_methods`.
* Implemented `rb_tracepoint_new`, `rb_tracepoint_disable`, `rb_tracepoint_enable`, and `rb_tracepoint_enabled_p` (#1450).
* Implemented `RbConfig::CONFIG['AR']` and `RbConfig::CONFIG['STRIP']` (#1973).
* Not yet implemented C API functions are now correctly detected as missing via `mkmf`'s `have_func` (#1980).
* Accept `RUBY_INTERNAL_EVENT_{NEWOBJ,FREEOBJ}` events but warn they are not triggered (#1978, #1983).
* `IO.copy_stream(in, STDOUT)` now writes to `STDOUT` without buffering like MRI.
* Implemented `RbConfig['vendordir']`.
* Implemented `Enumerator::ArithmeticSequence`.
* Support `(struct RBasic *)->flags` and `->klass` from `ruby.h` (#1891, #1884, #1978).

Changes:

* `TRUFFLERUBY_RESILIENT_GEM_HOME` has been removed. Unset `GEM_HOME` and `GEM_PATH` instead if you need to.
* The deprecated `Truffle::System.full_memory_barrier`, `Truffle::Primitive.logical_processors`, and  `Truffle::AtomicReference` have been removed.
* The implicit interface for allowing Ruby objects to behave as polyglot arrays with `#size`, `#[]` methods has been removed and replaced with an explicit interface where each method starts with `polyglot_*`.
* Hash keys are no longer reported as polyglot members.
* All remaining implicit polyglot behaviour for `#[]` method was replaced with `polyglot_*` methods.
* Rename dynamic API to match InteropLibrary. All the methods keep the name as it is in InteropLibrary with the following changes: use snake_case, add `polyglot_` prefix, drop `get` and `is` prefix, append `?` on all predicates.
* Split `Truffle::Interop.write` into `.write_array_element` and `.write_member` methods.
* Rename `Truffle::Interop.size` to `.array_size`.
* Rename `Truffle::Interop.is_boolean?` to `.boolean?`.
* Split `Truffle::Interop.read` into `.read_member` and `.read_array_element`.
* Drop `is_` prefix in `Truffle::Interop.is_array_element_*` predicates.
* `Truffle::Interop.hash_keys_as_members` has been added to treat a Ruby Hash as a polyglot object with the Hash keys as members.

Performance:

* Optimized `RSTRING_PTR()` accesses by going to native directly, optimized various core methods, use Mode=latency and tune GC heap size for Bundler. This speeds up `bundle install` from 84s to 19s for a small Gemfile with 6 gems (#1398).
* Fixed memory footprint issue due to large compilation on Native Image, notably during `bundle install` (#1893).
* `ArrayBuilderNode` now uses a new Truffle library for manipulating array stores.
* Ruby objects passed to C extensions are now converted less often to native handles.
* Calling blocking system calls and running C code with unblocking actions has been refactored to remove some optimisation boundaries.
* `return` expressions are now rewritten as implicit return expressions where control flow allows this to be safely done as a tail optimisation. This can improve interpreter performance by up to 50% in some benchmarks, and can be applied to approximately 80% of return nodes seen in Rails and its dependencies (#1977).
* The old array strategy code has been removed and all remaining nodes converted to the new `ArrayStoreLibrary`.
* Updated `nil` to be a global immutable singleton (#1835).

# 20.0.0

New features:

* Enable and document `--coverage` option (#1840, @chrisseaton).
* Update the internal LLVM toolchain to LLVM 9 and reduce its download size.
* Updated to Ruby 2.6.5 (#1749).
* Automatically set `PKG_CONFIG_PATH` as needed for compiling OpenSSL on macOS (#1830).

Bug fixes:

* Fix `Tempfile#{size,length}` when the IO is not flushed (#1765, @rafaelfranca).
* Dump and load instance variables in subclasses of `Exception` (#1766, @rafaelfranca).
* Fix `Date._iso8601` and `Date._rfc3339` when the string is an invalid date (#1773, @rafaelfranca).
* Fail earlier for bad handle unwrapping (#1777, @chrisseaton).
* Match out of range `ArgumentError` message with MRI (#1774, @rafaelfranca).
* Raise `Encoding::CompatibilityError` with incompatible encodings on `Regexp` (#1775, @rafaelfranca).
* Fixed interactions between attributes and instance variables in `Struct` (#1776, @chrisseaton).
* Coercion fixes for `TCPServer.new` (#1780, @XrXr).
* Fix `Float#<=>` not calling `coerce` when `other` argument responds to it (#1783, @XrXr).
* Do not warn / crash when requiring a file that sets and trigger autoload on itself (#1779, @XrXr).
* Strip trailing whitespaces when creating a `BigDecimal` with a `String` (#1796, @XrXr).
* Default `close_others` in `Process.exec` to `false` like Ruby 2.6 (#1798, @XrXr).
* Don't clone methods when setting method to the same visibility (#1794, @XrXr).
* `BigDecimal()` deal with large rationals precisely (#1797, @XrXr).
* Make it possible to call `instance_exec` with `rb_block_call` (#1802, @XrXr).
* Check for duplicate members in `Struct.new` (#1803, @XrXr).
* `Process::Status#to_i` return raw `waitpid(2)` status (#1800, @XrXr).
* `Process#exec`: set close-on-exec to false for fd redirection (#1805, @XrXr, @rafaelfranca).
* Building C extensions should now work with frozen string literals (#1786).
* Keep the Truffle working directory in sync with the native working directory.
* Rename `to_native` to `polyglot_to_native` to match `polyglot_pointer?` and `polyglot_address` methods.
* Fixed missing partial evaluation boundary in `Array#{sort,sort!}` (#1727).
* Fixed the class of `self` and the wrapping `Module` for `Kernel#load(path, wrap=true)` (#1739).
* Fixed missing polyglot type declaration for `RSTRING_PTR` to help with native/managed interop.
* Fixed `Module#to_s` and `Module#inspect` to not return an extra `#<Class:` for singleton classes.
* Arrays backed by native storage now allocate the correct amount of memory (#1828).
* Fixed issue in `ConditionVariable#wait` that could lose a `ConditionVariable#signal`.
* Do not expose TruffleRuby-specific method `Array#swap` (#1816).
* Fixed `#inspect` on broken UTF-8 sequences (#1842, @chrisseaton).
* `Truffle::Interop.keys` should report methods of `String` and `Symbol` (#1817).
* `Kernel#sprintf` encoding validity has been fixed (#1852, @XrXr).
* Fixed `ArrayIndexOutOfBoundsException` in `File.fnmatch` (#1845).
* Make `String#concat` work with no or multiple arguments (#1519).
* Make `Array#concat` work with no or multiple arguments (#1519).
* Coerce `BigDecimal(arg)` using `to_str` (#1826).
* Fixed `NameError#dup`, `NoMethodError#dup`, and `SystemCallError#dup` to copy internal fields.
* Make `Enumerable#chunk` work without a block (#1518).
* Fixed issue with `SystemCallError.new` setting a backtrace too early.
* Fixed `BigDecimal#to_s` formatting issue (#1711).
* Run `END` keyword block only once at exit.
* Implement `Numeric#clone` to return `self`.
* Fixed `Symbol#to_proc` to create a `Proc` with `nil` `source_location` (#1663).
* Make `GC.start` work with keyword arguments.
* Fixed `Kernel#clone` for `nil`, `true`, `false`, `Integer`, and `Symbol`.
* Make top-level methods available in `Context#getBindings()` (#1838).
* Made `Kernel#caller_locations` accept a range argument, and return `nil` when appropriate.
* Made `rb_respond_to` work with primitives (#1869, @chrisseaton).
* Fixed issue with missing backtrace for `rescue $ERROR_INFO` (#1660).
* Fixed `Struct#hash` for `keyword_init: true` `Struct`.
* Fixed `String#{upcase!,downcase!,swapcase!}(:ascii)` for non-ASCII-compatible encodings like UTF-16.
* Fixed `String#capitalize!` for strings that weren't full ASCII.
* Fixed enumeration issue in `ENV.{select, filter}`.
* Fixed `Complex` and `Rational` should be frozen after initializing.
* Fixed `printf` should raise error when not enough arguments for positional argument.
* Removed "shadowing outer local variable" warning.
* Fixed parameter conversion to `String` in ENV methods.
* Fixed deprecation warning when `ENV.index` is called.
* Fixed issue with `ENV.each_key`.
* Fixed `ENV.replace` implementation.
* Fixed `ENV.udpate` implementation.
* Fixed argument handling in `Kernel.printf`.
* Fixed character length after conversion to binary from a non-US-ASCII String.
* Fixed issue with installing latest bundler (#1880).
* Fixed type conversion for `Numeric#step` `step` parameter.
* Fixed `Kernel#Integer` conversion.
* Fixed `IO.try_convert` parameter conversion.
* Fixed linking of always-inline C API functions with `-std=gnu90` (#1837, #1879).
* Avoid race conditions during `gem install` by using a single download thread.
* Do not use gems precompiled for MRI on TruffleRuby (#1837).
* Fixed printing foreign arrays that were also pointers (#1679).
* Fixed `nil#=~` to not warn.
* Fixed `Enumerable#collect` to give user block arity in the block passed to `Enumerable#each`.

Compatibility:

* Implemented `String#start_with?(Regexp)` (#1771, @zhublik).
* Various improvements to `SignalException` and signal handling (#1790, @XrXr).
* Implemented `rb_utf8_str_new`, `rb_utf8_str_new_cstr`, `rb_utf8_str_new_static` (#1788, @chrisseaton).
* Implemented the `unit` argument of `Time.at` (#1791, @XrXr).
* Implemented `keyword_init: true` for `Struct.new` (#1789, @XrXr).
* Implemented `MatchData#dup` (#1792, @XrXr).
* Implemented a native storage strategy for `Array` to allow better C extension compatibility.
* Implemented `rb_check_symbol_cstr` (#1814).
* Implemented `rb_hash_start` (#1841, @XrXr).
* JCodings has been updated from 1.0.42 to 1.0.45.
* Joni has been updated from 2.1.25 to 2.1.30.
* Implemented `Method#<<` and `Method#>>` (#1821).
* The `.bundle` file extension is now used for C extensions on macOS (#1819, #1837).
* Implemented `Comparable#clamp` (#1517).
* Implemented `rb_gc_register_mark_object` and `rb_enc_str_asciionly_p` (#1856, @chrisseaton).
* Implemented `rb_io_set_nonblock` (#1741).
* Include the major kernel version in `RUBY_PLATFORM` on macOS like MRI (#1860, @eightbitraptor).
* Implemented `Enumerator::Chain`, `Enumerator#+`, and `Enumerable#chain` (#1859, #1858).
* Implemented `Thread#backtrace_locations` and `Exception#backtrace_locations` (#1556).
* Implemented `rb_module_new`, `rb_define_class_id`, `rb_define_module_id`, (#1876, @XrXr, @chrisseaton).
* Implemented `-n` CLI option (#1532).
* Cache the `Symbol` of method names in call nodes only when needed (#1872).
* Implemented `rb_get_alloc_func` and related functions (#1874, @XrXr).
* Implemented `rb_module_new`, `rb_define_class_id`, `rb_define_module_id`, (#1876, @chrisseaton).
* Implemented `ENV.slice`.
* Support for the Darkfish theme for RDoc generation has been added back.
* Implemented `Kernel#system` `exception: true` option.
* Implemented `Random.bytes`.
* Implemented `Random.random_number`.
* Added the ability to parse endless ranges.
* Made `Range#{to_a, step, each, bsearch, step, last, max, min, to_s, ==}` compatible with endless ranges.
* Made `Array#{[], []=, values_at, fill, slice!}` compatible with endless ranges.
* Defined `Array#{min, max}` methods.

Performance:

* Use a smaller limit for identity-based inline caches to improve warmup by avoiding too many deoptimizations.
* `long[]` array storage now correctly declare that they accept `int` values, reducing deoptimisations and promotions to `Object[]` storage.
* Enable inline caching of `Symbol` conversion for `rb_iv_get` and `rb_iv_set`.
* `rb_type` information is now cached on classes as a hidden variable to improve performance.
* Change to using thread local buffers for socket calls to reduce allocations.
* Refactor `IO.select` to reduce copying and optimisation boundaries.
* Refactor various `String` and `Rope` nodes to avoid Truffle performance warnings.
* Reading caller frames should now work in more cases without deoptimisation.

# 19.3.0

New features:

* Compilation of C extensions is now done with an internal LLVM toolchain producing both native code and bitcode. This means more C extensions should compile out of the box and this should resolve most linker-related issues.
* It is no longer necessary to install LLVM for installing C extensions on TruffleRuby.
* It is no longer necessary to install libc++ and libc++abi for installing C++ extensions on TruffleRuby.
* On macOS, it is no longer necessary to install the system headers package (#1417).
* License updated to EPL 2.0/GPL 2.0/LGPL 2.1 like recent JRuby.

Bug fixes:

* `rb_undef_method` now works for private methods (#1731, @cky).
* Fixed several issues when requiring C extensions concurrently (#1565).
* `self.method ||= value` with a private method now works correctly (#1673).
* Fixed `RegexpError: invalid multibyte escape` for binary regexps with a non-binary String (#1433).
* Arrays now report their methods to other languages for interopability (#1768).
* Installing `sassc` now works due to using the LLVM toolchain (#1753).
* Renamed `Truffle::Interop.respond_to?` to avoid conflict with Ruby's `respond_to?` (#1491).
* Warn only if `$VERBOSE` is `true` when a magic comment is ignored (#1757, @nirvdrum).
* Make C extensions use the same libssl as the one used for the openssl C extension (#1770).

Compatibility:

* `GC.stat` can now take an optional argument (#1716, @kirs).
* `Kernel#load` with `wrap` has been implemented (#1739).
* Implemented `Kernel#spawn` with `:chdir` (#1492).
* Implemented `rb_str_drop_bytes`, notably used by OpenSSL (#1740, @cky).
* Include executables of default gems, needed for `rails new` in Rails 6.
* Use compilation flags similar to MRI for C extension compilation.
* Warn for `gem update --system` as it is not fully supported yet and is often not needed.
* Pass `-undefined dynamic_lookup` to the linker on macOS like MRI.

Performance:

* Core methods are no longer always cloned, which reduces memory footprint and should improve warmup.
* Inline cache calls to `rb_intern()` with a constant name in C extensions.
* Improve allocation speed of native handles for C extensions.
* Improve the performance of `NIL_P` and `INT2FIX` in C extensions.
* Various fixes to improve Rack performance.
* Optimize `String#gsub(String)` by not creating a `Regexp` and using `String#index` instead.
* Fixed "FrameWithoutBoxing should not be materialized" compilation issue in `TryNode`.

# 19.2.0, August 2019

New features:

* `Fiddle` has been implemented.

Bug fixes:

* Set `RbConfig::CONFIG['ruby_version']` to the same value as the TruffleRuby version. This fixes reusing C extensions between different versions of TruffleRuby with Bundler (#1715).
* Fixed `Symbol#match` returning `MatchData` (#1706, @zhublik).
* Allow `Time#strftime` to be called with binary format strings.
* Do not modify the argument passed to `IO#write` when the encoding does not match (#1714).
* Use the class where the method was defined to check if an `UnboundMethod` can be used for `#define_method` (#1710).
* Fixed setting `$~` for `Enumerable` and `Enumerator::Lazy`'s `#grep` and `#grep_v`.
* Improved errors when interacting with single-threaded languages (#1709).

Compatibility:

* Added `Kernel#then` (#1703, @zhublik).
* `FFI::Struct#[]=` is now supported for inline character arrays.
* `blocking: true` is now supported for `FFI::Library#attach_function`.
* Implemented `Proc#>>` and `#<<` (#1688).
* `Thread.report_on_exception` is now `true` by default like MRI 2.5+.
* `BigDecimal` compatibility has been generally improved in several ways.

Changes:

* An interop read message sent to a `Proc` will no longer call the `Proc`.

Performance:

* Several `String` methods have been made faster by the usage of vector instructions
  when searching for a single-byte character in a String.
* Methods needing the caller frame are now better optimized.

# 19.1.0, June 2019

*Ruby is an experimental language in the GraalVM 19.1.0 release*

Bug fixes:

* Sharing for thread-safety of objects is now triggered later as intended, e.g., when a second `Thread` is started.
* Fixed `Array#to_h` so it doesn't set a default value (#1698).
* Removed extra `public` methods on `IO` (#1702).
* Fixed `Process.kill(signal, Process.pid)` when the signal is trapped as `:IGNORE` (#1702).
* Fixed `Addrinfo.new(String)` to reliably find the address family (#1702).
* Fixed argument checks in `BasicSocket#setsockopt` (#1460).
* Fixed `ObjectSpace.trace_object_allocations` (#1456).
* Fixed `BigDecimal#{clone,dup}` so it now just returns the receiver, per Ruby 2.5+ semantics (#1680).
* Fixed creating `BigDecimal` instances from non-finite `Float` values (#1685).
* Fixed `BigDecimal#inspect` output for non-finite values (e.g, NaN or -Infinity) (#1683).
* Fixed `BigDecimal#hash` to return the same value for two `BigDecimal` objects that are equal (#1656).
* Added missing `BigDecimal` constant definitions (#1684).
* Implemented `rb_eval_string_protect`.
* Fixed `rb_get_kwargs` to correctly handle optional and rest arguments.
* Calling `Kernel#raise` with a raised exception will no longer set the cause of the exception to itself (#1682).
* Return a `FFI::Function` correctly for functions returning a callback.
* Convert to intuitive Ruby exceptions when INVOKE fails (#1690).
* Implemented `FFI::Pointer#clear` (#1687).
* Procs will now yield to the block in their declaration context even when called with a block argument (#1657).
* Fixed problems with calling POSIX methods if `Symbol#[]` is redefined (#1665).
* Fixed sharing of `Array` and `Hash` elements for thread-safety of objects (#1601).
* Fixed concurrent modifications of `Gem::Specification::LOAD_CACHE` (#1601).
* Fix `TCPServer#accept` to set `#do_not_reverse_lookup` correctly on the created `TCPSocket`.

Compatibility:

* Exceptions from `coerce` are no longer rescued, like MRI.
* Implemented `Integer#{allbits?,anybits?,nobits?}`.
* `Integer#{ceil,floor,truncate}` now accept a precision and `Integer#round` accepts a rounding mode.
* Added missing `Enumerable#filter` and `Enumerator::Lazy#filter` aliases to the respective `select` method (#1610).
* Implemented more `Ripper` methods as no-ops (#1694, @Mogztter).
* Implemented `rb_enc_sprintf` (#1702).
* Implemented `ENV#{filter,filter!}` aliases for `select` and `select!`.
* Non-blocking `StringIO` and `Socket` APIs now support `exception: false` like MRI (#1702).
* Increased compatibility of `BigDecimal`.
* `String#-@` now performs string deduplication (#1608).
* `Hash#merge` now preserves the key order from the original hash for merged values (#1650).
* Coerce values given to `FFI::Pointer` methods.
* `FrozenError` is now defined and is used for `can't modify frozen` object exceptions.
* `StringIO` is now available by default like in MRI, because it is required by RubyGems.

Changes:

* Interactive sources (like the GraalVM polyglot shell) now all share the same binding (#1695).
* Hash code calculation has been improved to reduce hash collisions for `Hash` and other cases.

Performance:

* `eval(code, binding)` for a fixed `code` containing blocks is now much faster. This improves the performance of rendering `ERB` templates containing loops.
* `rb_str_cat` is faster due to the C string now being concatenated without first being converted to a Ruby string or having its encoding checked. As a side effect the behaviour of `rb_str_cat` should now more closely match that of MRI.

# 19.0.0, May 2019

*Ruby is an experimental language in the GraalVM 19.0.0 release*

Bug fixes:

* The debugger now sees global variables as the global scope.
* Temporary variables are no longer visible in the debugger.
* Setting breakpoints on some lines has been fixed.
* The OpenSSL C extension is now always recompiled, fixing various bugs when using the extension (e.g., when using Bundler in TravisCI) (#1676, #1627, #1632).
* Initialize `$0` when not run from the 'ruby' launcher, which is needed to `require` gems (#1653).

Compatibility:

* `do...end` blocks can now have `rescue/else/ensure` clauses like MRI (#1618).

Changes:

* `TruffleRuby.sulong?` has been replaced by `TruffleRuby.cexts?`, and `TruffleRuby.graal?` has been replaced by `TruffleRuby.jit?`. The old methods will continue to work for now, but will produce warnings, and will be removed at a future release.

# 1.0 RC 16, 19 April 2019

Bug fixes:

* Fixed `Hash#merge` with no arguments to return a new copy of the receiver (#1645).
* Fixed yield with a splat and keyword arguments (#1613).
* Fixed `rb_scan_args` to correctly handle kwargs in combination with optional args.
* Many fixes for `FFI::Pointer` to be more compatible with the `ffi` gem.

New features:

* Rounding modes have been implemented or improved for `Float`, `Rational`, `BigDecimal` (#1509).
* Support Homebrew installed in other prefixes than `/usr/local` (#1583).
* Added a pure-Ruby implementation of FFI which passes almost all Ruby FFI specs (#1529, #1524).

Changes:

* Support for the Darkfish theme for RDoc generation has been removed.

Compatibility:

* The `KeyError` raised from `ENV#fetch` and `Hash#fetch` now matches MRI's message formatting (#1633).
* Add the missing `key` and `receiver` values to `KeyError` raised from `ENV#fetch`.
* `String#unicode_normalize` has been moved to the core library like in MRI.
* `StringScanner` will now match a regexp beginning with `^` even when not scanning from the start of the string.
* `Module#define_method` is now public like in MRI.
* `Kernel#warn` now supports the `uplevel:` keyword argument.

# 1.0 RC 15, 5 April 2019

Bug fixes:

* Improved compatibility with MRI's `Float#to_s` formatting (#1626).
* Fixed `String#inspect` when the string uses a non-UTF-8 ASCII-compatible encoding and has non-ASCII characters.
* Fixed `puts` for strings with non-ASCII-compatible encodings.
* `rb_protect` now returns `Qnil` when an error occurs.
* Fixed a race condition when using the interpolate-once (`/o`) modifier in regular expressions.
* Calling `StringIO#close` multiple times no longer raises an exception (#1640).
* Fixed a bug in include file resolution when compiling C extensions.

New features:

* `Process.clock_getres` has been implemented.

Changes:

* `debug`, `profile`, `profiler`, which were already marked as unsupported, have been removed.
* Our experimental JRuby-compatible Java interop has been removed - use `Polyglot` and `Java` instead.
* The Trufle handle patches applied to `psych` C extension have now been removed.
* The `rb_tr_handle_*` functions have been removed as they are no longer used in any C extension patches.
* Underscores and dots in options have become hyphens, so `--exceptions.print_uncaught_java` is now `--exceptions-print-uncaught-java`, for example.
* The `rb_tr_handle_*` functions have been removed as they are no longer used in any C extension patches.

Bug fixes:

* `autoload :C, "path"; require "path"` now correctly triggers the autoload.
* Fixed `UDPSocket#bind` to specify family and socktype when resolving address.
* The `shell` standard library can now be `require`-d.
* Fixed a bug where `for` could result in a `NullPointerException` when trying to assign the iteration variable.
* Existing global variables can now become aliases of other global variables (#1590).

Compatibility:

* ERB now uses StringScanner and not the fallback, like on MRI. As a result `strscan` is required by `require 'erb'` (#1615).
* Yield different number of arguments for `Hash#each` and `Hash#each_pair` based on the block arity like MRI (#1629).
* Add support for the `base` keyword argument to `Dir.{[], glob}`.

# 1.0 RC 14, 18 March 2019

Updated to Ruby 2.6.2.

Bug fixes:

* Implement `rb_io_wait_writable` (#1586).
* Fixed error when using arrows keys first within `irb` or `pry` (#1478, #1486).
* Coerce the right hand side for all `BigDecimal` operations (#1598).
* Combining multiple `**` arguments containing duplicate keys produced an incorrect hash. This has now been fixed (#1469).
* `IO#read_nonblock` now returns the passed buffer object, if one is supplied.
* Worked out autoloading issue (#1614).

New features:

* Implemented `String#delete_prefix`, `#delete_suffix`, and related methods.
* Implemented `Dir.children` and `Dir#children`.
* Implemented `Integer#sqrt`.

Changes:

* `-Xoptions` has been removed - use `--help:languages` instead.
* `-Xlog=` has been removed - use `--log.level=` instead.
* `-J` has been removed - use `--vm.` instead.
* `-J-cp lib.jar` and so on have removed - use `--vm.cp=lib.jar` or `--vm.classpath=lib.jar` instead.
* `--jvm.` and `--native.` have been deprecated, use `--vm.` instead to pass VM options.
* `-Xoption=value` has been removed - use `--option=value` instead.
* The `-X` option now works as in MRI.
* `--help:debug` is now `--help:internal`.
* `ripper` is still not implemented, but the module now exists and has some methods that are implemented as no-ops.

# 1.0 RC 13, 5 March 2019

Note that as TruffleRuby RC 13 is built on Ruby 2.4.4 it is still vulnerable to CVE-2018-16395. This will be fixed in the next release.

New features:

* Host interop with Java now works on SubstrateVM too.

Bug fixes:

* Fixed `Enumerator::Lazy` which wrongly rescued `StandardError` (#1557).
* Fixed several problems with `Numeric#step` related to default arguments, infinite sequences, and bad argument types (#1520).
* Fixed incorrect raising of `ArgumentError` with `Range#step` when at least one component of the `Range` is `Float::INFINITY` (#1503).
* Fixed the wrong encoding being associated with certain forms of heredoc strings (#1563).
* Call `#coerce` on right hand operator if `BigDecimal` is the left hand operator (#1533, @Quintasan).
* Fixed return type of division of `Integer.MIN_VALUE` and `Long.MIN_VALUE` by -1 (#1581).
* `Exception#cause` is now correctly set for internal exceptions (#1560).
* `rb_num2ull` is now implemented as well as being declared in the `ruby.h` header (#1573).
* `rb_sym_to_s` is now implemented (#1575).
* `R_TYPE_P` now returns the type number for a wider set of Ruby objects (#1574).
* `rb_fix2str` has now been implemented.
* `rb_protect` will now work even if `NilClass#==` has been redefined.
* `BigDecimal` has been moved out of the `Truffle` module to match MRI.
* `StringIO#puts` now correctly handles `to_s` methods which do not return strings (#1577).
* `Array#each` now behaves like MRI when the array is modified (#1580).
* Clarified that `$SAFE` can never be set to a non-zero value.
* Fix compatibility with RubyGems 3 (#1558).
* `Kernel#respond_to?` now returns false if a method is protected and the `include_all` argument is false (#1568).

Changes:

* `TRUFFLERUBY_CEXT_ENABLED` is no longer supported and C extensions are now always built, regardless of the value of this environment variable.
* Getting a substring of a string created by a C extension now uses less memory as only the requested portion will be copied to a managed string.
* `-Xoptions` has been deprecated and will be removed - use `--help:languages` instead.
* `-Xlog=` has been deprecated and will be removed - use `--log.level=` instead.
* `-J` has been deprecated and will be removed - use `--jvm.` instead.
* `-J-cp lib.jar` and so on have been deprecated and will be removed - use `--jvm.cp=lib.jar` or `--jvm.classpath=lib.jar` instead.
* `-J-cmd`, `--jvm.cmd`, `JAVA_HOME`, `JAVACMD`, and `JAVA_OPTS` do not work in any released configuration of TruffleRuby, so have been removed.
* `-Xoption=value` has been deprecated and will be removed - use `--option=value` instead.
* `TracePoint` now raises an `ArgumentError` for unsupported events.
* `TracePoint.trace` and `TracePoint#inspect` have been implemented.

Compatibility:

* Improved the exception when an `-S` file isn't found.
* Removed the message from exceptions raised by bare `raise` to better match MRI (#1487).
* `TracePoint` now handles the `:class` event.

Performance:

* Sped up `String` handling in native extensions, quite substantially in some cases, by reducing conversions between native and managed strings and allowing for mutable metadata in native strings.

# 1.0 RC 12, 4 February 2019

Bug fixes:

* Fixed a bug with `String#lines` and similar methods with multibyte characters (#1543).
* Fixed an issue with `String#{encode,encode!}` double-processing strings using XML conversion options and a new destination encoding (#1545).
* Fixed a bug where a raised cloned exception would be caught as the original exception (#1542).
* Fixed a bug with `StringScanner` and patterns starting with `^` (#1544).
* Fixed `Enumerable::Lazy#uniq` with infinite streams (#1516).

Compatibility:

* Change to a new system for handling Ruby objects in C extensions which greatly increases compatibility with MRI.
* Implemented `BigDecimal#to_r` (#1521).
* `Symbol#to_proc` now returns `-1` like on MRI (#1462).

# 1.0 RC 11, 15 January 2019

New features:

* macOS clocks `CLOCK_MONOTONIC_RAW`, `_MONOTONIC_RAW_APPROX`, `_UPTIME_RAW`, `_UPTIME_RAW_APPROX`, and `_PROCESS_CPUTIME_ID` have been implemented (#1480).
* TruffleRuby now automatically detects native access and threading permissions from the `Context` API, and can run code with no permissions given (`Context.create()`).

Bug fixes:

* FFI::Pointer now does the correct range checks for signed and unsigned values.
* Allow signal `0` to be used with `Process.kill` (#1474).
* `IO#dup` now properly sets the new `IO` instance to be close-on-exec.
* `IO#reopen` now properly resets the receiver to be close-on-exec.
* `StringIO#set_encoding` no longer raises an exception if the underlying `String` is frozen (#1473).
* Fix handling of `Symbol` encodings in `Marshal#dump` and `Marshal#load` (#1530).

Compatibility:

* Implemented `Dir.each_child`.
* Adding missing support for the `close_others` option to `exec` and `spawn`.
* Implemented the missing `MatchData#named_captures` method (#1512).

Changes:

* `Process::CLOCK_` constants have been given the same value as in standard Ruby.

Performance:

* Sped up accesses to native memory through FFI::Pointer.
* All core files now make use of frozen `String` literals, reducing the number of `String` allocations for core methods.
* New -Xclone.disable option to disable all manual cloning.

# 1.0 RC 10, 5 December 2018

New features:

* The `nkf` and `kconv` standard libraries were added (#1439).
* `Mutex` and `ConditionVariable` have a new fast path for acquiring locks that are unlocked.
* `Queue` and `SizedQueue`, `#close` and `#closed?`, have been implemented.
* `Kernel#clone(freeze)` has been implemented (#1454).
* `Warning.warn` has been implemented (#1470).
* `Thread.report_on_exception` has been implemented (#1476).
* The emulation symbols for `Process.clock_gettime` have been implemented.

Bug fixes:

* Added `rb_eEncodingError` for C extensions (#1437).
* Fixed race condition when creating threads (#1445).
* Handle `exception: false` for IO#write_nonblock (#1457, @ioquatix).
* Fixed `Socket#connect_nonblock` for the `EISCONN` case (#1465, @ioquatix).
* `File.expand_path` now raises an exception for a non-absolute user-home.
* `ArgumentError` messages now better match MRI (#1467).
* Added support for `:float_millisecond`, `:millisecond`, and `:second` time units to `Process.clock_gettime` (#1468).
* Fixed backtrace of re-raised exceptions (#1459).
* Updated an exception message in Psych related to loading a non-existing class so that it now matches MRI.
* Fixed a JRuby-style Java interop compatibility issue seen in `test-unit`.
* Fixed problem with calling `warn` if `$stderr` has been reassigned.
* Fixed definition of `RB_ENCODING_GET_INLINED` (#1440).

Changes:

* Timezone messages are now logged at `CONFIG` level, use `-Xlog=CONFIG` to debug if the timezone is incorrectly shown as `UTC`.

# 1.0 RC 9, 5 November 2018

Security:

* CVE-2018-16396, *tainted flags are not propagated in Array#pack and String#unpack with some directives* has been mitigated by adding additional taint operations.

New features:

* LLVM for Oracle Linux 7 can now be installed without building from source.

Bug fixes:

* Times can now be created with UTC offsets in `+/-HH:MM:SS` format.
* `Proc#to_s` now has `ASCII-8BIT` as its encoding instead of the incorrect `UTF-8`.
* `String#%` now has the correct encoding for `UTF-8` and `US-ASCII` format strings, instead of the incorrect `ASCII-8BIT`.
* Updated `BigDecimal#to_s` to use `e` instead of `E` for exponent notation.
* Fixed `BigDecimal#to_s` to allow `f` as a format flag to indicate conventional floating point notation. Previously only `F` was allowed.

Changes:

* The supported version of LLVM for Oracle Linux has been updated from 3.8 to 4.0.
* `mysql2` is now patched to avoid a bug in passing `NULL` to `rb_scan_args`, and now passes the majority of its test suite.
* The post-install script now automatically detects if recompiling the OpenSSL C extension is needed. The post-install script should always be run in TravisCI as well, see `doc/user/standalone-distribution.md`.
* Detect when the system libssl is incompatible more accurately and add instructions on how to recompile the extension.

# 1.0 RC 8, 19 October 2018

New features:

* `Java.synchronized(object) { }` and `TruffleRuby.synchronized(object) { }` methods have been added.
* Added a `TruffleRuby::AtomicReference` class.
* Ubuntu 18.04 LTS is now supported.
* macOS 10.14 (Mojave) is now supported.

Changes:

* Random seeds now use Java's `NativePRNGNonBlocking`.
* The supported version of Fedora is now 28, upgraded from 25.
* The FFI gem has been updated from 1.9.18 to 1.9.25.
* JCodings has been updated from 1.0.30 to 1.0.40.
* Joni has been updated from 2.1.16 to 2.1.25.

Performance:

* Performance of setting the last exception on a thread has now been improved.

# 1.0 RC 7, 3 October 2018

New features:

* Useful `inspect` strings have been added for more foreign objects.
* The C extension API now defines a preprocessor macro `TRUFFLERUBY`.
* Added the rbconfig/sizeof native extension for better MRI compatibility.
* Support for `pg` 1.1. The extension now compiles successfully, but may still have issues with some datatypes.

Bug fixes:

* `readline` can now be interrupted by the interrupt signal (Ctrl+C). This fixes Ctrl+C to work in IRB.
* Better compatibility with C extensions due to a new "managed struct" type.
* Fixed compilation warnings which produced confusing messages for end users (#1422).
* Improved compatibility with Truffle polyglot STDIO.
* Fixed version check preventing TruffleRuby from working with Bundler 2.0 and later (#1413).
* Fixed problem with `Kernel.public_send` not tracking its caller properly (#1425).
* `rb_thread_call_without_gvl()` no longer holds the C-extensions lock.
* Fixed `caller_locations` when called inside `method_added`.
* Fixed `mon_initialize` when called inside `initialize_copy` (#1428).
* `Mutex` correctly raises a `TypeError` when trying to serialize with `Marshal.dump`.

Performance:

* Reduced memory footprint for private/internal AST nodes.
* Increased the number of cases in which string equality checks will become compile-time constants.
* Major performance improvement for exceptional paths where the rescue body does not access the exception object (e.g., `x.size rescue 0`).

Changes:

* Many clean-ups to our internal patching mechanism used to make some native extensions run on TruffleRuby.
* Removed obsoleted patches for Bundler compatibility now that Bundler 1.16.5 has built-in support for TruffleRuby.
* Reimplemented exceptions and other APIs that can return a backtrace to use Truffle's lazy stacktraces API.

# 1.0 RC 6, 3 September 2018

New features:

* `Polyglot.export` can now be used with primitives, and will now convert strings to Java, and `.import` will convert them from Java.
* Implemented `--encoding`, `--external-encoding`, `--internal-encoding`.
* `rb_object_tainted` and similar C functions have been implemented.
* `rb_struct_define_under` has been implemented.
* `RbConfig::CONFIG['sysconfdir']` has been implemented.
* `Etc` has been implemented (#1403).
* The `-Xcexts=false` option disables C extensions.
* Instrumentation such as the CPUSampler reports methods in a clearer way like `Foo#bar`, `Gem::Specification.each_spec`, `block in Foo#bar` instead of just `bar`, `each_spec`, `block in bar` (which is what MRI displays in backtraces).
* TruffleRuby is now usable as a JSR 223 (`javax.script`) language.
* A migration guide from JRuby (`doc/user/jruby-migration.md`) is now included.
* `kind_of?` works as an alias for `is_a?` on foreign objects.
* Boxed foreign strings unbox on `to_s`, `to_str`, and `inspect`.

Bug fixes:

* Fix false-positive circular warning during autoload.
* Fix Truffle::AtomicReference for `concurrent-ruby`.
* Correctly look up `llvm-link` along `clang` and `opt` so it is no longer needed to add LLVM to `PATH` on macOS for Homebrew and MacPorts.
* Fix `alias` to work when in a refinement module (#1394).
* `Array#reject!` no longer truncates the array if the block raises an exception for an element.
* WeakRef now has the same inheritance and methods as MRI's version.
* Support `-Wl` linker argument for C extensions. Fixes compilation of`mysql2` and `pg`.
* Using `Module#const_get` with a scoped argument will now correctly autoload the constant if needed.
* Loaded files are read as raw bytes, rather than as a UTF-8 string and then converted back into bytes.
* Return 'DEFAULT' for `Signal.trap(:INT) {}`. Avoids a backtrace when quitting a Sinatra server with Ctrl+C.
* Support `Signal.trap('PIPE', 'SYSTEM_DEFAULT')`, used by the gem `rouge` (#1411).
* Fix arity checks and handling of arity `-2` for `rb_define_method()`.
* Setting `$SAFE` to a negative value now raises a `SecurityError`.
* The offset of `DATA` is now correct in the presence of heredocs.
* Fix double-loading of the `json` gem, which led to duplicate constant definition warnings.
* Fix definition of `RB_NIL_P` to be early enough. Fixes compilation of `msgpack`.
* Fix compilation of megamorphic interop calls.
* `Kernel#singleton_methods` now correctly ignores prepended modules of non-singleton classes. Fixes loading `sass` when `activesupport` is loaded.
* Object identity numbers should never be negative.

Performance:

* Optimize keyword rest arguments (`def foo(**kwrest)`).
* Optimize rejected (non-Symbol keys) keyword arguments.
* Source `SecureRandom.random_bytes` from `/dev/urandom` rather than OpenSSL.
* C extension bitcode is no longer encoded as Base64 to pass it to Sulong.
* Faster `String#==` using vectorization.

Changes:

* Clarified that all sources that come in from the Polyglot API `eval` method will be treated as UTF-8, and cannot be re-interpreted as another encoding using a magic comment.
* The `-Xembedded` option can now be set set on the launcher command line.
* The `-Xplatform.native=false` option can now load the core library, by enabling `-Xpolyglot.stdio`.
* `$SAFE` and `Thread#safe_level` now cannot be set to `1` - raising an error rather than warning as before. `-Xsafe` allows it to be set, but there are still no checks.
* Foreign objects are now printed as `#<Foreign:system-identity-hash-code>`, except for foreign arrays which are now printed as `#<Foreign [elements...]>`.
* Foreign objects `to_s` now calls `inspect` rather than Java's `toString`.
* The embedded configuration (`-Xembedded`) now warns about features which may not work well embedded, such as signals.
* The `-Xsync.stdio` option has been removed - use standard Ruby `STDOUT.sync = true` in your program instead.

# 1.0 RC 5, 3 August 2018

New features:

* It is no longer needed to add LLVM (`/usr/local/opt/llvm@4/bin`) to `PATH` on macOS.
* Improve error message when LLVM, `clang` or `opt` is missing.
* Automatically find LLVM and libssl with MacPorts on macOS (#1386).
* `--log.ruby.level=` can be used to set the log level from any launcher.
* Add documentation about installing with Ruby managers/installers and how to run TruffleRuby in CI such as TravisCI (#1062, #1070).
* `String#unpack1` has been implemented.

Bug fixes:

* Allow any name for constants with `rb_const_get()`/`rb_const_set()` (#1380).
* Fix `defined?` with an autoload constant to not raise but return `nil` if the autoload fails (#1377).
* Binary Ruby Strings can now only be converted to Java Strings if they only contain US-ASCII characters. Otherwise, they would produce garbled Java Strings (#1376).
* `#autoload` now correctly calls `main.require(path)` dynamically.
* Hide internal file from user-level backtraces (#1375).
* Show caller information in warnings from the core library (#1375).
* `#require` and `#require_relative` should keep symlinks in `$"` and `__FILE__` (#1383).
* Random seeds now always come directly from `/dev/urandom` for MRI compatibility.
* SIGINFO, SIGEMT and SIGPWR are now defined (#1382).
* Optional and operator assignment expressions now return the value assigned, not the value returned by an assignment method (#1391).
* `WeakRef.new` will now return the correct type of object, even if `WeakRef` is subclassed (#1391).
* Resolving constants in prepended modules failed, this has now been fixed (#1391).
* Send and `Symbol#to_proc` now take account of refinements at their call sites (#1391).
* Better warning when the timezone cannot be found on WSL (#1393).
* Allow special encoding names in `String#force_encoding` and raise an exception on bad encoding names (#1397).
* Fix `Socket.getifaddrs` which would wrongly return an empty array (#1375).
* `Binding` now remembers the file and line at which it was created for `#eval`. This is notably used by `pry`'s `binding.pry`.
* Resolve symlinks in `GEM_HOME` and `GEM_PATH` to avoid related problems (#1383).
* Refactor and fix `#autoload` so other threads see the constant defined while the autoload is in progress (#1332).
* Strings backed by `NativeRope`s now make a copy of the rope when `dup`ed.
* `String#unpack` now taints return strings if the format was tainted, and now does not taint the return array if the format was tainted.
* Lots of fixes to `Array#pack` and `String#unpack` tainting, and a better implementation of `P` and `p`.
* Array literals could evaluate an element twice under some circumstances. This has now been fixed.

Performance:

* Optimize required and optional keyword arguments.
* `rb_enc_to_index` is now faster by eliminating an expensive look-up.

Changes:

* `-Xlog=` now needs log level names to be upper case.
* `-Dtruffleruby.log` and `TRUFFLERUBY_LOG` have been removed - use `-Dpolyglot.log.ruby.level`.
* The log format, handlers, etc are now managed by the Truffle logging system.
* The custom log levels `PERFORMANCE` and `PATCH` have been removed.

# 1.0 RC 4, 18 July 2018

*TruffleRuby was not updated in RC 4*

# 1.0 RC 3, 2 July 2018

New features:

* `is_a?` can be called on foreign objects.

Bug fixes:

* It is no longer needed to have `ruby` in `$PATH` to run the post-install hook.
* `Qnil`/`Qtrue`/`Qfalse`/`Qundef` can now be used as initial value for global variables in C extensions.
* Fixed error message when the runtime libssl has no SSLv2 support (on Ubuntu 16.04 for instance).
* `RbConfig::CONFIG['extra_bindirs']` is now a String as other RbConfig values.
* `SIGPIPE` is correctly caught on SubstrateVM, and the corresponding write() raises `Errno::EPIPE` when the read end of a pipe or socket is closed.
* Use the magic encoding comment for determining the source encoding when using eval().
* Fixed a couple bugs where the encoding was not preserved correctly.

Performance:

* Faster stat()-related calls, by returning the relevant field directly and avoiding extra allocations.
* `rb_str_new()`/`rb_str_new_cstr()` are much faster by avoiding extra copying and allocations.
* `String#{sub,sub!}` are faster in the common case of an empty replacement string.
* Eliminated many unnecessary memory copy operations when reading from `IO` with a delimiter (e.g., `IO#each`), leading to overall improved `IO` reading for common use cases such as iterating through lines in a `File`.
* Use the byte[] of the given Ruby String when calling eval() directly for parsing.

# 1.0 RC 2, 6 June 2018

New features:

* We are now compatible with Ruby 2.4.4.
* `object.class` on a Java `Class` object will give you an object on which you can call instance methods, rather than static methods which is what you get by default.
* The log level can now also be set with `-Dtruffleruby.log=info` or `TRUFFLERUBY_LOG=info`.
* `-Xbacktraces.raise` will print Ruby backtraces whenever an exception is raised.
* `Java.import name` imports Java classes as top-level constants.
* Coercion of foreign numbers to Ruby numbers now works.
* `to_s` works on all foreign objects and calls the Java `toString`.
* `to_str` will try to `UNBOX` and then re-try `to_str`, in order to provoke the unboxing of foreign strings.

Changes:

* The version string now mentions if you're running GraalVM Community Edition (`GraalVM CE`) or GraalVM Enterprise Edition (`GraalVM EE`).
* The inline JavaScript functionality `-Xinline_js` has been removed.
* Line numbers `< 0`, in the various eval methods, are now warned about, because we don't support these at all. Line numbers `> 1` are warned about (at the fine level) but they are shimmed by adding blank lines in front to get to the correct offset. Line numbers starting at `0` are also warned about at the fine level and set to `1` instead.
* The `erb` standard library has been patched to stop using a -1 line number.
* `-Xbacktraces.interleave_java` now includes all the trailing Java frames.
* Objects with a `[]` method, except for `Hash`, now do not return anything for `KEYS`, to avoid the impression that you could `READ` them. `KEYINFO` also returns nothing for these objects, except for `Array` where it returns information on indices.
* `String` now returns `false` for `HAS_KEYS`.
* The supported additional functionality module has been renamed from `Truffle` to `TruffleRuby`. Anything not documented in `doc/user/truffleruby-additions.md` should not be used.
* Imprecise wrong gem directory detection was replaced. TruffleRuby newly marks its gem directories with a marker file, and warns if you try to use TruffleRuby with a gem directory which is lacking the marker.

Bug fixes:

* TruffleRuby on SubstrateVM now correctly determines the system timezone.
* `Kernel#require_relative` now coerces the feature argument to a path and canonicalizes it before requiring, and it now uses the current directory as the directory for a synthetic file name from `#instance_eval`.

# 1.0 RC 1, 17 April 2018

New features:

* The Ruby version has been updated to version 2.3.7.

Security:

* CVE-2018-6914, CVE-2018-8779, CVE-2018-8780, CVE-2018-8777, CVE-2017-17742 and CVE-2018-8778 have been mitigated.

Changes:

* `RubyTruffleError` has been removed and uses replaced with standard exceptions.
* C++ libraries like `libc++` are now not needed if you don't run C++ extensions. `libc++abi` is now never needed. Documentation updated to make it more clear what the minimum requirements for pure Ruby, C extensions, and C++ extensions separately.
* C extensions are now built by default - `TRUFFLERUBY_CEXT_ENABLED` is assumed `true` unless set to `false`.
* The `KEYS` interop message now returns an array of Java strings, rather than Ruby strings. `KEYS` on an array no longer returns indices.
* `HAS_SIZE` now only returns `true` for `Array`.
* A method call on a foreign object that looks like an operator (the method name does not begin with a letter) will call `IS_BOXED` on the object and based on that will possibly `UNBOX` and convert to Ruby.
* Now using the native version of Psych.
* The supported version of LLVM on Oracle Linux has been dropped to 3.8.
* The supported version of Fedora has been dropped to 25, and the supported version of LLVM to 3.8, due to LLVM incompatibilities. The instructions for installing `libssl` have changed to match.

# 0.33, April 2018

New features:

* The Ruby version has been updated to version 2.3.6.
* Context pre-initialization with TruffleRuby `--native`, which significantly improves startup time and loads the `did_you_mean` gem ahead of time.
* The default VM is changed to SubstrateVM, where the startup is significantly better. Use `--jvm` option for full JVM VM.
* The `Truffle::Interop` module has been replaced with a new `Polyglot` module which is designed to use more idiomatic Ruby syntax rather than explicit methods. A [new document](doc/user/polyglot.md) describes polyglot programming at a higher level.
* The `REMOVABLE`, `MODIFIABLE` and `INSERTABLE` Truffle interop key info flags have been implemented.
* `equal?` on foreign objects will check if the underlying objects are equal if both are Java interop objects.
* `delete` on foreign objects will send `REMOVE`, `size` will send `GET_SIZE`, and `keys` will send `KEYS`. `respond_to?(:size)` will send `HAS_SIZE`, `respond_to?(:keys)` will send `HAS_KEYS`.
* Added a new Java-interop API similar to the one in the Nashorn JavaScript implementation, as also implemented by Graal.js. The `Java.type` method returns a Java class object on which you can use normal interop methods. Needs the `--jvm` flag to be used.
* Supported and tested versions of LLVM for different platforms have been more precisely [documented](doc/user/installing-llvm.md).

Changes:

* Interop semantics of `INVOKE`, `READ`, `WRITE`, `KEYS` and `KEY_INFO` have changed significantly, so that `INVOKE` maps to Ruby method calls, `READ` calls `[]` or returns (bound) `Method` objects, and `WRITE` calls `[]=`.

Performance:

* `Dir.glob` is much faster and more memory efficient in cases that can reduce to direct filename lookups.
* `SecureRandom` now defers loading OpenSSL until it's needed, reducing time to load `SecureRandom`.
* `Array#dup` and `Array#shift` have been made constant-time operations by sharing the array storage and keeping a starting index.

Bug fixes:

* Interop key-info works with non-string-like names.

Internal changes:

* Changes to the lexer and translator to reduce regular expression calls.
* Some JRuby sources have been updated to 9.1.13.0.

# 0.32, March 2018

New features:

* A new embedded configuration is used when TruffleRuby is used from another language or application. This disables features like signals which may conflict with the embedding application, and threads which may conflict with other languages, and enables features such as the use of polyglot IO streams.

Performance:

* Conversion of ASCII-only Ruby strings to Java strings is now faster.
* Several operations on multi-byte character strings are now faster.
* Native I/O reads are about 22% faster.

Bug fixes:

* The launcher accepts `--native` and similar options in  the `TRUFFLERUBYOPT` environment variable.

Internal changes:

* The launcher is now part of the TruffleRuby repository, rather than part of the GraalVM repository.
* `ArrayBuilderNode` now uses `ArrayStrategies` and `ArrayMirrors` to remove direct knowledge of array storage.
* `RStringPtr` and `RStringPtrEnd` now report as pointers for interop purposes, fixing several issues with `char *` usage in C extensions.<|MERGE_RESOLUTION|>--- conflicted
+++ resolved
@@ -8,11 +8,8 @@
 * Fix `rb_id2name` to ensure the native string will have the same lifetime as the id (#2630, @aardvark179).
 * Fix `MatchData#[]` exception when passing a length argument larger than the number of match values (#2636, @nirvdrum).
 * Fix `MatchData#[]` exception when supplying a large negative index along with a length argument (@nirvdrum).
-<<<<<<< HEAD
 * Fix capacity computation for huge `Hash` (#2635, @eregon).
-=======
 * Fix aliased methods to return the correct owner when method is from a superclass (@bjfish).
->>>>>>> 54df7604
 
 Compatibility:
 
