--- conflicted
+++ resolved
@@ -45,11 +45,8 @@
 * Support refinements for `#to_s` called by string interpolation (#2110, @ssnickolay)
 * Module#using raises error in method scope (#2112, @ssnickolay)
 * `File#path` now returns a new mutable String on every call like MRI (#2115).
-<<<<<<< HEAD
 * Avoid infinite recursion when redefining `Warning#warn` and calling `Kernel#warn` (#2109).
-=======
 * Convert objects with `#to_path` in `$LOAD_PATH` (#2119).
->>>>>>> e580ae38
 
 Performance:
 
