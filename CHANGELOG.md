--- conflicted
+++ resolved
@@ -24,11 +24,8 @@
 * Implement 'rb_str_buf_append' (@bjfish).
 * Add patch for `digest` so that TruffleRuby implementation is not overridden (@bjfish).
 * Handle encoding conversion errors when reading directory entries (@aardvark179).
-<<<<<<< HEAD
 * Follow symlinks when processing `*/` directory glob patterns. (#2589, @aardvark179).
-=======
 * Set `@gem_prelude_index` variable on the default load paths (#2586 , @bjfish)
->>>>>>> c8725b5c
 
 Performance:
 
