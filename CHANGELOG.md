--- conflicted
+++ resolved
@@ -40,14 +40,11 @@
 * All Array methods now return Array instances and not subclasses (#2510, @Strech).
 * Integer#zero? overrides Numeric#zero? for optimization (#2453).
 * Default `Kernel#eval` source file and line to `(eval):1` like CRuby 3 (#2453).
-<<<<<<< HEAD
 * Add `GC.auto_compact` accessors for compatibility (#2453).
 * Update accessing a class variable from the top-level scope to be a `RuntimeError` (#2453, @bjfish).
 * Update interpolated strings to not be frozen (#2453).
 * Add `WERRORFLAG` to `RbConfig` (#2519, @bjfish).
-=======
 * Update `MatchData` methods to return `String` instances when called on a subclass (#2453, @bjfish).
->>>>>>> b8f30196
 
 Performance:
 
