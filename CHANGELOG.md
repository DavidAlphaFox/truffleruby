--- conflicted
+++ resolved
@@ -56,14 +56,11 @@
 * Implement `Coverage.running?` method (@andrykonchin).
 * Fix arguments implicit type conversion for `Enumerable#zip` and `Array#zip` (#2788, @andrykonchin).
 * Fix `Array#unshift` to not depend on `Array#[]=` and allow overriding `#[]=` in a subclass (#2772, @andrykonchin).
-<<<<<<< HEAD
 * Fix syntactic check for `void value expression` (#2821, @eregon).
 * Fix `Range#step` with no block and non-`Numeric` values (#2824, @eregon).
 * Fix execution order of `END` blocks and `at_exit` callbacks (#2818, @andrykonchin).
 * Fix `String#casecmp?` for empty strings of different encodings (#2826, @eregon).
-=======
 * Implement `Enumerable#compact` and `Enumerator::Lazy#compact` (#2733, @andrykonchin).
->>>>>>> 9490f9d0
 
 Performance:
 
