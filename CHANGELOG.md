# 22.1.0

New features:


Bug fixes:

* Guard against unterminated ranges in file matching patterns (#2556, @aardvark179).

Compatibility:

<<<<<<< HEAD
* Implement more correct conversion of array elements by `Array#pack`(#2503, #2504, @aardvakr179).
* Implement `ruby_native_thread_p` for compatibility (#2556, @aardvark179).
=======
* Implement more correct conversion of array elements by `Array#pack`(#2503, #2504, @aardvark179).
>>>>>>> 546388d7

Performance:


Changes:


# 22.0.0

New features:

* Updated to Ruby 3.0.2 (#2453).

Bug fixes:

* Fix `File.utime` to use nanoseconds (#2448).
* Capture the intercepted feature path during patching to reuse during patch require (#2441).
* Update `Module#constants` to filter invalid constant identifiers (#2452).
* Fixed `-0.0 <=> 0.0` and `-0.0 <=> 0` to return `0` like on CRuby (#1391).
* Fixed `Range#step` to return correct class with begin-less range (@ccocchi, #2516).
* Fixed exception creation when an `Errno` is sub-classed (@bjfish, #2521).
* Fixed `String#[]=` to use the negotiated encoding (@bjfish, #2545).

Compatibility:

* Implement `rb_sprintf` in our format compiler to provide consistent formatting across C standard libraries.
* Update `defined?` to return frozen strings (#2450).
* Use compensated summation for `{Array,Enumerable}#sum` when floating point values are included.
* `Module#attr_*` methods now return an array of method names (#2498, @gogainda).
* Fixed `Socket#(local|remote)_address` to retrieve family and type from the file descriptor (#2444, @larskanis).
* Add `Thread.ignore_deadlock` accessor (#2453).
* Allow `Hash#transform_keys` to take a hash argument (@ccocchi, #2464).
* Add `Enumerable#grep{_v}` optimization for `Regexp` (#2453).
* Update `IO#write` to accept multiple arguments (#2501).
* Do not warn when uninitialized instance variable is accessed (#2502, @andrykonchin).
* Remove `TRUE`, `FALSE`, and `NIL` constants like CRuby 3.0 (#2505, @andrykonchin).
* `Symbol#to_proc` now returns a lambda like in Ruby 3 (#2508, @andrykonchin).
* `Kernel#lambda` now warns if called without a literal block (#2500, @andrykonchin).
* Implement Hash#except (#2463, @wildmaples).
* Remove special `$SAFE` global and related C API methods (#2453).
* Assigning to a numbered parameter raises `SyntaxError` (#2506, @andrykonchin).
* Implement `--backtrace-limit` option (#2453).
* Update `String` methods to return `String` instances when called on a subclass (#2453).
* Update `String#encode` to support the `:fallback` option (#1391).
* `Module#alias_method` now returns the defined alias as a symbol(#2499, @gogainda).
* Implement `Symbol#name` (#2453).
* Update `Module#{public, protected, private, public_class_method, private_class_method}` and top-level `private` and `public` methods to accept single array argument with a list of method names (#2453).
* Constants deprecated by `Module#deprecate_constant` only warn if `Warning[:deprecated]` is `true`.
* All Array methods now return Array instances and not subclasses (#2510, @Strech).
* Integer#zero? overrides Numeric#zero? for optimization (#2453).
* Default `Kernel#eval` source file and line to `(eval):1` like CRuby 3 (#2453).
* Add `GC.auto_compact` accessors for compatibility (#2453).
* Update accessing a class variable from the top-level scope to be a `RuntimeError` (#2453, @bjfish).
* Update interpolated strings to not be frozen (#2453).
* Add `WERRORFLAG` to `RbConfig` (#2519, @bjfish).
* Update `MatchData` methods to return `String` instances when called on a subclass (#2453, @bjfish).
* Implement `Proc#{==,eql?}` (#2453).
* Implement all `StringScanner` methods (#2520, @eregon).
* Handle `Kernel#clone(freeze: true)` (#2512, @andrykonchin).
* Relax `Fiber#transfer` limitations (#2453).
* Implement `Fiber#blocking?` like CRuby 3 (#2453, @aardvark179).
* Sort by default for `Dir.{glob,[]}` and add `sort:` keyword argument (#2523, @Strech).
* Implement `rb_str_locktmp` and `rb_str_unlocktmp` (#2524, @bjfish).
* Update `Kernel#instance_variables` to return insertion order (@bjfish).
* Fixed `rb_path2class()` to not error for a module (#2511, @eregon).
* Update `Kernel#print` to print `$_` when no arguments are given (#2531, @bjfish).
* Add category kwarg to Kernel.warn and Warning.warn (#2533, @Strech).
* Implement `GC.{measure_total_time, total_time}` and update `GC.stat` to update provided hash (#2535, @bjfish).
* Implement `Array#slice` with `ArithmeticSequence` (#2526, @ccocchi).
* Update `Hash#each` to consistently yield a 2-element array (#2453).
* Remove `Hash#{__store__, index}` methods for compatibility (#2546).
* Update `String#split` to raise a `RangeError` when `limit` is larger than `int` (@bjfish).

Performance:

* Regexp objects are now interned in a similar way to symbols.
* Improve performance of regexps using POSIX bracket expressions (e.g., `[[:lower:]]`) matching against ASCII-only strings (#2447, @nirvdrum).
* `String#sub`, `sub!`, `gsub`, and `gsub!` have been refactored for better performance.
* Don't allocate a `MatchData` object when `Regexp#match?` or `String#match?` is used (#2509, @nirvdrum).
* Add `ENV.except` (#2507, @Strech).
* Fully inline the `Integer#+` and `Integer#-` logic for interpreter speed (#2518, @smarr).
* Remove unnecessary work in negotiating the encoding to use in a Regexp match (#2522, @nirvdrum).
* Add new fast paths for encoding negotiation between strings with different encodings, but which match common default cases (#2522, @nirvdrum).
* Reduce footprint by removing unnecessary nodes for accessing the `FrameOnStackMarker` (#2530, @smarr).

Changes:

* TruffleRuby now requires Java 11+ and no longer supports Java 8.

# 21.3.0

New features:

* [TRegex](https://github.com/oracle/graal/tree/master/regex) is now used by default, which provides large speedups for matching regular expressions.
* Add `Polyglot.languages` to expose the list of available languages.
* Add `Polyglot::InnerContext` to eval code in any available language in an inner isolated context (#2169).
* Foreign objects now have a dynamically-generated class based on their interop traits like `ForeignArray` and are better integrated with Ruby objects (#2149).
* Foreign arrays now have all methods of Ruby `Enumerable` and many methods of `Array` (#2149).
* Foreign hashes now have all methods of Ruby `Enumerable` and many methods of `Hash` (#2149).
* Foreign iterables (`InteropLibrary#hasIterator`) now have all methods of Ruby `Enumerable` (#2149).
* Foreign objects now implement `#instance_variables` (readable non-invocable members) and `#methods` (invocable members + Ruby methods).

Bug fixes:

* Fix `Marshal.load` of multiple `Symbols` with an explicit encoding (#1624).
* Fix `rb_str_modify_expand` to preserve existing bytes (#2392).
* Fix `String#scrub` when replacement is frozen (#2398, @LillianZ).
* Fix `Dir.mkdir` error handling for `Pathname` paths (#2397).
* `BasicSocket#*_nonblock(exception: false)` now only return `:wait_readable/:wait_writable` for `EAGAIN`/`EWOULDBLOCK` like MRI (#2400).
* Fix issue with `strspn` used in the `date` C extension compiled as a macro on older glibc and then missing the `__strspn_c1` symbol on newer glibc (#2406).
* Fix constant lookup when loading the same file multiple times (#2408).
* Fix handling of `break`, `next` and `redo` in `define_method(name, &block)` methods (#2418).
* Fix handling of incompatible types in `Float#<=>` (#2432, @chrisseaton).
* Fix issue with escaping curly braces for `Dir.glob` (#2425).
* Fix `base64` decoding issue with missing output (#2435).
* Fix `StringIO#ungetbyte` to treat a byte as a byte, not a code point (#2436). 
* Fix `defined?(yield)` when used inside a block (#2446).
* Fix a couple issues related to native memory allocation and release.

Compatibility:

* Implement `Process::Status.wait` (#2378).
* Update `rb_str_modify` and `rb_str_modify_expand` to raise a `FrozenError` when given a frozen string (#2392).
* Implement `rb_fiber_*` functions (#2402).
* Implement `rb_str_vcatf`.
* Add support for tracing allocations from C functions (#2403, @chrisseaton).
* Implement `rb_str_catf`.
* Search the executable in the passed env `PATH` for subprocesses (#2419).
* Accept a string as the pattern argument to `StringScanner#scan` and `StringScanner#check` (#2423).

Performance:

* Moved most of `MonitorMixin` to primitives to deal with interrupts more efficiently (#2375).
* Improved the performance of `rb_enc_from_index` by adding cached lookups (#2379, @nirvdrum).
* Improved the performance of many `MatchData` operations (#2384, @nirvdrum).
* Significantly improved performance of TRegex calls by allowing Truffle splitting (#2389, @nirvdrum).
* Improved `String#gsub` performance by adding a fast path for the `string_byte_index` primitive (#2380, @nirvdrum).
* Improved `String#index` performance by adding a fast path for the `string_character_index` primitive (#2383, @LillianZ).
* Optimized conversion of strings to integers if the string contained a numeric value (#2401, @nirvdrum).
* Use Truffle's `ContextThreadLocal` to speedup access to thread-local data.
* Provide a new fast path for `rb_backref*` and `rb_lastline*`functions from C extensions.

Changes:

* `foreign_object.class` on foreign objects is no longer special and uses `Kernel#class` (it used to return the `java.lang.Class` object for a Java type or `getMetaObject()`, but that is too incompatible with Ruby code).
* `Java.import name` imports a Java class in the enclosing module instead of always as a top-level constant.
* `foreign_object.keys` no longer returns members, use `foreign_object.instance_variables` or `foreign_object.methods` instead.
* `foreign_object.respond_to?(:class)` is now always true (before it was only for Java classes), since the method is always defined.

Security:

* Updated to Ruby 2.7.4 to fix CVE-2021-31810, CVE-2021-32066 and CVE-2021-31799.

# 21.2.0

New features:

* New `TruffleRuby::ConcurrentMap` data structure for use in [`concurrent-ruby`](https://github.com/ruby-concurrency/concurrent-ruby) (#2339, @wildmaples).

Bug fixes:

* Fix of different values of self in different scopes.
* `Truffle::POSIX.select` was being redefined repeatedly (#2332).
* Fix the `--backtraces-raise` and `--backtraces-rescue` options in JVM mode (#2335).
* Fix `File.{atime, mtime, ctime}` to include nanoseconds (#2337).
* Fix `Array#[a, b] = "frozen string literal".freeze` (#2355).
* `rb_funcall()` now releases the C-extension lock (similar to MRI).

Compatibility:

* Updated to Ruby 2.7.3. The `resolv` stdlib was not updated (`resolv` in 2.7.3 has [bugs](https://bugs.ruby-lang.org/issues/17748)).
* Make interpolated strings frozen for compatibility with Ruby 2.7 (#2304, @kirs).
* `require 'socket'` now also requires `'io/wait'` like CRuby (#2326).
* Support precision when formatting strings (#2281, @kirs).
* Make rpartition compatible with Ruby 2.7 (#2320, @gogainda).
* Include the type name in exception messages from `rb_check_type` (#2307).
* Fix `Hash#rehash` to remove duplicate keys after modifications (#2266, @MattAlp)
* Only fail `rb_check_type` for typed data, not wrapped untyped structs (#2331).
* Decide the visibility in `Module#define_method` based on `self` and the default definee (#2334).
* Configure `mandir` value in `RbConfig::CONFIG` and `RbConfig::MAKEFILE_CONFIG` (#2315).
* TruffleRuby now supports the Truffle polyglot Hash interop API.
* Implement `Fiber#raise` (#2338).
* Update `File.basename` to return new `String` instances (#2343).
* Allow `Fiber#raise` after `Fiber#transfer` like Ruby 3.0 (#2342).
* Fix `ObjectSpace._id2ref` for Symbols and frozen String literals (#2358).
* Implemented `Enumerator::Lazy#filter_map` (#2356).
* Fix LLVM toolchain issue on macOS 11.3 (#2352, [oracle/graal#3383](https://github.com/oracle/graal/issues/3383)).
* Implement `IO#set_encoding_by_bom` (#2372, pawandubey).
* Implemented `Enumerator::Lazy#with_index` (#2356).
* Implement `rb_backref_set`.
* Fix `Float#<=>` when comparing `Infinity` to other `#infinite?` values.
* Implement `date` library as a C extension to improve compatibility (#2344).

Performance:

* Make `#dig` iterative to make it faster and compile better for calls with 3+ arguments (#2301, @chrisseaton, @jantnovi).
* Make `Struct#dig` faster in interpreter by avoiding exceptions (#2306, @kirs).
* Reduce the number of AST nodes created for methods and blocks (#2261).
* Fiber-local variables are much faster now by using less synchronization.
* Improved the performance of the exceptional case of `String#chr` (#2318, @chrisseaton).
* Improved the performance of `IO#read_nonblock` when no data is available to be read.
* `TruffleSafepoint` is now used instead of custom logic, which no longer invalidates JITed code for guest safepoints (e.g., `Thread#{backtrace,raise,kill}`, `ObjectSpace`, etc)
* Significantly improved performance of `Time#strftime` for common formats (#2361, @wildmaples, @chrisseaton).
* Faster solution for lazy integer length (#2365, @lemire, @chrisseaton).
* Speedup `rb_funcallv*()` by directly unwrapping the C arguments array instead of going through a Ruby `Array` (#2089).
* Improved the performance of several `Truffle::RegexOperations` methods (#2374, @wildmapes, @nirvdrum).

Changes:

* `rb_iterate()` (deprecated since 1.9) no longer magically passes the block to `rb_funcall()`, use `rb_block_call()` instead.

Security:

* Updated to Ruby 2.7.3 to fix CVE-2021-28965 and CVE-2021-28966.

# 21.1.0

New features:

* Access to local variables of the interactive Binding via language bindings is now supported: `context.getBindings("ruby").putMember("my_var", 42);` (#2030).
* `VALUE`s in C extensions now expose the Ruby object when viewed in the debugger, as long as they have not been converted to native values.
* Signal handlers can now be run without triggering multi-threading.
* Fibers no longer trigger Truffle multi-threading.

Bug fixes:

* `Range#to_a` wasn't working for `long` ranges (#2198, @tomstuart and @LillianZ).
* Show the interleaved host and guest stacktrace for host exceptions (#2226).
* Fix the label of the first location reported by `Thread#backtrace_locations` (#2229).
* Fix `Thread.handle_interrupt` to defer non-pure interrupts until the end of the `handle_interrupt` block (#2219).
* Clear and restore errinfo on entry and normal return from methods in C extensions (#2227).
* Fix extra whitespace in squiggly heredoc with escaped newline (#2238, @wildmaples and @norswap).
* Fix handling of signals with `--single-threaded` (#2265).
* Fix `Enumerator::Lazy#{chunk_while, slice_before, slice_after, slice_when}` to return instances of `Enumerator::Lazy` (#2273).
* Fix `Truffle::Interop.source_location` to return unavailable source sections for modules instead of null (#2257).
* Fix usage of `Thread.handle_interrupt` in `MonitorMixin#mon_synchronize`.
* Fixed `TruffleRuby.synchronized` to handle guest safepoints (#2277).
* Fix control flow bug when assigning constants using ||= (#1489).
* Fix `Kernel#raise` argument handling for hashes (#2298).
* Set errinfo when `rb_protect` captures a Ruby exception (#2245).
* Fixed handling of multiple optional arguments and keywords when passed a positional `Hash` (#2302).

Compatibility:

* Prepend the GraalVM LLVM Toolchain to `PATH` when installing gems (#1974, #1088, #1343, #1400, #1947, #1931, #1588).
* Installing the `nokogiri` gem now defaults to use the vendored `libxml2` and `libxslt`, similar to CRuby, which means the corresponding system packages are no longer needed (#62).
* Implemented `$LOAD_PATH.resolve_feature_path`.
* Add `Pathname#/` alias to `Pathname#+` (#2178).
* Fixed issue with large `Integer`s in `Math.log` (#2184).
* Updated `Regexp.last_match` to support `Symbol` and `String` parameter (#2179).
* Added support for numbered block parameters (`_1` etc).
* Fixed `String#upto` issue with non-ascii strings (#2183).
* Implemented partial support for pattern matching (#2186).
* Make `File.extname` return `'.'` if the path ends with one (#2192, @tomstuart).
* Include fractional seconds in `Time#inspect` output (#2194, @tomstuart).
* Add support for `Integer#[Range]` and `Integer#[start, length]` (#2182, @gogainda).
* Allow private calls with `self` as an explicit receiver (#2196, @wildmaples).
* Fixed `:perm` parameter for `File.write`.
* Implemented `Time#floor` and `#ceil` (#2201, @wildmaples).
* Allow `Range#include?` and `#member?` with `Time` (#2202, @wildmaples).
* Implemented `Comparable#clamp(Range)` (#2200, @wildmaples).
* Added a `Array#minmax` to override `Enumerable#minmax` (#2199, @wildmaples).
* Implemented `chomp` parameter for `IO.{readlines, foreach}` (#2205).
* Implemented the Debug Inspector C API.
* Added beginless range support for `Range#{new, bsearch, count, each, equal_value, first, inspect, max, min, size, cover?, include?, ===}`.
* Added beginless range support for `Array#{[], []=, slice, slice!, to_a, fill, values_at}` (#2155, @LillianZ).
* Added beginless range support for `String#{byteslice, slice, slice!}` and `Symbol#slice` (#2211, @LillianZ).
* Added beginless range support for `Kernel#{caller, caller_locations}` and `Thread#backtrace_locations` (#2211, @LillianZ).
* Make rand work with exclusive range with Float (#1506, @gogainda)
* Fixed `String#dump`'s formatting of escaped unicode characters (#2217, @meganniu).
* Switched to the io-console C extension from C ruby for better performance and compatibility in `irb`.
* Coerce the message to a `String` for `BasicSocket#send` (#2209, @HoneyryderChuck).
* Support buffer argument for `UDPSocket#recvfrom_nonblock` (#2209, @HoneyryderChuck).
* Fixed `Integer#digits` implementation to handle more bases (#2224, #2225).
* Support the `inherit` parameter for `Module#{private, protected, public}_method_defined?`.
* Implement `Thread.pending_interrupt?` and `Thread#pending_interrupt?` (#2219).
* Implement `rb_lastline_set` (#2170).
* Implemented `Module#const_source_location` (#2212, @tomstuart and @wildmaples).
* Do not call `File.exist?` in `Dir.glob` as `File.exist?` is often mocked (#2236, @gogainda).
* Coerce the inherit argument to a boolean in `Module#const_defined?` and `Module#const_get` (#2240).
* Refinements take place at `Object#method` and `Module#instance_method` (#2004, @ssnickolay).
* Add support for `rb_scan_args_kw` in C API (#2244, @LillianZ).
* Update random implementation layout to be more compatible (#2234).
* Set `RbConfig::CONFIG['LIBPATHFLAG'/'RPATHFLAG']` like MRI to let `$LIBPATH` changes in `extconf.rb` work.
* Access to path and mode via `rb_io_t` from C has been changed to improve compatibility for io-console.
* Implemented the `Time.at` `in:` parameter.
* Implemented `Kernel#raise` `cause` parameter.
* Improved compatibility of `Signal.trap` and `Kernel#trap` (#2287, @chrisseaton).
* Implemented `GC.stat(:total_allocated_objects)` as `0` (#2292, @chrisseaton).
* `ObjectSpace::WeakMap` now supports immediate and frozen values as both keys and values (#2267).
* Call `divmod` when coercion to `Float` fails for `#sleep` (#2289, @LillianZ).

Performance:

* Multi-Tier compilation is now enabled by default, which improves warmup significantly.
* Improve the performance of checks for recursion (#2189, @LillianZ).
* Improve random number generation performance by avoiding synchronization (#2190, @ivoanjo).
* We now create a single call target per block by default instead of two.
* Some uses of class variables are now much better optimized (#2259, @chrisseaton).
* Several methods that need the caller frame are now always inlined in their caller, which speeds up the interpreter and reduces footprint.
* Pasting code in IRB should be reasonably fast, by updating to `irb` 1.3.3 and `reline` 0.2.3 (#2233).

Changes:

* Standalone builds of TruffleRuby are now based on JDK11 (they used JDK8 previously). There should be no user-visible changes. Similarly, JDK11 is now used by default in development instead of JDK8.
* The deprecated `Truffle::System.synchronized` has been removed.
* `Java.synchronized` has been removed, it did not work on host objects.

# 21.0.0

Release notes:

* The new IRB is quite slow when copy/pasting code into it. This is due to an inefficient `io/console` implementation which will be addressed in the next release. A workaround is to use `irb --readline`, which disables some IRB features but is much faster for copy/pasting code.

New features:

* Updated to Ruby 2.7.2 (#2004).

Bug fixes:

* Fix error message when the method name is not a Symbol or String for `Kernel#respond_to?` (#2132, @ssnickolay)
* Fixed setting of special variables in enumerators and enumerables (#1484).
* Fixed return value of `Enumerable#count` and `Enumerable#uniq` with multiple yielded arguments (#2145, @LillianZ).
* Fixed `String#unpack` for `w*` format (#2143).
* Fixed issue with ``Kernel#` `` when invalid UTF-8 given (#2118).
* Fixed issue with `Method#to_proc` and special variable storage (#2156).
* Add missing `offset` parameter for `FFI::Pointer#put_array_of_*` (#1525).
* Fixed issue with different `Struct`s having the same hash values (#2214).

Compatibility:

* Implement `String#undump` (#2131, @kustosz)
* `Errno` constants with the same `errno` number are now the same class.
* Implement `Enumerable#tally` and `Enumerable#filter_map` (#2144 and #2152, @LillianZ).
* Implement `Range#minmax`.
* Pass more `Enumerator::Lazy#uniq` and `Enumerator::Lazy#chunk` specs (#2146, @LillianZ).
* Implement `Enumerator#produce` (#2160, @zverok)
* Implement `Complex#<=>` (#2004, @ssnickolay).
* Add warning for `proc` without block (#2004, @ssnickolay).
* Implemented `FrozenError#receiver`.
* `Proc#<<` and `Proc#>>` raises TypeError if passed not callable object (#2004, @ssnickolay).
* Support time and date related messages for `Time` (#2166).
* Updated `Dir.{glob,[]}` to raise `ArgumentError` for nul-separated strings.
* `Kernel#lambda` with no block in a method called with a block raises an exception (#2004, @ssnickolay).
* Implemented `BigDecimal` as C extension to improve compatibility.
* Comment lines can be placed between fluent dot now (#2004, @ssnickolay).
* Implemented `rb_make_exception`.
* `**kwargs` now accept non-Symbol keys like Ruby 2.7.
* Updated the Unicode Emoji version (#2173, @wildmaples).
* Added `Enumerator::Yielder#to_proc`.
* Implemented `Enumerator::Lazy#eager`.
* Updated `Method#inspect` to include paremeter information.
* Update `Module#name` to return the same frozen string.
* Implemented `inherit` argument for `Module#autoload?`.

Performance:

* Refactor and implement more performant `MatchData#length` (#2147, @LillianZ).
* Refactor and implement more performant `Array#sample` (#2148, @LillianZ).
* `String#inspect` is now more efficient.

Changes:

* All `InteropLibrary` messages are now exposed consistently as methods on `Truffle::Interop` (#2139). Some methods were renamed to match the scheme described in the documentation.

# 20.3.0

Bug fixes:

* Handle foreign null object as falsy value (#1902, @ssnickolay)
* Fixed return value of `Enumerable#first` with multiple yielded arguments (#2056, @LillianZ).
* Improve reliability of the post install hook by disabling RubyGems (#2075).
* Fixed top level exception handler to print exception cause (#2013).
* Fixed issue when extending FFI from File (#2094).
* Fixed issue with `Kernel#freeze` not freezing singleton class (#2093).
* Fixed `String#encode` with options issue (#2091, #2095, @LillianZ)
* Fixed issue with `spawn` when `:close` redirect is used (#2097).
* Fixed `coverage` issue when `*eval` is used (#2078).
* Use expanded load paths for feature matching (#1501).
* Fixed handling of post arguments for `super()` (#2111).
* Fixed `SystemStackError` sometimes replaced by an internal Java `NoClassDefFoundError` on JVM (#1743).
* Fixed constant/identifier detection in lexer for non-ASCII encodings (#2079, #2102, @ivoanjo).
* Fixed parsing of `--jvm` as an application argument (#2108).
* Fix `rb_rescue2` to ignore the end marker `(VALUE)0` (#2127, #2130).
* Fix status and output when SystemExit is subclassed and raised (#2128)
* Fix `String#{chomp, chomp!}` issue with invalid encoded strings (#2133).

Compatibility:

* Run `at_exit` handlers even if parsing the main script fails (#2047).
* Load required libraries (`-r`) before parsing the main script (#2047).
* `String#split` supports block (#2052, @ssnickolay)
* Implemented `String#{grapheme_clusters, each_grapheme_cluster}`.
* Fix the caller location for `#method_added` (#2059).
* Fix issue with `Float#round` when `self` is `-0.0`.
* Fix `String#unpack` issue with `m0` format (#2065).
* Fix issue with `File.absolute_path` returning a path to current directory (#2062).
* Update `Range#cover?` to handle `Range` parameter.
* Fix `String#{casecmp, casecmp?}` parameter conversion.
* Fix `Regexp` issue which raised syntax error instead of `RegexpError` (#2066).
* Handle `Object#autoload` when autoload itself (#1616, @ssnickolay)
* Skip upgraded default gems while loading RubyGems (#2075).
* Verify that gem paths are correct before loading RubyGems (#2075).
* Implement `rb_ivar_count`.
* Implemented `rb_yield_values2`.
* Implemented `Digest::Base#{update, <<}` (#2100).
* Pass the final `super` specs (#2104, @chrisseaton).
* Fix arity for arguments with optional kwargs (#1669, @ssnickolay)
* Fix arity for `Proc` (#2098, @ssnickolay)
* Check bounds for `FFI::Pointer` accesses when the size of the memory behind is known.
* Implement negative line numbers for eval (#1482).
* Support refinements for `#to_s` called by string interpolation (#2110, @ssnickolay)
* Module#using raises error in method scope (#2112, @ssnickolay)
* `File#path` now returns a new mutable String on every call like MRI (#2115).
* Avoid infinite recursion when redefining `Warning#warn` and calling `Kernel#warn` (#2109).
* Convert objects with `#to_path` in `$LOAD_PATH` (#2119).
* Handle the functions being native for `rb_thread_call_without_gvl()` (#2090).
* Support refinements for Kernel#respond_to? (#2120, @ssnickolay)
* JCodings has been updated from 1.0.45 to 1.0.55.
* Joni has been updated from 2.1.30 to 2.1.40.

Performance:

* Calls with a literal block are no longer always split but instead the decision is made by the Truffle splitting heuristic.
* `Symbol#to_proc` is now AST-inlined in order to not rely on splitting and to avoid needing the caller frame to find refinements which apply.
* `Symbol#to_proc` is now globally cached per Symbol and refinements, to avoid creating many redundant `CallTargets`.
* Setting and access to the special variables `$~` and `$_` has been refactored to require less splitting.

Changes:

* Migrated from JLine 2 to JLine 3 for the `readline` standard library.

# 20.2.0

New features:

* Updated to Ruby 2.6.6.
* Use `InteropLibrary#toDisplayString()` to better display objects from other languages.
* Implement writing to the top scope for global variables (#2024).
* `foreign_object.to_s` now uses `InteropLibrary#toDisplayString()` (and still `asString()` if `isString()`).
* `foreign_object.inspect` has been improved to be more useful (include the language and meta object).
* `foreign_object.class` now calls `getMetaObject()` (except for Java classes, same as before).
* Add basic support for Linux ARM64.
* `foreign_object.name = value` will now call `Interoplibrary#writeMember("name", value)` instead of `invokeMember("name=", value)`.
* Always show the Ruby core library files in backtraces (#1414).
* The Java stacktrace is now shown when sending SIGQUIT to the process, also on TruffleRuby Native, see [Debugging](doc/user/debugging.md) for details (#2041).
* Calls to foreign objects with a block argument will now pass the block as the last argument.
* `foreign.name` will now use `invokeMember` if invocable and if not use `readMember`, see `doc/contrib/interop_implicit_api.md` for details.
* `foreign.to_f` and `foreign.to_i` will now attempt to convert to Ruby `Float` and `Integer` (#2038).
* `foreign.equal?(other)` now uses `InteropLibrary#isIdentical(other)` and `foreign.object_id/__id__` now uses `InteropLibrary#identityHashCode()`.

Bug fixes:

* Fix `#class_exec`, `#module_exec`, `#instance_eval`, and `instance_exec` to use activated refinements (#1988, @ssnickolay).
* Fixed missing method error for FFI calls with `blocking: true` when interrupted.
* Use upgraded default gems when installed (#1956).
* Fixed `NameError` when requiring an autoload path that does not define the autoload constant (#1905).
* Thread local IO buffers are now allocated using a stack to ensure safe operating if a signal handler uses one during an IO operation.
* Fixed `TracePoint` thread-safety by storing the state on the Ruby `Thread` (like MRI) instead of inside the `TracePoint` instance.
* Make `require 'rubygems/package'` succeed and define `Gem::Deprecate` correctly (#2014).
* Fix `MBCLEN_CHARFOUND_P` error.
* Fix `rb_enc_str_new` when `NULL` encoding is given with a constant string.
* Fixed `rb_enc_precise_mbclen` to handle more inputs.
* The output for `--engine.TraceCompilation` is now significantly easier to read, by having shorter method names and source names (oracle/graal#2052).
* Fix indentation for squiggly heredoc with single quotes (#1564).
* Only print members which are readable for foreign `#inspect` (#2027).
* Fixed the return value of the first call to `Kernel#srand` in a Thread (#2028).
* Fix missing flushing when printing an exception at top-level with a custom backtrace, which caused no output being shown (#1750, #1895).
* Use the mode of the given `IO` for `IO#reopen(IO)` which is important for the 3 standard IOs (#2034).
* Fix potential deadlock when running finalizers (#2041).
* Let `require 'rubygems/specification'` work before `require 'rubygems'`.

Compatibility:

* Implement `UnboundMethod#bind_call`.
* Implemented `ObjectSpace::WeakMap` (#1385, #1958).
* Implemented `strtod` and `ruby_strtod` (#2007).
* Fix detection of `#find_type` in FFI to ignore `MakeMakefile#find_type` from `mkmf` (#1896, #2010).
* Implemented `rb_uv_to_utf8` (#1998, @skateman).
* Implemented `rb_str_cat_cstr`.
* Implemented `rb_fstring`.
* Support `#refine` for Module (#2021, @ssnickolay).
* Implemented `rb_ident_hash_new`.
* Improved the compatibility of `Symbol.all_symbols` (#2022, @chrisseaton).
* Implemented `rb_enc_str_buf_cat`.
* Implemented `rb_int_positive_pow`.
* Implemented `rb_usascii_str_new_lit`.
* Define `#getch` and `#getpass` on `StringIO` when `io/console` is required.
* Implemented `rb_uv_to_utf8` (#1998).
* Single character IDs now behave more like those in MRI to improve C extension compatibility, so `rb_funcall(a, '+', b)` will now do the same thing as in MRI.
* Removed extra public methods on `String`.
* Implemented `rb_array_sort` and `rb_array_sort_bang`.
* Do not create a finalizers `Thread` if there are other public languages, which is helpful for polyglot cases (#2035).
* Implemented `rb_enc_isalnum` and `rb_enc_isspace`.
* `RUBY_REVISION` is now the full commit hash used to build TruffleRuby, similar to MRI 2.7+.
* Implemented `rb_enc_mbc_to_codepoint`.
* Changed the lookup methods to achieve Refinements specification (#2033, @ssnickolay)
* Implemented `Digest::Instance#new` (#2040).
* Implemented `ONIGENC_MBC_CASE_FOLD`.
* Fixed `Thread#raise` to call the exception class' constructor with no arguments when given no message (#2045).
* Fixed `refine + super` compatibility (#2039, #2048, @ssnickolay)
* Make the top-level exception handler more compatible with MRI (#2047).
* Implemented `rb_enc_codelen`.
* Implemented `Ripper` by using the C extension (#1585).

Changes:

* RubyGems gem commands updated to use the `--no-document` option by default.

Performance:

* Enable lazy translation from the parser AST to the Truffle AST for user code by default. This should improve application startup time (#1992).
* `instance variable ... not initialized` and similar warnings are now optimized to have no peak performance impact if they are not printed (depends on `$VERBOSE`).
* Implement integer modular exponentiation using `BigInteger#mod_pow` (#1999, @skateman)
* Fixed a performance issue when computing many substrings of a given non-leaf `String` with non-US-ASCII characters.
* Speedup native handle to Ruby object lookup for C extensions.

# 20.1.0

New features:

* Nightly builds of TruffleRuby are now available, see the README for details (#1483).
* `||=` will not compile the right-hand-side if it's only executed once, to match the idiomatic lazy-initialisation use-case ([blog post](https://engineering.shopify.com/blogs/engineering/optimizing-ruby-lazy-initialization-in-truffleruby-with-deoptimization), #1887, @kipply).
* Added `--metrics-profile-require` option to profile searching, parsing, translating and loading files.
* Added support for captured variables for the Truffle instruments (e.g. Chrome debugger).

Bug fixes:

* Fixed `Exception#dup` to copy the `Exception#backtrace` string array.
* Fixed `rb_warn` and `rb_warning` when used as statements (#1886, @chrisseaton).
* Fixed `NameError.new` and `NoMethodError.new` `:receiver` argument.
* Correctly handle large numbers of arguments to `rb_funcall` (#1882).
* Added arity check to `Module#{include, prepend}`.
* Fix `OpenSSL::Digest.{digest,hexdigest,base64digest}` to handle `algorithm, data` arguments (#1889, @bdewater).
* Fixed `SystemCallError.new` parameter conversion.
* Fixed `File#{chmod, umask}` argument conversion check.
* Added warning in `Hash.[]` for non-array elements.
* Fixed `File.lchmod` to raise `NotImplementedError` when not available.
* `RSTRING_PTR()` now always returns a native pointer, resolving two bugs `memcpy`ing to (#1822) and from (#1772) Ruby Strings.
* Fixed issue with duping during splat (#1883).
* Fixed `Dir#children` implementation.
* Fixed `SignalException.new` error when bad parameter given.
* Added deprecation warning to `Kernel#=~`.
* Fixed `puts` for a foreign objects, e.g. `puts Polyglot.eval('js', '[]')` (#1881).
* Fixed `Exception#full_message` implementation.
* Updated `Kernel.Complex()` to handle the `exception: false` parameter.
* Fixed `Kernel#dup` to return self for `Complex` and `Rational` objects.
* Updated `Kernel.Float()` to handle the `exception: false` parameter.
* Fixed `String#unpack` `M` format (#1901).
* Fixed error when `SystemCallError` message contained non-ASCII characters.
* Fixed `rb_rescue` to allow null rescue methods. (#1909, @kipply).
* Fixed incorrect comparisons between bignums and doubles.
* Prevented some internal uses of `Kernel#caller_locations` to be overridden by user code (#1934).
* Fixed an issue caused by recursing inlining within `Regexp#quote` (#1927).
* Updated `Kernel.Float()` to return given string in error message (#1945).
* Parameters and arity of methods derived from `method_missing` should now match MRI (#1921).
* Fixed compile error in `RB_FLOAT_TYPE_P` macro (#1928).
* Fixed `Symbol#match` to call the block with the `MatchData` (#1933).
* Fixed `Digest::SHA2.hexdigest` error with long messages (#1922).
* Fixed `Date.parse` to dup the coerced string to not modify original (#1946).
* Update `Comparable` error messages for special constant values (#1941).
* Fixed `File.ftype` parameter conversion (#1961).
* Fixed `Digest::Instance#file` to not modify string literals (#1964).
* Make sure that string interpolation returns a `String`, and not a subclass (#1950).
* `alias_method` and `instance_methods` should now work correctly inside a refinement (#1942).
* Fixed `Regexp.union` parameter conversion (#1963).
* `IO#read(n)` no longer buffers more than needed, which could cause hanging if detecting readability via a native call such as `select(2)` (#1951).
* Fixed `Random::DEFAULT.seed` to be different on boot (#1965, @kipply)
* `rb_encoding->name` can now be read even if the `rb_encoding` is stored in native memory.
* Detect and cut off recursion when inspecting a foreign object, substituting an ellipsis instead.
* Fixed feature lookup order to check every `$LOAD_PATH` path entry for `.rb`, then every entry for native extension when `require` is called with no extension.
* Define the `_DARWIN_C_SOURCE` macro in extension makefiles (#1592).
* Change handling of var args in `rb_rescue2` to handle usage in C extensions (#1823).
* Fixed incorrect `Encoding::CompatibilityError` raised for some interpolated Regexps (#1967).
* Actually unset environment variables with a `nil` value for `Process.spawn` instead of setting them to an empty String.
* Core library methods part of the Native Image heap are no longer added in the compilation queue on the first call, but after they reach the thresholds like other methods.
* Fix `RbConfig::CONFIG['LIBRUBY_SO']` file extension.
* Fix `char`, `short`, `unsigned char`,  `unsigned int`, and `unsigned short` types in `Fiddle` (#1971).
* Fix `IO#select` to reallocate its buffer if it is interrupted by a signal.
* Fix issue where interpolated string matched `#` within string as being a variable (#1495).
* Fix `File.join` to raise error on strings with null bytes.
* Fix initialization of Ruby Thread for foreign thread created in Java.
* Fix registration of default specs in RubyGems (#1987).

Compatibility:

* The C API type `VALUE` is now defined as `unsigned long` as on MRI. This enables `switch (VALUE)` and other expressions which rely on `VALUE` being an integer type (#1409, #1541, #1675, #1917, #1954).
* Implemented `Float#{floor, ceil}` with `ndigits` argument.
* Implemented `Thread#fetch`.
* Implemented `Float#truncate` with `ndigits` argument.
* Made `String#{byteslice, slice, slice!}` and `Symbol#slice` compatible with endless ranges.
* Implemented "instance variable not initialized" warning.
* Make `Kernel#{caller, caller_locations}` and `Thread#backtrace_locations` compatible with endless ranges.
* Implemented `Dir#each_child`.
* Implemented `Kernel.{chomp, chop}` and `Kernel#{chomp, chop}`.
* Implemented `-p` and `-a`, and `-l` CLI options.
* Convert the argument to `File.realpath` with `#to_path` (#1894).
* `StringIO#binmode` now sets the external encoding to BINARY like MRI (#1898).
* `StringIO#inspect` should not include the contents of the `StringIO` (#1898).
* Implemented `rb_fd_*` functions (#1623).
* Fixed uninitialized variable warnings in core and lib (#1897).
* Make `Thread#backtrace` support omit, length and range arguments.
* Implemented `Range#%`.
* Fixed the type of the `flags` field of `rb_data_type_t` (#1911).
* Implemented `rb_obj_is_proc` (#1908, @kipply, @XrXr).
* Implemented C API macro `RARRAY_ASET()`.
* Implemented `num2short` (#1910, @kipply).
* `RSTRING_END()` now always returns a native pointer.
* Removed `register` specifier for `rb_mem_clear()` (#1924).
* Implemented `Thread::Backtrace::Locations#base_label` (#1920).
* Implemented `rb_mProcess` (#1936).
* Implemented `rb_gc_latest_gc_info` (#1937).
* Implemented `RBASIC_CLASS` (#1935).
* Yield 2 arguments for `Hash#map` if the arity of the block is > 1 (#1944).
* Add all `Errno` constants to match MRI, needed by recent RubyGems.
* Silence `ruby_dep` warnings since that gem is unmaintained.
* Clarify error message for not implemented `Process.daemon` (#1962).
* Allow multiple assignments in conditionals (#1513).
* Update `NoMethodError#message` to match MRI (#1957).
* Make `StringIO` work with `--enable-frozen-string-literal` (#1969).
* Support `NULL` for the status of `rb_protect()`.
* Ensure `BigDecimal#inspect` does not call `BigDecimal#to_s` to avoid behaviour change on `to_s` override (#1960).
* Define all C-API `rb_{c,m,e}*` constants as C global variables (#1541).
* Raise `ArgumentError` for `Socket.unpack_sockaddr_un` if the socket family is incorrect.
* Implemented `RTYPEDDATA_*()` macros and `rb_str_tmp_new()` (#1975).
* Implemented `rb_set_end_proc` (#1959).
* Implemented `rb_to_symbol`.
* Implemented `rb_class_instance_methods`, `rb_class_public_instance_methods`, `rb_class_protected_instance_methods`, and `rb_class_private_instance_methods`.
* Implemented `rb_tracepoint_new`, `rb_tracepoint_disable`, `rb_tracepoint_enable`, and `rb_tracepoint_enabled_p` (#1450).
* Implemented `RbConfig::CONFIG['AR']` and `RbConfig::CONFIG['STRIP']` (#1973).
* Not yet implemented C API functions are now correctly detected as missing via `mkmf`'s `have_func` (#1980).
* Accept `RUBY_INTERNAL_EVENT_{NEWOBJ,FREEOBJ}` events but warn they are not triggered (#1978, #1983).
* `IO.copy_stream(in, STDOUT)` now writes to `STDOUT` without buffering like MRI.
* Implemented `RbConfig['vendordir']`.
* Implemented `Enumerator::ArithmeticSequence`.
* Support `(struct RBasic *)->flags` and `->klass` from `ruby.h` (#1891, #1884, #1978).

Changes:

* `TRUFFLERUBY_RESILIENT_GEM_HOME` has been removed. Unset `GEM_HOME` and `GEM_PATH` instead if you need to.
* The deprecated `Truffle::System.full_memory_barrier`, `Truffle::Primitive.logical_processors`, and  `Truffle::AtomicReference` have been removed.
* The implicit interface for allowing Ruby objects to behave as polyglot arrays with `#size`, `#[]` methods has been removed and replaced with an explicit interface where each method starts with `polyglot_*`.
* Hash keys are no longer reported as polyglot members.
* All remaining implicit polyglot behaviour for `#[]` method was replaced with `polyglot_*` methods.
* Rename dynamic API to match InteropLibrary. All the methods keep the name as it is in InteropLibrary with the following changes: use snake_case, add `polyglot_` prefix, drop `get` and `is` prefix, append `?` on all predicates.
* Split `Truffle::Interop.write` into `.write_array_element` and `.write_member` methods.
* Rename `Truffle::Interop.size` to `.array_size`.
* Rename `Truffle::Interop.is_boolean?` to `.boolean?`.
* Split `Truffle::Interop.read` into `.read_member` and `.read_array_element`.
* Drop `is_` prefix in `Truffle::Interop.is_array_element_*` predicates.
* `Truffle::Interop.hash_keys_as_members` has been added to treat a Ruby Hash as a polyglot object with the Hash keys as members.

Performance:

* Optimized `RSTRING_PTR()` accesses by going to native directly, optimized various core methods, use Mode=latency and tune GC heap size for Bundler. This speeds up `bundle install` from 84s to 19s for a small Gemfile with 6 gems (#1398).
* Fixed memory footprint issue due to large compilation on Native Image, notably during `bundle install` (#1893).
* `ArrayBuilderNode` now uses a new Truffle library for manipulating array stores.
* Ruby objects passed to C extensions are now converted less often to native handles.
* Calling blocking system calls and running C code with unblocking actions has been refactored to remove some optimisation boundaries.
* `return` expressions are now rewritten as implicit return expressions where control flow allows this to be safely done as a tail optimisation. This can improve interpreter performance by up to 50% in some benchmarks, and can be applied to approximately 80% of return nodes seen in Rails and its dependencies (#1977).
* The old array strategy code has been removed and all remaining nodes converted to the new `ArrayStoreLibrary`.
* Updated `nil` to be a global immutable singleton (#1835).

# 20.0.0

New features:

* Enable and document `--coverage` option (#1840, @chrisseaton).
* Update the internal LLVM toolchain to LLVM 9 and reduce its download size.
* Updated to Ruby 2.6.5 (#1749).
* Automatically set `PKG_CONFIG_PATH` as needed for compiling OpenSSL on macOS (#1830).

Bug fixes:

* Fix `Tempfile#{size,length}` when the IO is not flushed (#1765, @rafaelfranca).
* Dump and load instance variables in subclasses of `Exception` (#1766, @rafaelfranca).
* Fix `Date._iso8601` and `Date._rfc3339` when the string is an invalid date (#1773, @rafaelfranca).
* Fail earlier for bad handle unwrapping (#1777, @chrisseaton).
* Match out of range `ArgumentError` message with MRI (#1774, @rafaelfranca).
* Raise `Encoding::CompatibilityError` with incompatible encodings on `Regexp` (#1775, @rafaelfranca).
* Fixed interactions between attributes and instance variables in `Struct` (#1776, @chrisseaton).
* Coercion fixes for `TCPServer.new` (#1780, @XrXr).
* Fix `Float#<=>` not calling `coerce` when `other` argument responds to it (#1783, @XrXr).
* Do not warn / crash when requiring a file that sets and trigger autoload on itself (#1779, @XrXr).
* Strip trailing whitespaces when creating a `BigDecimal` with a `String` (#1796, @XrXr).
* Default `close_others` in `Process.exec` to `false` like Ruby 2.6 (#1798, @XrXr).
* Don't clone methods when setting method to the same visibility (#1794, @XrXr).
* `BigDecimal()` deal with large rationals precisely (#1797, @XrXr).
* Make it possible to call `instance_exec` with `rb_block_call` (#1802, @XrXr).
* Check for duplicate members in `Struct.new` (#1803, @XrXr).
* `Process::Status#to_i` return raw `waitpid(2)` status (#1800, @XrXr).
* `Process#exec`: set close-on-exec to false for fd redirection (#1805, @XrXr, @rafaelfranca).
* Building C extensions should now work with frozen string literals (#1786).
* Keep the Truffle working directory in sync with the native working directory.
* Rename `to_native` to `polyglot_to_native` to match `polyglot_pointer?` and `polyglot_address` methods.
* Fixed missing partial evaluation boundary in `Array#{sort,sort!}` (#1727).
* Fixed the class of `self` and the wrapping `Module` for `Kernel#load(path, wrap=true)` (#1739).
* Fixed missing polyglot type declaration for `RSTRING_PTR` to help with native/managed interop.
* Fixed `Module#to_s` and `Module#inspect` to not return an extra `#<Class:` for singleton classes.
* Arrays backed by native storage now allocate the correct amount of memory (#1828).
* Fixed issue in `ConditionVariable#wait` that could lose a `ConditionVariable#signal`.
* Do not expose TruffleRuby-specific method `Array#swap` (#1816).
* Fixed `#inspect` on broken UTF-8 sequences (#1842, @chrisseaton).
* `Truffle::Interop.keys` should report methods of `String` and `Symbol` (#1817).
* `Kernel#sprintf` encoding validity has been fixed (#1852, @XrXr).
* Fixed `ArrayIndexOutOfBoundsException` in `File.fnmatch` (#1845).
* Make `String#concat` work with no or multiple arguments (#1519).
* Make `Array#concat` work with no or multiple arguments (#1519).
* Coerce `BigDecimal(arg)` using `to_str` (#1826).
* Fixed `NameError#dup`, `NoMethodError#dup`, and `SystemCallError#dup` to copy internal fields.
* Make `Enumerable#chunk` work without a block (#1518).
* Fixed issue with `SystemCallError.new` setting a backtrace too early.
* Fixed `BigDecimal#to_s` formatting issue (#1711).
* Run `END` keyword block only once at exit.
* Implement `Numeric#clone` to return `self`.
* Fixed `Symbol#to_proc` to create a `Proc` with `nil` `source_location` (#1663).
* Make `GC.start` work with keyword arguments.
* Fixed `Kernel#clone` for `nil`, `true`, `false`, `Integer`, and `Symbol`.
* Make top-level methods available in `Context#getBindings()` (#1838).
* Made `Kernel#caller_locations` accept a range argument, and return `nil` when appropriate.
* Made `rb_respond_to` work with primitives (#1869, @chrisseaton).
* Fixed issue with missing backtrace for `rescue $ERROR_INFO` (#1660).
* Fixed `Struct#hash` for `keyword_init: true` `Struct`.
* Fixed `String#{upcase!,downcase!,swapcase!}(:ascii)` for non-ASCII-compatible encodings like UTF-16.
* Fixed `String#capitalize!` for strings that weren't full ASCII.
* Fixed enumeration issue in `ENV.{select, filter}`.
* Fixed `Complex` and `Rational` should be frozen after initializing.
* Fixed `printf` should raise error when not enough arguments for positional argument.
* Removed "shadowing outer local variable" warning.
* Fixed parameter conversion to `String` in ENV methods.
* Fixed deprecation warning when `ENV.index` is called.
* Fixed issue with `ENV.each_key`.
* Fixed `ENV.replace` implementation.
* Fixed `ENV.udpate` implementation.
* Fixed argument handling in `Kernel.printf`.
* Fixed character length after conversion to binary from a non-US-ASCII String.
* Fixed issue with installing latest bundler (#1880).
* Fixed type conversion for `Numeric#step` `step` parameter.
* Fixed `Kernel#Integer` conversion.
* Fixed `IO.try_convert` parameter conversion.
* Fixed linking of always-inline C API functions with `-std=gnu90` (#1837, #1879).
* Avoid race conditions during `gem install` by using a single download thread.
* Do not use gems precompiled for MRI on TruffleRuby (#1837).
* Fixed printing foreign arrays that were also pointers (#1679).
* Fixed `nil#=~` to not warn.
* Fixed `Enumerable#collect` to give user block arity in the block passed to `Enumerable#each`.

Compatibility:

* Implemented `String#start_with?(Regexp)` (#1771, @zhublik).
* Various improvements to `SignalException` and signal handling (#1790, @XrXr).
* Implemented `rb_utf8_str_new`, `rb_utf8_str_new_cstr`, `rb_utf8_str_new_static` (#1788, @chrisseaton).
* Implemented the `unit` argument of `Time.at` (#1791, @XrXr).
* Implemented `keyword_init: true` for `Struct.new` (#1789, @XrXr).
* Implemented `MatchData#dup` (#1792, @XrXr).
* Implemented a native storage strategy for `Array` to allow better C extension compatibility.
* Implemented `rb_check_symbol_cstr` (#1814).
* Implemented `rb_hash_start` (#1841, @XrXr).
* JCodings has been updated from 1.0.42 to 1.0.45.
* Joni has been updated from 2.1.25 to 2.1.30.
* Implemented `Method#<<` and `Method#>>` (#1821).
* The `.bundle` file extension is now used for C extensions on macOS (#1819, #1837).
* Implemented `Comparable#clamp` (#1517).
* Implemented `rb_gc_register_mark_object` and `rb_enc_str_asciionly_p` (#1856, @chrisseaton).
* Implemented `rb_io_set_nonblock` (#1741).
* Include the major kernel version in `RUBY_PLATFORM` on macOS like MRI (#1860, @eightbitraptor).
* Implemented `Enumerator::Chain`, `Enumerator#+`, and `Enumerable#chain` (#1859, #1858).
* Implemented `Thread#backtrace_locations` and `Exception#backtrace_locations` (#1556).
* Implemented `rb_module_new`, `rb_define_class_id`, `rb_define_module_id`, (#1876, @XrXr, @chrisseaton).
* Implemented `-n` CLI option (#1532).
* Cache the `Symbol` of method names in call nodes only when needed (#1872).
* Implemented `rb_get_alloc_func` and related functions (#1874, @XrXr).
* Implemented `rb_module_new`, `rb_define_class_id`, `rb_define_module_id`, (#1876, @chrisseaton).
* Implemented `ENV.slice`.
* Support for the Darkfish theme for RDoc generation has been added back.
* Implemented `Kernel#system` `exception: true` option.
* Implemented `Random.bytes`.
* Implemented `Random.random_number`.
* Added the ability to parse endless ranges.
* Made `Range#{to_a, step, each, bsearch, step, last, max, min, to_s, ==}` compatible with endless ranges.
* Made `Array#{[], []=, values_at, fill, slice!}` compatible with endless ranges.
* Defined `Array#{min, max}` methods.

Performance:

* Use a smaller limit for identity-based inline caches to improve warmup by avoiding too many deoptimizations.
* `long[]` array storage now correctly declare that they accept `int` values, reducing deoptimisations and promotions to `Object[]` storage.
* Enable inline caching of `Symbol` conversion for `rb_iv_get` and `rb_iv_set`.
* `rb_type` information is now cached on classes as a hidden variable to improve performance.
* Change to using thread local buffers for socket calls to reduce allocations.
* Refactor `IO.select` to reduce copying and optimisation boundaries.
* Refactor various `String` and `Rope` nodes to avoid Truffle performance warnings.
* Reading caller frames should now work in more cases without deoptimisation.

# 19.3.0

New features:

* Compilation of C extensions is now done with an internal LLVM toolchain producing both native code and bitcode. This means more C extensions should compile out of the box and this should resolve most linker-related issues.
* It is no longer necessary to install LLVM for installing C extensions on TruffleRuby.
* It is no longer necessary to install libc++ and libc++abi for installing C++ extensions on TruffleRuby.
* On macOS, it is no longer necessary to install the system headers package (#1417).
* License updated to EPL 2.0/GPL 2.0/LGPL 2.1 like recent JRuby.

Bug fixes:

* `rb_undef_method` now works for private methods (#1731, @cky).
* Fixed several issues when requiring C extensions concurrently (#1565).
* `self.method ||= value` with a private method now works correctly (#1673).
* Fixed `RegexpError: invalid multibyte escape` for binary regexps with a non-binary String (#1433).
* Arrays now report their methods to other languages for interopability (#1768).
* Installing `sassc` now works due to using the LLVM toolchain (#1753).
* Renamed `Truffle::Interop.respond_to?` to avoid conflict with Ruby's `respond_to?` (#1491).
* Warn only if `$VERBOSE` is `true` when a magic comment is ignored (#1757, @nirvdrum).
* Make C extensions use the same libssl as the one used for the openssl C extension (#1770).

Compatibility:

* `GC.stat` can now take an optional argument (#1716, @kirs).
* `Kernel#load` with `wrap` has been implemented (#1739).
* Implemented `Kernel#spawn` with `:chdir` (#1492).
* Implemented `rb_str_drop_bytes`, notably used by OpenSSL (#1740, @cky).
* Include executables of default gems, needed for `rails new` in Rails 6.
* Use compilation flags similar to MRI for C extension compilation.
* Warn for `gem update --system` as it is not fully supported yet and is often not needed.
* Pass `-undefined dynamic_lookup` to the linker on macOS like MRI.

Performance:

* Core methods are no longer always cloned, which reduces memory footprint and should improve warmup.
* Inline cache calls to `rb_intern()` with a constant name in C extensions.
* Improve allocation speed of native handles for C extensions.
* Improve the performance of `NIL_P` and `INT2FIX` in C extensions.
* Various fixes to improve Rack performance.
* Optimize `String#gsub(String)` by not creating a `Regexp` and using `String#index` instead.
* Fixed "FrameWithoutBoxing should not be materialized" compilation issue in `TryNode`.

# 19.2.0, August 2019

New features:

* `Fiddle` has been implemented.

Bug fixes:

* Set `RbConfig::CONFIG['ruby_version']` to the same value as the TruffleRuby version. This fixes reusing C extensions between different versions of TruffleRuby with Bundler (#1715).
* Fixed `Symbol#match` returning `MatchData` (#1706, @zhublik).
* Allow `Time#strftime` to be called with binary format strings.
* Do not modify the argument passed to `IO#write` when the encoding does not match (#1714).
* Use the class where the method was defined to check if an `UnboundMethod` can be used for `#define_method` (#1710).
* Fixed setting `$~` for `Enumerable` and `Enumerator::Lazy`'s `#grep` and `#grep_v`.
* Improved errors when interacting with single-threaded languages (#1709).

Compatibility:

* Added `Kernel#then` (#1703, @zhublik).
* `FFI::Struct#[]=` is now supported for inline character arrays.
* `blocking: true` is now supported for `FFI::Library#attach_function`.
* Implemented `Proc#>>` and `#<<` (#1688).
* `Thread.report_on_exception` is now `true` by default like MRI 2.5+.
* `BigDecimal` compatibility has been generally improved in several ways.

Changes:

* An interop read message sent to a `Proc` will no longer call the `Proc`.

Performance:

* Several `String` methods have been made faster by the usage of vector instructions
  when searching for a single-byte character in a String.
* Methods needing the caller frame are now better optimized.

# 19.1.0, June 2019

*Ruby is an experimental language in the GraalVM 19.1.0 release*

Bug fixes:

* Sharing for thread-safety of objects is now triggered later as intended, e.g., when a second `Thread` is started.
* Fixed `Array#to_h` so it doesn't set a default value (#1698).
* Removed extra `public` methods on `IO` (#1702).
* Fixed `Process.kill(signal, Process.pid)` when the signal is trapped as `:IGNORE` (#1702).
* Fixed `Addrinfo.new(String)` to reliably find the address family (#1702).
* Fixed argument checks in `BasicSocket#setsockopt` (#1460).
* Fixed `ObjectSpace.trace_object_allocations` (#1456).
* Fixed `BigDecimal#{clone,dup}` so it now just returns the receiver, per Ruby 2.5+ semantics (#1680).
* Fixed creating `BigDecimal` instances from non-finite `Float` values (#1685).
* Fixed `BigDecimal#inspect` output for non-finite values (e.g, NaN or -Infinity) (#1683).
* Fixed `BigDecimal#hash` to return the same value for two `BigDecimal` objects that are equal (#1656).
* Added missing `BigDecimal` constant definitions (#1684).
* Implemented `rb_eval_string_protect`.
* Fixed `rb_get_kwargs` to correctly handle optional and rest arguments.
* Calling `Kernel#raise` with a raised exception will no longer set the cause of the exception to itself (#1682).
* Return a `FFI::Function` correctly for functions returning a callback.
* Convert to intuitive Ruby exceptions when INVOKE fails (#1690).
* Implemented `FFI::Pointer#clear` (#1687).
* Procs will now yield to the block in their declaration context even when called with a block argument (#1657).
* Fixed problems with calling POSIX methods if `Symbol#[]` is redefined (#1665).
* Fixed sharing of `Array` and `Hash` elements for thread-safety of objects (#1601).
* Fixed concurrent modifications of `Gem::Specification::LOAD_CACHE` (#1601).
* Fix `TCPServer#accept` to set `#do_not_reverse_lookup` correctly on the created `TCPSocket`.

Compatibility:

* Exceptions from `coerce` are no longer rescued, like MRI.
* Implemented `Integer#{allbits?,anybits?,nobits?}`.
* `Integer#{ceil,floor,truncate}` now accept a precision and `Integer#round` accepts a rounding mode.
* Added missing `Enumerable#filter` and `Enumerator::Lazy#filter` aliases to the respective `select` method (#1610).
* Implemented more `Ripper` methods as no-ops (#1694, @Mogztter).
* Implemented `rb_enc_sprintf` (#1702).
* Implemented `ENV#{filter,filter!}` aliases for `select` and `select!`.
* Non-blocking `StringIO` and `Socket` APIs now support `exception: false` like MRI (#1702).
* Increased compatibility of `BigDecimal`.
* `String#-@` now performs string deduplication (#1608).
* `Hash#merge` now preserves the key order from the original hash for merged values (#1650).
* Coerce values given to `FFI::Pointer` methods.
* `FrozenError` is now defined and is used for `can't modify frozen` object exceptions.
* `StringIO` is now available by default like in MRI, because it is required by RubyGems.

Changes:

* Interactive sources (like the GraalVM polyglot shell) now all share the same binding (#1695).
* Hash code calculation has been improved to reduce hash collisions for `Hash` and other cases.

Performance:

* `eval(code, binding)` for a fixed `code` containing blocks is now much faster. This improves the performance of rendering `ERB` templates containing loops.
* `rb_str_cat` is faster due to the C string now being concatenated without first being converted to a Ruby string or having its encoding checked. As a side effect the behaviour of `rb_str_cat` should now more closely match that of MRI.

# 19.0.0, May 2019

*Ruby is an experimental language in the GraalVM 19.0.0 release*

Bug fixes:

* The debugger now sees global variables as the global scope.
* Temporary variables are no longer visible in the debugger.
* Setting breakpoints on some lines has been fixed.
* The OpenSSL C extension is now always recompiled, fixing various bugs when using the extension (e.g., when using Bundler in TravisCI) (#1676, #1627, #1632).
* Initialize `$0` when not run from the 'ruby' launcher, which is needed to `require` gems (#1653).

Compatibility:

* `do...end` blocks can now have `rescue/else/ensure` clauses like MRI (#1618).

Changes:

* `TruffleRuby.sulong?` has been replaced by `TruffleRuby.cexts?`, and `TruffleRuby.graal?` has been replaced by `TruffleRuby.jit?`. The old methods will continue to work for now, but will produce warnings, and will be removed at a future release.

# 1.0 RC 16, 19 April 2019

Bug fixes:

* Fixed `Hash#merge` with no arguments to return a new copy of the receiver (#1645).
* Fixed yield with a splat and keyword arguments (#1613).
* Fixed `rb_scan_args` to correctly handle kwargs in combination with optional args.
* Many fixes for `FFI::Pointer` to be more compatible with the `ffi` gem.

New features:

* Rounding modes have been implemented or improved for `Float`, `Rational`, `BigDecimal` (#1509).
* Support Homebrew installed in other prefixes than `/usr/local` (#1583).
* Added a pure-Ruby implementation of FFI which passes almost all Ruby FFI specs (#1529, #1524).

Changes:

* Support for the Darkfish theme for RDoc generation has been removed.

Compatibility:

* The `KeyError` raised from `ENV#fetch` and `Hash#fetch` now matches MRI's message formatting (#1633).
* Add the missing `key` and `receiver` values to `KeyError` raised from `ENV#fetch`.
* `String#unicode_normalize` has been moved to the core library like in MRI.
* `StringScanner` will now match a regexp beginning with `^` even when not scanning from the start of the string.
* `Module#define_method` is now public like in MRI.
* `Kernel#warn` now supports the `uplevel:` keyword argument.

# 1.0 RC 15, 5 April 2019

Bug fixes:

* Improved compatibility with MRI's `Float#to_s` formatting (#1626).
* Fixed `String#inspect` when the string uses a non-UTF-8 ASCII-compatible encoding and has non-ASCII characters.
* Fixed `puts` for strings with non-ASCII-compatible encodings.
* `rb_protect` now returns `Qnil` when an error occurs.
* Fixed a race condition when using the interpolate-once (`/o`) modifier in regular expressions.
* Calling `StringIO#close` multiple times no longer raises an exception (#1640).
* Fixed a bug in include file resolution when compiling C extensions.

New features:

* `Process.clock_getres` has been implemented.

Changes:

* `debug`, `profile`, `profiler`, which were already marked as unsupported, have been removed.
* Our experimental JRuby-compatible Java interop has been removed - use `Polyglot` and `Java` instead.
* The Trufle handle patches applied to `psych` C extension have now been removed.
* The `rb_tr_handle_*` functions have been removed as they are no longer used in any C extension patches.
* Underscores and dots in options have become hyphens, so `--exceptions.print_uncaught_java` is now `--exceptions-print-uncaught-java`, for example.
* The `rb_tr_handle_*` functions have been removed as they are no longer used in any C extension patches.

Bug fixes:

* `autoload :C, "path"; require "path"` now correctly triggers the autoload.
* Fixed `UDPSocket#bind` to specify family and socktype when resolving address.
* The `shell` standard library can now be `require`-d.
* Fixed a bug where `for` could result in a `NullPointerException` when trying to assign the iteration variable.
* Existing global variables can now become aliases of other global variables (#1590).

Compatibility:

* ERB now uses StringScanner and not the fallback, like on MRI. As a result `strscan` is required by `require 'erb'` (#1615).
* Yield different number of arguments for `Hash#each` and `Hash#each_pair` based on the block arity like MRI (#1629).
* Add support for the `base` keyword argument to `Dir.{[], glob}`.

# 1.0 RC 14, 18 March 2019

Updated to Ruby 2.6.2.

Bug fixes:

* Implement `rb_io_wait_writable` (#1586).
* Fixed error when using arrows keys first within `irb` or `pry` (#1478, #1486).
* Coerce the right hand side for all `BigDecimal` operations (#1598).
* Combining multiple `**` arguments containing duplicate keys produced an incorrect hash. This has now been fixed (#1469).
* `IO#read_nonblock` now returns the passed buffer object, if one is supplied.
* Worked out autoloading issue (#1614).

New features:

* Implemented `String#delete_prefix`, `#delete_suffix`, and related methods.
* Implemented `Dir.children` and `Dir#children`.
* Implemented `Integer#sqrt`.

Changes:

* `-Xoptions` has been removed - use `--help:languages` instead.
* `-Xlog=` has been removed - use `--log.level=` instead.
* `-J` has been removed - use `--vm.` instead.
* `-J-cp lib.jar` and so on have removed - use `--vm.cp=lib.jar` or `--vm.classpath=lib.jar` instead.
* `--jvm.` and `--native.` have been deprecated, use `--vm.` instead to pass VM options.
* `-Xoption=value` has been removed - use `--option=value` instead.
* The `-X` option now works as in MRI.
* `--help:debug` is now `--help:internal`.
* `ripper` is still not implemented, but the module now exists and has some methods that are implemented as no-ops.

# 1.0 RC 13, 5 March 2019

Note that as TruffleRuby RC 13 is built on Ruby 2.4.4 it is still vulnerable to CVE-2018-16395. This will be fixed in the next release.

New features:

* Host interop with Java now works on SubstrateVM too.

Bug fixes:

* Fixed `Enumerator::Lazy` which wrongly rescued `StandardError` (#1557).
* Fixed several problems with `Numeric#step` related to default arguments, infinite sequences, and bad argument types (#1520).
* Fixed incorrect raising of `ArgumentError` with `Range#step` when at least one component of the `Range` is `Float::INFINITY` (#1503).
* Fixed the wrong encoding being associated with certain forms of heredoc strings (#1563).
* Call `#coerce` on right hand operator if `BigDecimal` is the left hand operator (#1533, @Quintasan).
* Fixed return type of division of `Integer.MIN_VALUE` and `Long.MIN_VALUE` by -1 (#1581).
* `Exception#cause` is now correctly set for internal exceptions (#1560).
* `rb_num2ull` is now implemented as well as being declared in the `ruby.h` header (#1573).
* `rb_sym_to_s` is now implemented (#1575).
* `R_TYPE_P` now returns the type number for a wider set of Ruby objects (#1574).
* `rb_fix2str` has now been implemented.
* `rb_protect` will now work even if `NilClass#==` has been redefined.
* `BigDecimal` has been moved out of the `Truffle` module to match MRI.
* `StringIO#puts` now correctly handles `to_s` methods which do not return strings (#1577).
* `Array#each` now behaves like MRI when the array is modified (#1580).
* Clarified that `$SAFE` can never be set to a non-zero value.
* Fix compatibility with RubyGems 3 (#1558).
* `Kernel#respond_to?` now returns false if a method is protected and the `include_all` argument is false (#1568).

Changes:

* `TRUFFLERUBY_CEXT_ENABLED` is no longer supported and C extensions are now always built, regardless of the value of this environment variable.
* Getting a substring of a string created by a C extension now uses less memory as only the requested portion will be copied to a managed string.
* `-Xoptions` has been deprecated and will be removed - use `--help:languages` instead.
* `-Xlog=` has been deprecated and will be removed - use `--log.level=` instead.
* `-J` has been deprecated and will be removed - use `--jvm.` instead.
* `-J-cp lib.jar` and so on have been deprecated and will be removed - use `--jvm.cp=lib.jar` or `--jvm.classpath=lib.jar` instead.
* `-J-cmd`, `--jvm.cmd`, `JAVA_HOME`, `JAVACMD`, and `JAVA_OPTS` do not work in any released configuration of TruffleRuby, so have been removed.
* `-Xoption=value` has been deprecated and will be removed - use `--option=value` instead.
* `TracePoint` now raises an `ArgumentError` for unsupported events.
* `TracePoint.trace` and `TracePoint#inspect` have been implemented.

Compatibility:

* Improved the exception when an `-S` file isn't found.
* Removed the message from exceptions raised by bare `raise` to better match MRI (#1487).
* `TracePoint` now handles the `:class` event.

Performance:

* Sped up `String` handling in native extensions, quite substantially in some cases, by reducing conversions between native and managed strings and allowing for mutable metadata in native strings.

# 1.0 RC 12, 4 February 2019

Bug fixes:

* Fixed a bug with `String#lines` and similar methods with multibyte characters (#1543).
* Fixed an issue with `String#{encode,encode!}` double-processing strings using XML conversion options and a new destination encoding (#1545).
* Fixed a bug where a raised cloned exception would be caught as the original exception (#1542).
* Fixed a bug with `StringScanner` and patterns starting with `^` (#1544).
* Fixed `Enumerable::Lazy#uniq` with infinite streams (#1516).

Compatibility:

* Change to a new system for handling Ruby objects in C extensions which greatly increases compatibility with MRI.
* Implemented `BigDecimal#to_r` (#1521).
* `Symbol#to_proc` now returns `-1` like on MRI (#1462).

# 1.0 RC 11, 15 January 2019

New features:

* macOS clocks `CLOCK_MONOTONIC_RAW`, `_MONOTONIC_RAW_APPROX`, `_UPTIME_RAW`, `_UPTIME_RAW_APPROX`, and `_PROCESS_CPUTIME_ID` have been implemented (#1480).
* TruffleRuby now automatically detects native access and threading permissions from the `Context` API, and can run code with no permissions given (`Context.create()`).

Bug fixes:

* FFI::Pointer now does the correct range checks for signed and unsigned values.
* Allow signal `0` to be used with `Process.kill` (#1474).
* `IO#dup` now properly sets the new `IO` instance to be close-on-exec.
* `IO#reopen` now properly resets the receiver to be close-on-exec.
* `StringIO#set_encoding` no longer raises an exception if the underlying `String` is frozen (#1473).
* Fix handling of `Symbol` encodings in `Marshal#dump` and `Marshal#load` (#1530).

Compatibility:

* Implemented `Dir.each_child`.
* Adding missing support for the `close_others` option to `exec` and `spawn`.
* Implemented the missing `MatchData#named_captures` method (#1512).

Changes:

* `Process::CLOCK_` constants have been given the same value as in standard Ruby.

Performance:

* Sped up accesses to native memory through FFI::Pointer.
* All core files now make use of frozen `String` literals, reducing the number of `String` allocations for core methods.
* New -Xclone.disable option to disable all manual cloning.

# 1.0 RC 10, 5 December 2018

New features:

* The `nkf` and `kconv` standard libraries were added (#1439).
* `Mutex` and `ConditionVariable` have a new fast path for acquiring locks that are unlocked.
* `Queue` and `SizedQueue`, `#close` and `#closed?`, have been implemented.
* `Kernel#clone(freeze)` has been implemented (#1454).
* `Warning.warn` has been implemented (#1470).
* `Thread.report_on_exception` has been implemented (#1476).
* The emulation symbols for `Process.clock_gettime` have been implemented.

Bug fixes:

* Added `rb_eEncodingError` for C extensions (#1437).
* Fixed race condition when creating threads (#1445).
* Handle `exception: false` for IO#write_nonblock (#1457, @ioquatix).
* Fixed `Socket#connect_nonblock` for the `EISCONN` case (#1465, @ioquatix).
* `File.expand_path` now raises an exception for a non-absolute user-home.
* `ArgumentError` messages now better match MRI (#1467).
* Added support for `:float_millisecond`, `:millisecond`, and `:second` time units to `Process.clock_gettime` (#1468).
* Fixed backtrace of re-raised exceptions (#1459).
* Updated an exception message in Psych related to loading a non-existing class so that it now matches MRI.
* Fixed a JRuby-style Java interop compatibility issue seen in `test-unit`.
* Fixed problem with calling `warn` if `$stderr` has been reassigned.
* Fixed definition of `RB_ENCODING_GET_INLINED` (#1440).

Changes:

* Timezone messages are now logged at `CONFIG` level, use `-Xlog=CONFIG` to debug if the timezone is incorrectly shown as `UTC`.

# 1.0 RC 9, 5 November 2018

Security:

* CVE-2018-16396, *tainted flags are not propagated in Array#pack and String#unpack with some directives* has been mitigated by adding additional taint operations.

New features:

* LLVM for Oracle Linux 7 can now be installed without building from source.

Bug fixes:

* Times can now be created with UTC offsets in `+/-HH:MM:SS` format.
* `Proc#to_s` now has `ASCII-8BIT` as its encoding instead of the incorrect `UTF-8`.
* `String#%` now has the correct encoding for `UTF-8` and `US-ASCII` format strings, instead of the incorrect `ASCII-8BIT`.
* Updated `BigDecimal#to_s` to use `e` instead of `E` for exponent notation.
* Fixed `BigDecimal#to_s` to allow `f` as a format flag to indicate conventional floating point notation. Previously only `F` was allowed.

Changes:

* The supported version of LLVM for Oracle Linux has been updated from 3.8 to 4.0.
* `mysql2` is now patched to avoid a bug in passing `NULL` to `rb_scan_args`, and now passes the majority of its test suite.
* The post-install script now automatically detects if recompiling the OpenSSL C extension is needed. The post-install script should always be run in TravisCI as well, see `doc/user/standalone-distribution.md`.
* Detect when the system libssl is incompatible more accurately and add instructions on how to recompile the extension.

# 1.0 RC 8, 19 October 2018

New features:

* `Java.synchronized(object) { }` and `TruffleRuby.synchronized(object) { }` methods have been added.
* Added a `TruffleRuby::AtomicReference` class.
* Ubuntu 18.04 LTS is now supported.
* macOS 10.14 (Mojave) is now supported.

Changes:

* Random seeds now use Java's `NativePRNGNonBlocking`.
* The supported version of Fedora is now 28, upgraded from 25.
* The FFI gem has been updated from 1.9.18 to 1.9.25.
* JCodings has been updated from 1.0.30 to 1.0.40.
* Joni has been updated from 2.1.16 to 2.1.25.

Performance:

* Performance of setting the last exception on a thread has now been improved.

# 1.0 RC 7, 3 October 2018

New features:

* Useful `inspect` strings have been added for more foreign objects.
* The C extension API now defines a preprocessor macro `TRUFFLERUBY`.
* Added the rbconfig/sizeof native extension for better MRI compatibility.
* Support for `pg` 1.1. The extension now compiles successfully, but may still have issues with some datatypes.

Bug fixes:

* `readline` can now be interrupted by the interrupt signal (Ctrl+C). This fixes Ctrl+C to work in IRB.
* Better compatibility with C extensions due to a new "managed struct" type.
* Fixed compilation warnings which produced confusing messages for end users (#1422).
* Improved compatibility with Truffle polyglot STDIO.
* Fixed version check preventing TruffleRuby from working with Bundler 2.0 and later (#1413).
* Fixed problem with `Kernel.public_send` not tracking its caller properly (#1425).
* `rb_thread_call_without_gvl()` no longer holds the C-extensions lock.
* Fixed `caller_locations` when called inside `method_added`.
* Fixed `mon_initialize` when called inside `initialize_copy` (#1428).
* `Mutex` correctly raises a `TypeError` when trying to serialize with `Marshal.dump`.

Performance:

* Reduced memory footprint for private/internal AST nodes.
* Increased the number of cases in which string equality checks will become compile-time constants.
* Major performance improvement for exceptional paths where the rescue body does not access the exception object (e.g., `x.size rescue 0`).

Changes:

* Many clean-ups to our internal patching mechanism used to make some native extensions run on TruffleRuby.
* Removed obsoleted patches for Bundler compatibility now that Bundler 1.16.5 has built-in support for TruffleRuby.
* Reimplemented exceptions and other APIs that can return a backtrace to use Truffle's lazy stacktraces API.

# 1.0 RC 6, 3 September 2018

New features:

* `Polyglot.export` can now be used with primitives, and will now convert strings to Java, and `.import` will convert them from Java.
* Implemented `--encoding`, `--external-encoding`, `--internal-encoding`.
* `rb_object_tainted` and similar C functions have been implemented.
* `rb_struct_define_under` has been implemented.
* `RbConfig::CONFIG['sysconfdir']` has been implemented.
* `Etc` has been implemented (#1403).
* The `-Xcexts=false` option disables C extensions.
* Instrumentation such as the CPUSampler reports methods in a clearer way like `Foo#bar`, `Gem::Specification.each_spec`, `block in Foo#bar` instead of just `bar`, `each_spec`, `block in bar` (which is what MRI displays in backtraces).
* TruffleRuby is now usable as a JSR 223 (`javax.script`) language.
* A migration guide from JRuby (`doc/user/jruby-migration.md`) is now included.
* `kind_of?` works as an alias for `is_a?` on foreign objects.
* Boxed foreign strings unbox on `to_s`, `to_str`, and `inspect`.

Bug fixes:

* Fix false-positive circular warning during autoload.
* Fix Truffle::AtomicReference for `concurrent-ruby`.
* Correctly look up `llvm-link` along `clang` and `opt` so it is no longer needed to add LLVM to `PATH` on macOS for Homebrew and MacPorts.
* Fix `alias` to work when in a refinement module (#1394).
* `Array#reject!` no longer truncates the array if the block raises an exception for an element.
* WeakRef now has the same inheritance and methods as MRI's version.
* Support `-Wl` linker argument for C extensions. Fixes compilation of`mysql2` and `pg`.
* Using `Module#const_get` with a scoped argument will now correctly autoload the constant if needed.
* Loaded files are read as raw bytes, rather than as a UTF-8 string and then converted back into bytes.
* Return 'DEFAULT' for `Signal.trap(:INT) {}`. Avoids a backtrace when quitting a Sinatra server with Ctrl+C.
* Support `Signal.trap('PIPE', 'SYSTEM_DEFAULT')`, used by the gem `rouge` (#1411).
* Fix arity checks and handling of arity `-2` for `rb_define_method()`.
* Setting `$SAFE` to a negative value now raises a `SecurityError`.
* The offset of `DATA` is now correct in the presence of heredocs.
* Fix double-loading of the `json` gem, which led to duplicate constant definition warnings.
* Fix definition of `RB_NIL_P` to be early enough. Fixes compilation of `msgpack`.
* Fix compilation of megamorphic interop calls.
* `Kernel#singleton_methods` now correctly ignores prepended modules of non-singleton classes. Fixes loading `sass` when `activesupport` is loaded.
* Object identity numbers should never be negative.

Performance:

* Optimize keyword rest arguments (`def foo(**kwrest)`).
* Optimize rejected (non-Symbol keys) keyword arguments.
* Source `SecureRandom.random_bytes` from `/dev/urandom` rather than OpenSSL.
* C extension bitcode is no longer encoded as Base64 to pass it to Sulong.
* Faster `String#==` using vectorization.

Changes:

* Clarified that all sources that come in from the Polyglot API `eval` method will be treated as UTF-8, and cannot be re-interpreted as another encoding using a magic comment.
* The `-Xembedded` option can now be set set on the launcher command line.
* The `-Xplatform.native=false` option can now load the core library, by enabling `-Xpolyglot.stdio`.
* `$SAFE` and `Thread#safe_level` now cannot be set to `1` - raising an error rather than warning as before. `-Xsafe` allows it to be set, but there are still no checks.
* Foreign objects are now printed as `#<Foreign:system-identity-hash-code>`, except for foreign arrays which are now printed as `#<Foreign [elements...]>`.
* Foreign objects `to_s` now calls `inspect` rather than Java's `toString`.
* The embedded configuration (`-Xembedded`) now warns about features which may not work well embedded, such as signals.
* The `-Xsync.stdio` option has been removed - use standard Ruby `STDOUT.sync = true` in your program instead.

# 1.0 RC 5, 3 August 2018

New features:

* It is no longer needed to add LLVM (`/usr/local/opt/llvm@4/bin`) to `PATH` on macOS.
* Improve error message when LLVM, `clang` or `opt` is missing.
* Automatically find LLVM and libssl with MacPorts on macOS (#1386).
* `--log.ruby.level=` can be used to set the log level from any launcher.
* Add documentation about installing with Ruby managers/installers and how to run TruffleRuby in CI such as TravisCI (#1062, #1070).
* `String#unpack1` has been implemented.

Bug fixes:

* Allow any name for constants with `rb_const_get()`/`rb_const_set()` (#1380).
* Fix `defined?` with an autoload constant to not raise but return `nil` if the autoload fails (#1377).
* Binary Ruby Strings can now only be converted to Java Strings if they only contain US-ASCII characters. Otherwise, they would produce garbled Java Strings (#1376).
* `#autoload` now correctly calls `main.require(path)` dynamically.
* Hide internal file from user-level backtraces (#1375).
* Show caller information in warnings from the core library (#1375).
* `#require` and `#require_relative` should keep symlinks in `$"` and `__FILE__` (#1383).
* Random seeds now always come directly from `/dev/urandom` for MRI compatibility.
* SIGINFO, SIGEMT and SIGPWR are now defined (#1382).
* Optional and operator assignment expressions now return the value assigned, not the value returned by an assignment method (#1391).
* `WeakRef.new` will now return the correct type of object, even if `WeakRef` is subclassed (#1391).
* Resolving constants in prepended modules failed, this has now been fixed (#1391).
* Send and `Symbol#to_proc` now take account of refinements at their call sites (#1391).
* Better warning when the timezone cannot be found on WSL (#1393).
* Allow special encoding names in `String#force_encoding` and raise an exception on bad encoding names (#1397).
* Fix `Socket.getifaddrs` which would wrongly return an empty array (#1375).
* `Binding` now remembers the file and line at which it was created for `#eval`. This is notably used by `pry`'s `binding.pry`.
* Resolve symlinks in `GEM_HOME` and `GEM_PATH` to avoid related problems (#1383).
* Refactor and fix `#autoload` so other threads see the constant defined while the autoload is in progress (#1332).
* Strings backed by `NativeRope`s now make a copy of the rope when `dup`ed.
* `String#unpack` now taints return strings if the format was tainted, and now does not taint the return array if the format was tainted.
* Lots of fixes to `Array#pack` and `String#unpack` tainting, and a better implementation of `P` and `p`.
* Array literals could evaluate an element twice under some circumstances. This has now been fixed.

Performance:

* Optimize required and optional keyword arguments.
* `rb_enc_to_index` is now faster by eliminating an expensive look-up.

Changes:

* `-Xlog=` now needs log level names to be upper case.
* `-Dtruffleruby.log` and `TRUFFLERUBY_LOG` have been removed - use `-Dpolyglot.log.ruby.level`.
* The log format, handlers, etc are now managed by the Truffle logging system.
* The custom log levels `PERFORMANCE` and `PATCH` have been removed.

# 1.0 RC 4, 18 July 2018

*TruffleRuby was not updated in RC 4*

# 1.0 RC 3, 2 July 2018

New features:

* `is_a?` can be called on foreign objects.

Bug fixes:

* It is no longer needed to have `ruby` in `$PATH` to run the post-install hook.
* `Qnil`/`Qtrue`/`Qfalse`/`Qundef` can now be used as initial value for global variables in C extensions.
* Fixed error message when the runtime libssl has no SSLv2 support (on Ubuntu 16.04 for instance).
* `RbConfig::CONFIG['extra_bindirs']` is now a String as other RbConfig values.
* `SIGPIPE` is correctly caught on SubstrateVM, and the corresponding write() raises `Errno::EPIPE` when the read end of a pipe or socket is closed.
* Use the magic encoding comment for determining the source encoding when using eval().
* Fixed a couple bugs where the encoding was not preserved correctly.

Performance:

* Faster stat()-related calls, by returning the relevant field directly and avoiding extra allocations.
* `rb_str_new()`/`rb_str_new_cstr()` are much faster by avoiding extra copying and allocations.
* `String#{sub,sub!}` are faster in the common case of an empty replacement string.
* Eliminated many unnecessary memory copy operations when reading from `IO` with a delimiter (e.g., `IO#each`), leading to overall improved `IO` reading for common use cases such as iterating through lines in a `File`.
* Use the byte[] of the given Ruby String when calling eval() directly for parsing.

# 1.0 RC 2, 6 June 2018

New features:

* We are now compatible with Ruby 2.4.4.
* `object.class` on a Java `Class` object will give you an object on which you can call instance methods, rather than static methods which is what you get by default.
* The log level can now also be set with `-Dtruffleruby.log=info` or `TRUFFLERUBY_LOG=info`.
* `-Xbacktraces.raise` will print Ruby backtraces whenever an exception is raised.
* `Java.import name` imports Java classes as top-level constants.
* Coercion of foreign numbers to Ruby numbers now works.
* `to_s` works on all foreign objects and calls the Java `toString`.
* `to_str` will try to `UNBOX` and then re-try `to_str`, in order to provoke the unboxing of foreign strings.

Changes:

* The version string now mentions if you're running GraalVM Community Edition (`GraalVM CE`) or GraalVM Enterprise Edition (`GraalVM EE`).
* The inline JavaScript functionality `-Xinline_js` has been removed.
* Line numbers `< 0`, in the various eval methods, are now warned about, because we don't support these at all. Line numbers `> 1` are warned about (at the fine level) but they are shimmed by adding blank lines in front to get to the correct offset. Line numbers starting at `0` are also warned about at the fine level and set to `1` instead.
* The `erb` standard library has been patched to stop using a -1 line number.
* `-Xbacktraces.interleave_java` now includes all the trailing Java frames.
* Objects with a `[]` method, except for `Hash`, now do not return anything for `KEYS`, to avoid the impression that you could `READ` them. `KEYINFO` also returns nothing for these objects, except for `Array` where it returns information on indices.
* `String` now returns `false` for `HAS_KEYS`.
* The supported additional functionality module has been renamed from `Truffle` to `TruffleRuby`. Anything not documented in `doc/user/truffleruby-additions.md` should not be used.
* Imprecise wrong gem directory detection was replaced. TruffleRuby newly marks its gem directories with a marker file, and warns if you try to use TruffleRuby with a gem directory which is lacking the marker.

Bug fixes:

* TruffleRuby on SubstrateVM now correctly determines the system timezone.
* `Kernel#require_relative` now coerces the feature argument to a path and canonicalizes it before requiring, and it now uses the current directory as the directory for a synthetic file name from `#instance_eval`.

# 1.0 RC 1, 17 April 2018

New features:

* The Ruby version has been updated to version 2.3.7.

Security:

* CVE-2018-6914, CVE-2018-8779, CVE-2018-8780, CVE-2018-8777, CVE-2017-17742 and CVE-2018-8778 have been mitigated.

Changes:

* `RubyTruffleError` has been removed and uses replaced with standard exceptions.
* C++ libraries like `libc++` are now not needed if you don't run C++ extensions. `libc++abi` is now never needed. Documentation updated to make it more clear what the minimum requirements for pure Ruby, C extensions, and C++ extensions separately.
* C extensions are now built by default - `TRUFFLERUBY_CEXT_ENABLED` is assumed `true` unless set to `false`.
* The `KEYS` interop message now returns an array of Java strings, rather than Ruby strings. `KEYS` on an array no longer returns indices.
* `HAS_SIZE` now only returns `true` for `Array`.
* A method call on a foreign object that looks like an operator (the method name does not begin with a letter) will call `IS_BOXED` on the object and based on that will possibly `UNBOX` and convert to Ruby.
* Now using the native version of Psych.
* The supported version of LLVM on Oracle Linux has been dropped to 3.8.
* The supported version of Fedora has been dropped to 25, and the supported version of LLVM to 3.8, due to LLVM incompatibilities. The instructions for installing `libssl` have changed to match.

# 0.33, April 2018

New features:

* The Ruby version has been updated to version 2.3.6.
* Context pre-initialization with TruffleRuby `--native`, which significantly improves startup time and loads the `did_you_mean` gem ahead of time.
* The default VM is changed to SubstrateVM, where the startup is significantly better. Use `--jvm` option for full JVM VM.
* The `Truffle::Interop` module has been replaced with a new `Polyglot` module which is designed to use more idiomatic Ruby syntax rather than explicit methods. A [new document](doc/user/polyglot.md) describes polyglot programming at a higher level.
* The `REMOVABLE`, `MODIFIABLE` and `INSERTABLE` Truffle interop key info flags have been implemented.
* `equal?` on foreign objects will check if the underlying objects are equal if both are Java interop objects.
* `delete` on foreign objects will send `REMOVE`, `size` will send `GET_SIZE`, and `keys` will send `KEYS`. `respond_to?(:size)` will send `HAS_SIZE`, `respond_to?(:keys)` will send `HAS_KEYS`.
* Added a new Java-interop API similar to the one in the Nashorn JavaScript implementation, as also implemented by Graal.js. The `Java.type` method returns a Java class object on which you can use normal interop methods. Needs the `--jvm` flag to be used.
* Supported and tested versions of LLVM for different platforms have been more precisely [documented](doc/user/installing-llvm.md).

Changes:

* Interop semantics of `INVOKE`, `READ`, `WRITE`, `KEYS` and `KEY_INFO` have changed significantly, so that `INVOKE` maps to Ruby method calls, `READ` calls `[]` or returns (bound) `Method` objects, and `WRITE` calls `[]=`.

Performance:

* `Dir.glob` is much faster and more memory efficient in cases that can reduce to direct filename lookups.
* `SecureRandom` now defers loading OpenSSL until it's needed, reducing time to load `SecureRandom`.
* `Array#dup` and `Array#shift` have been made constant-time operations by sharing the array storage and keeping a starting index.

Bug fixes:

* Interop key-info works with non-string-like names.

Internal changes:

* Changes to the lexer and translator to reduce regular expression calls.
* Some JRuby sources have been updated to 9.1.13.0.

# 0.32, March 2018

New features:

* A new embedded configuration is used when TruffleRuby is used from another language or application. This disables features like signals which may conflict with the embedding application, and threads which may conflict with other languages, and enables features such as the use of polyglot IO streams.

Performance:

* Conversion of ASCII-only Ruby strings to Java strings is now faster.
* Several operations on multi-byte character strings are now faster.
* Native I/O reads are about 22% faster.

Bug fixes:

* The launcher accepts `--native` and similar options in  the `TRUFFLERUBYOPT` environment variable.

Internal changes:

* The launcher is now part of the TruffleRuby repository, rather than part of the GraalVM repository.
* `ArrayBuilderNode` now uses `ArrayStrategies` and `ArrayMirrors` to remove direct knowledge of array storage.
* `RStringPtr` and `RStringPtrEnd` now report as pointers for interop purposes, fixing several issues with `char *` usage in C extensions.<|MERGE_RESOLUTION|>--- conflicted
+++ resolved
@@ -9,12 +9,9 @@
 
 Compatibility:
 
-<<<<<<< HEAD
 * Implement more correct conversion of array elements by `Array#pack`(#2503, #2504, @aardvakr179).
 * Implement `ruby_native_thread_p` for compatibility (#2556, @aardvark179).
-=======
 * Implement more correct conversion of array elements by `Array#pack`(#2503, #2504, @aardvark179).
->>>>>>> 546388d7
 
 Performance:
 
