--- conflicted
+++ resolved
@@ -134,13 +134,8 @@
     private final StringBuilder data = new StringBuilder(64);
 
     @JRubyMethod(visibility = Visibility.PRIVATE)
-<<<<<<< HEAD
     public IRubyObject initialize(IRubyObject key, IRubyObject digest) {
         final String algName = getDigestAlgorithmName(digest);
-=======
-    public IRubyObject initialize(IRubyObject kay, IRubyObject digest) {
-        String algoName = getDigestAlgorithmName(digest);
->>>>>>> 78d80b54
         try {
             this.mac = getMacInstance(algName);
             this.key = key.asString().getBytes();
@@ -158,16 +153,9 @@
 
     @Override
     @JRubyMethod(visibility = Visibility.PRIVATE)
-<<<<<<< HEAD
     public IRubyObject initialize_copy(final IRubyObject obj) {
         if ( this == obj ) return this;
 
-=======
-    public IRubyObject initialize_copy(IRubyObject obj) {
-        if(this == obj) {
-            return this;
-        }
->>>>>>> 78d80b54
         checkFrozen();
 
         final HMAC that = ((HMAC) obj);
