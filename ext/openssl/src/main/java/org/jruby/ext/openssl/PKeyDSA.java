/***** BEGIN LICENSE BLOCK *****
 * Version: EPL 1.0/GPL 2.0/LGPL 2.1
 *
 * The contents of this file are subject to the Eclipse Public
 * License Version 1.0 (the "License"); you may not use this file
 * except in compliance with the License. You may obtain a copy of
 * the License at http://www.eclipse.org/legal/epl-v10.html
 *
 * Software distributed under the License is distributed on an "AS
 * IS" basis, WITHOUT WARRANTY OF ANY KIND, either express or
 * implied. See the License for the specific language governing
 * rights and limitations under the License.
 *
 * Copyright (C) 2006, 2007 Ola Bini <ola@ologix.com>
 * Copyright (C) 2007 Wiliam N Dortch <bill.dortch@gmail.com>
 *
 * Alternatively, the contents of this file may be used under the terms of
 * either of the GNU General Public License Version 2 or later (the "GPL"),
 * or the GNU Lesser General Public License Version 2.1 or later (the "LGPL"),
 * in which case the provisions of the GPL or the LGPL are applicable instead
 * of those above. If you wish to allow use of your version of this file only
 * under the terms of either the GPL or the LGPL, and not to allow others to
 * use your version of this file under the terms of the EPL, indicate your
 * decision by deleting the provisions above and replace them with the notice
 * and other provisions required by the GPL or the LGPL. If you do not delete
 * the provisions above, a recipient may use your version of this file under
 * the terms of any one of the EPL, the GPL or the LGPL.
 ***** END LICENSE BLOCK *****/
package org.jruby.ext.openssl;

import java.io.IOException;
import java.io.StringReader;
import java.io.StringWriter;
import java.math.BigInteger;
import java.security.KeyFactory;
import java.security.KeyPair;
import java.security.KeyPairGenerator;
import java.security.NoSuchAlgorithmException;
import java.security.PrivateKey;
import java.security.PublicKey;
import java.security.SecureRandom;
import java.security.interfaces.DSAKey;
import java.security.interfaces.DSAPrivateKey;
import java.security.interfaces.DSAPublicKey;
import java.security.spec.DSAPublicKeySpec;
import java.security.spec.InvalidKeySpecException;

import org.jruby.Ruby;
import org.jruby.RubyClass;
import org.jruby.RubyFixnum;
import org.jruby.RubyModule;
import org.jruby.RubyNumeric;
import org.jruby.RubyString;
import org.jruby.anno.JRubyMethod;
import org.jruby.exceptions.RaiseException;
import org.jruby.ext.openssl.impl.CipherSpec;
import org.jruby.ext.openssl.x509store.PEMInputOutput;
import org.jruby.runtime.Arity;
import org.jruby.runtime.ObjectAllocator;
import org.jruby.runtime.Visibility;
import org.jruby.runtime.builtin.IRubyObject;
import org.jruby.runtime.ThreadContext;
import org.jruby.runtime.Visibility;

import static org.jruby.ext.openssl.OpenSSLReal.bcExceptionMessage;
import static org.jruby.ext.openssl.OpenSSLReal.debug;
import static org.jruby.ext.openssl.OpenSSLReal.debugStackTrace;
import static org.jruby.ext.openssl.impl.PKey.readDSAPrivateKey;
import static org.jruby.ext.openssl.impl.PKey.readDSAPublicKey;
import static org.jruby.ext.openssl.impl.PKey.toDerDSAKey;
import static org.jruby.ext.openssl.PKey._PKey;

/**
 * @author <a href="mailto:ola.bini@ki.se">Ola Bini</a>
 */
public class PKeyDSA extends PKey {
    private static final long serialVersionUID = 2359742219218350277L;

    private static ObjectAllocator PKEYDSA_ALLOCATOR = new ObjectAllocator() {
        public IRubyObject allocate(Ruby runtime, RubyClass klass) {
            return new PKeyDSA(runtime, klass);
        }
    };

    public static void createPKeyDSA(final Ruby runtime, final RubyModule _PKey) {
        RubyClass _DSA = _PKey.defineClassUnder("DSA",_PKey.getClass("PKey"),PKEYDSA_ALLOCATOR);
        RubyClass _PKeyError = _PKey.getClass("PKeyError");
        _PKey.defineClassUnder("DSAError", _PKeyError, _PKeyError.getAllocator());

        _DSA.defineAnnotatedMethods(PKeyDSA.class);
    }

    static RubyClass _DSA(final Ruby runtime) {
        return _PKey(runtime).getClass("DSA");
    }

    public static RaiseException newDSAError(Ruby runtime, String message) {
        return Utils.newError(runtime, _PKey(runtime).getClass("DSAError"), message);
    }

    public PKeyDSA(Ruby runtime, RubyClass type) {
        super(runtime, type);
    }

    public PKeyDSA(Ruby runtime, RubyClass type, DSAPrivateKey privKey, DSAPublicKey pubKey) {
        super(runtime, type);
        this.privKey = privKey;
        this.pubKey = pubKey;
    }

    public PKeyDSA(Ruby runtime, RubyClass type, DSAPublicKey pubKey) {
        this(runtime, type, null, pubKey);
    }

    private DSAPrivateKey privKey;
    private DSAPublicKey pubKey;

    // specValues holds individual DSAPublicKeySpec components. this allows
    // a public key to be constructed incrementally, as required by the
    // current implementation of Net::SSH.
    // (see net-ssh-1.1.2/lib/net/ssh/transport/ossl/buffer.rb #read_keyblob)
    private BigInteger[] specValues;

    private static final int SPEC_Y = 0;
    private static final int SPEC_P = 1;
    private static final int SPEC_Q = 2;
    private static final int SPEC_G = 3;

    @Override
    PublicKey getPublicKey() {
        return pubKey;
    }

    @Override
    PrivateKey getPrivateKey() {
        return privKey;
    }

    @Override
    String getAlgorithm() {
        return "DSA";
    }

    @JRubyMethod(name = "generate", meta = true)
    public static IRubyObject generate(IRubyObject self, IRubyObject arg) {
        final int keysize = RubyNumeric.fix2int(arg);
        PKeyDSA dsa = new PKeyDSA(self.getRuntime(), (RubyClass) self);
        dsaGenerate(dsa, keysize);
        return dsa;
    }

    /*
     * c: dsa_generate
     */
    private static void dsaGenerate(PKeyDSA dsa, int keysize) throws RaiseException {
        try {
            KeyPairGenerator gen = SecurityHelper.getKeyPairGenerator("DSA");
            gen.initialize(keysize, new SecureRandom());
            KeyPair pair = gen.generateKeyPair();
            dsa.privKey = (DSAPrivateKey) pair.getPrivate();
            dsa.pubKey = (DSAPublicKey) pair.getPublic();
        }
        catch (NoSuchAlgorithmException e) {
            throw newDSAError(dsa.getRuntime(), e.getMessage());
        }
        catch (RuntimeException e) {
            throw newDSAError(dsa.getRuntime(), e.getMessage());
        }
    }

    @JRubyMethod(rest = true, visibility = Visibility.PRIVATE)
<<<<<<< HEAD
    public IRubyObject initialize(final ThreadContext context, final IRubyObject[] args) {
        final Ruby runtime = context.runtime;

        if ( Arity.checkArgumentCount(runtime, args, 0, 2) == 0 ) {
            this.privKey = null; this.pubKey = null; return this;
        }

        IRubyObject arg = args[0]; IRubyObject pass = null;
        if ( args.length > 1 ) pass = args[1];

        if ( arg instanceof RubyFixnum ) {
            int keysize = RubyNumeric.fix2int((RubyFixnum) arg);
            dsaGenerate(this, keysize); return this;
        }

        final char[] passwd = password(pass);
        final RubyString str = readInitArg(context, arg);

        Object key = null;
        final KeyFactory dsaFactory;
        try {
            dsaFactory = SecurityHelper.getKeyFactory("DSA");
        } catch (NoSuchAlgorithmException e) {
            throw runtime.newRuntimeError("unsupported key algorithm (DSA)");
        } catch (RuntimeException e) {
            throw runtime.newRuntimeError("unsupported key algorithm (DSA) " + e);
        }
        // TODO: ugly NoClassDefFoundError catching for no BC env. How can we remove this?
        boolean noClassDef = false;
        if ( key == null && ! noClassDef ) { // PEM_read_bio_DSAPrivateKey
            try {
                key = PEMInputOutput.readDSAPrivateKey(new StringReader(str.toString()), passwd);
=======
    public IRubyObject initialize(IRubyObject[] args) {
        IRubyObject arg;
        IRubyObject pass = null;
        char[] passwd = null;
        if (org.jruby.runtime.Arity.checkArgumentCount(getRuntime(), args, 0, 2) == 0) {
            privKey = null;
            pubKey = null;
        } else {
            arg = args[0];
            if (args.length > 1) {
                pass = args[1];
>>>>>>> 78d80b54
            }
            catch (NoClassDefFoundError e) { noClassDef = true; debugStackTrace(runtime, e); }
            catch (Exception e) { debugStackTrace(runtime, e); }
        }
        if ( key == null && ! noClassDef ) { // PEM_read_bio_DSAPublicKey
            try {
                key = PEMInputOutput.readDSAPublicKey(new StringReader(str.toString()), passwd);
            }
            catch (NoClassDefFoundError e) { noClassDef = true; debugStackTrace(runtime, e); }
            catch (Exception e) { debugStackTrace(runtime, e); }
        }
        if ( key == null && ! noClassDef ) { // PEM_read_bio_DSA_PUBKEY
            try {
                key = PEMInputOutput.readDSAPubKey(new StringReader(str.toString()));
            }
            catch (NoClassDefFoundError e) { noClassDef = true; debugStackTrace(runtime, e); }
            catch (Exception e) { debugStackTrace(runtime, e); }
        }
        if ( key == null && ! noClassDef ) { // d2i_DSAPrivateKey_bio
            try {
                key = readDSAPrivateKey(dsaFactory, str.getBytes());
            }
            catch (NoClassDefFoundError e) { noClassDef = true; debugStackTrace(runtime, e); }
            catch (InvalidKeySpecException e) { debug(runtime, "PKeyDSA could not read private key", e); }
            catch (IOException e) { debug(runtime, "PKeyDSA could not read private key", e); }
            catch (RuntimeException e) {
                if ( isKeyGenerationFailure(e) ) debug(runtime, "PKeyDSA could not read private key", e);
                else debugStackTrace(runtime, e);
            }
        }
        if ( key == null && ! noClassDef ) { // d2i_DSA_PUBKEY_bio
            try {
                key = readDSAPublicKey(dsaFactory, str.getBytes());
            }
            catch (NoClassDefFoundError e) { noClassDef = true; debugStackTrace(runtime, e); }
            catch (InvalidKeySpecException e) { debug(runtime, "PKeyDSA could not read public key", e); }
            catch (IOException e) { debug(runtime, "PKeyDSA could not read public key", e); }
            catch (RuntimeException e) {
                if ( isKeyGenerationFailure(e) ) debug(runtime, "PKeyDSA could not read public key", e);
                else debugStackTrace(runtime, e);
            }
        }

        if ( key == null ) key = tryPKCS8EncodedKey(runtime, dsaFactory, str.getBytes());
        if ( key == null ) key = tryX509EncodedKey(runtime, dsaFactory, str.getBytes());

        if ( key == null ) throw newDSAError(runtime, "Neither PUB key nor PRIV key:");

        if ( key instanceof KeyPair ) {
            PublicKey publicKey = ((KeyPair) key).getPublic();
            PrivateKey privateKey = ((KeyPair) key).getPrivate();
            if ( ! ( privateKey instanceof DSAPrivateKey ) ) {
                if ( privateKey == null ) {
                    throw newDSAError(runtime, "Neither PUB key nor PRIV key: (private key is null)");
                }
                throw newDSAError(runtime, "Neither PUB key nor PRIV key: (invalid key type " + privateKey.getClass().getName() + ")");
            }
            this.privKey = (DSAPrivateKey) privateKey;
            this.pubKey = (DSAPublicKey) publicKey;
        }
        else if ( key instanceof DSAPrivateKey ) {
            this.privKey = (DSAPrivateKey) key;
        }
        else if ( key instanceof DSAPublicKey ) {
            this.pubKey = (DSAPublicKey) key; this.privKey = null;
        }
        else {
            throw newDSAError(runtime, "Neither PUB key nor PRIV key: "  + key.getClass().getName());
        }
        return this;
    }

    @JRubyMethod(name="public?")
    public IRubyObject public_p() {
        return pubKey != null ? getRuntime().getTrue() : getRuntime().getFalse();
    }

    @JRubyMethod(name="private?")
    public IRubyObject private_p() {
        return privKey != null ? getRuntime().getTrue() : getRuntime().getFalse();
    }

    @Override
    @JRubyMethod
    public IRubyObject to_der() {
        final byte[] bytes;
        try {
            bytes = toDerDSAKey(pubKey, privKey);
        }
        catch (NoClassDefFoundError e) {
            throw newDSAError(getRuntime(), bcExceptionMessage(e));
        }
        catch (IOException e) {
            throw newDSAError(getRuntime(), e.getMessage());
        }
        return RubyString.newString(getRuntime(), bytes);
    }

    @JRubyMethod
    public IRubyObject to_text() {
        StringBuilder result = new StringBuilder();
        if (privKey != null) {
            int len = privKey.getParams().getP().bitLength();
            result.append("Private-Key: (").append(len).append(" bit)").append("\n");
            result.append("priv:");
            addSplittedAndFormatted(result, privKey.getX());
        }
        result.append("pub:");
        addSplittedAndFormatted(result, pubKey.getY());
        result.append("P:");
        addSplittedAndFormatted(result, pubKey.getParams().getP());
        result.append("Q:");
        addSplittedAndFormatted(result, pubKey.getParams().getQ());
        result.append("G:");
        addSplittedAndFormatted(result, pubKey.getParams().getG());
        return getRuntime().newString(result.toString());
    }

    @JRubyMethod
    public IRubyObject public_key() {
        PKeyDSA val = new PKeyDSA(getRuntime(),getMetaClass().getRealClass());
        val.privKey = null;
        val.pubKey = this.pubKey;
        return val;
    }

    @JRubyMethod(name = { "export", "to_pem", "to_s" }, rest = true)
    public IRubyObject export(IRubyObject[] args) {
        Arity.checkArgumentCount(getRuntime(), args, 0, 2);
        CipherSpec spec = null;
        char[] passwd = null;
        if (args.length > 0 && !args[0].isNil()) {
            org.jruby.ext.openssl.Cipher c = (org.jruby.ext.openssl.Cipher) args[0];
            spec = new CipherSpec(c.getCipher(), c.getName(), c.getKeyLen() * 8);
            if (args.length > 1 && !args[1].isNil()) {
                passwd = args[1].toString().toCharArray();
            }
        }
        try {
            final StringWriter writer = new StringWriter();
            if (privKey != null) {
                PEMInputOutput.writeDSAPrivateKey(writer, privKey, spec, passwd);
            } else {
                PEMInputOutput.writeDSAPublicKey(writer, pubKey);
            }
            return getRuntime().newString(writer.toString());
        } catch (NoClassDefFoundError ncdfe) {
            throw newDSAError(getRuntime(), bcExceptionMessage(ncdfe));
        } catch (IOException ioe) {
            throw newDSAError(getRuntime(), ioe.getMessage());
        }
    }

    @JRubyMethod
    public IRubyObject syssign(IRubyObject arg) {
        // TODO
        return getRuntime().getNil();
    }

    @JRubyMethod
    public IRubyObject sysverify(IRubyObject arg, IRubyObject arg2) {
        // TODO
        return getRuntime().getNil();
    }

    @JRubyMethod(name="p")
    public synchronized IRubyObject get_p() {
        // FIXME: return only for public?
        DSAKey key;
        BigInteger param;
        if ((key = this.pubKey) != null || (key = this.privKey) != null) {
            if ((param = key.getParams().getP()) != null) {
                return BN.newBN(getRuntime(), param);
            }
        } else if (specValues != null) {
            if ((param = specValues[SPEC_P]) != null) {
                return BN.newBN(getRuntime(), param);
            }
        }
        return getRuntime().getNil();
    }

    @JRubyMethod(name="p=")
    public synchronized IRubyObject set_p(IRubyObject p) {
        return setKeySpecComponent(SPEC_P, p);
    }

    @JRubyMethod(name="q")
    public synchronized IRubyObject get_q() {
        // FIXME: return only for public?
        DSAKey key;
        BigInteger param;
        if ((key = this.pubKey) != null || (key = this.privKey) != null) {
            if ((param = key.getParams().getQ()) != null) {
                return BN.newBN(getRuntime(), param);
            }
        } else if (specValues != null) {
            if ((param = specValues[SPEC_Q]) != null) {
                return BN.newBN(getRuntime(), param);
            }
        }
        return getRuntime().getNil();
    }

    @JRubyMethod(name="q=")
    public synchronized IRubyObject set_q(IRubyObject q) {
        return setKeySpecComponent(SPEC_Q, q);
    }

    @JRubyMethod(name="g")
    public synchronized IRubyObject get_g() {
        // FIXME: return only for public?
        DSAKey key;
        BigInteger param;
        if ((key = this.pubKey) != null || (key = this.privKey) != null) {
            if ((param = key.getParams().getG()) != null) {
                return BN.newBN(getRuntime(), param);
            }
        } else if (specValues != null) {
            if ((param = specValues[SPEC_G]) != null) {
                return BN.newBN(getRuntime(), param);
            }
        }
        return getRuntime().getNil();
    }

    @JRubyMethod(name="g=")
    public synchronized IRubyObject set_g(IRubyObject g) {
        return setKeySpecComponent(SPEC_G, g);
    }

    @JRubyMethod(name="pub_key")
    public synchronized IRubyObject get_pub_key() {
        DSAPublicKey key;
        BigInteger param;
        if ((key = this.pubKey) != null) {
            return BN.newBN(getRuntime(), key.getY());
        } else if (specValues != null) {
            if ((param = specValues[SPEC_Y]) != null) {
                return BN.newBN(getRuntime(), param);
            }
        }
        return getRuntime().getNil();
    }

    @JRubyMethod(name="priv_key")
    public synchronized IRubyObject get_priv_key() {
        DSAPrivateKey key;
        BigInteger param;
        if ((key = this.privKey) != null) {
            return BN.newBN(getRuntime(), key.getX());
        }
        return getRuntime().getNil();
    }

    @JRubyMethod(name="pub_key=")
    public synchronized IRubyObject set_pub_key(IRubyObject pub_key) {
        return setKeySpecComponent(SPEC_Y, pub_key);
    }

    private IRubyObject setKeySpecComponent(int index, IRubyObject value) {
        BigInteger[] vals;
        // illegal to set if we already have a key for this component
        // FIXME: allow changes after keys are created? MRI doesn't prevent it...
        if (this.pubKey != null || this.privKey != null ||
                (vals = this.specValues) != null && vals[index] != null) {
            throw newDSAError(getRuntime(), "illegal modification");
        }
        // get the BigInteger value
        BigInteger bival = BN.getBigInteger(value);

        if (vals != null) {
            // we already have some vals stored, store this one, too
            vals[index] = bival;
            // check to see if we have all values yet
            for (int i = vals.length; --i >= 0; ) {
                if (vals[i] == null) {
                    // still missing components, return
                    return value;
                }
            }
            // we now have all components. create the key.
            DSAPublicKeySpec spec = new DSAPublicKeySpec(vals[SPEC_Y], vals[SPEC_P], vals[SPEC_Q], vals[SPEC_G]);
            try {
                this.pubKey = (DSAPublicKey) SecurityHelper.getKeyFactory("DSA").generatePublic(spec);
            } catch (InvalidKeySpecException e) {
                throw newDSAError(getRuntime(), "invalid keyspec");
            } catch (NoSuchAlgorithmException e) {
                throw newDSAError(getRuntime(), "unsupported key algorithm (DSA)");
            }
            // clear out the specValues
            this.specValues = null;

        } else {

            // first value received, save
            this.specValues = new BigInteger[4];
            this.specValues[index] = bival;
        }
        return value;
    }

}// PKeyDSA<|MERGE_RESOLUTION|>--- conflicted
+++ resolved
@@ -169,7 +169,6 @@
     }
 
     @JRubyMethod(rest = true, visibility = Visibility.PRIVATE)
-<<<<<<< HEAD
     public IRubyObject initialize(final ThreadContext context, final IRubyObject[] args) {
         final Ruby runtime = context.runtime;
 
@@ -202,19 +201,6 @@
         if ( key == null && ! noClassDef ) { // PEM_read_bio_DSAPrivateKey
             try {
                 key = PEMInputOutput.readDSAPrivateKey(new StringReader(str.toString()), passwd);
-=======
-    public IRubyObject initialize(IRubyObject[] args) {
-        IRubyObject arg;
-        IRubyObject pass = null;
-        char[] passwd = null;
-        if (org.jruby.runtime.Arity.checkArgumentCount(getRuntime(), args, 0, 2) == 0) {
-            privKey = null;
-            pubKey = null;
-        } else {
-            arg = args[0];
-            if (args.length > 1) {
-                pass = args[1];
->>>>>>> 78d80b54
             }
             catch (NoClassDefFoundError e) { noClassDef = true; debugStackTrace(runtime, e); }
             catch (Exception e) { debugStackTrace(runtime, e); }
