require 'rspec'

describe "Enumerable#each_with_index with Enumerable#each implemented with a call rather than a yield" do
  it "passes nil to the block if each passes no args" do
    no_args_each = Class.new do
      include Enumerable
      def each(&block)
        block.call
      end
    end

    no_args_each.new.each_with_index do |args, index|
      args.should == nil
      index.should == 0
    end
  end

  it "passes the arg directly to the block if each passes one arg" do
    one_arg_each = Class.new do
      include Enumerable
      def each(&block)
        block.call("one")
      end
    end

    one_arg_each.new.each_with_index do |args, index|
      args.should == "one"
      index.should == 0
    end
  end

  it "passes an array of arguments to the block if Enumerable#each passes multiple values" do
    many_args_each = Class.new do
      include Enumerable
      def each(&block)
        block.call(0, 1, 2, 3)
      end
    end

    many_args_each.new.each_with_index do |args, index|
      args.should == [0, 1, 2, 3]
      index.should == 0
    end
  end
end

describe "Enumerator#each_with_index for a method implemented with a call rather than a yield" do
  it "passes nil to the block if the method passes no args" do
    no_args_method = Class.new do
      include Enumerable
      def my_method(&block)
        block.call
      end
    end

    no_args_method.new.enum_for(:my_method).each_with_index do |args, index|
      args.should == nil
      index.should == 0
    end

    no_args_method.new.enum_for(:my_method).next.should == nil
  end

  it "passes the arg directly to the block if the method passes one arg" do
    one_arg_each = Class.new do
      include Enumerable
      def my_method(&block)
        block.call("one")
      end
    end

    one_arg_each.new.enum_for(:my_method) do |args, index|
      args.should == "one"
      index.should == 0
    end

    one_arg_each.new.enum_for(:my_method).next.should == "one"
  end

  it "passes an array of arguments to the block if the method passes multiple values" do
    many_args_method = Class.new do
      include Enumerable
      def my_method(&block)
        block.call(0, 1, 2, 3)
      end
    end

    many_args_method.new.enum_for(:my_method).each_with_index do |args, index|
      args.should == [0, 1, 2, 3]
      index.should == 0
    end

    many_args_method.new.enum_for(:my_method).next.should == [0, 1, 2, 3]
  end
end

describe "Enumerables whose #each method passes multiple values to a block.call (rather than a yield)," do
  before do
    @test_enum = Class.new do
      include Enumerable
      def each(&block)
        block.call 1,2,3
      end
    end.new
  end

  shared_examples "an Enumerable method which takes a block" do |arity_one_behavior|
    it "passes all #each args to its block" do
      @test_enum.send(subject) do |a, b, c|
        a.should == 1
        b.should == 2
        c.should == 3
      end
    end

    it "passes the appropriate args to blocks of arity one" do
      case arity_one_behavior
        when :array
          @test_enum.send(subject) do |obj|
            obj.should == [1, 2, 3]
          end
        when :first_arg
          @test_enum.send(subject) do |obj|
            obj.should == 1
          end
        else
          raise 'Unknown arity_one_behavior'
      end

    end
  end

  shared_examples "an Enumerable method which returns an enum element" do
    it "puts an array of all each args in the returned value" do
      @test_enum.send(subject) { true }.should == [1, 2, 3]
    end
  end

  shared_examples "an Enumerable method which returns an array" do |block_ret|
    it "puts an array of all each args in the returned array" do
      @test_enum.send(subject) { block_ret.nil? ? true : block_ret}.should == [[1, 2, 3]]
    end
  end

  describe "Enumerable#to_a" do
    subject { :to_a }
    it_behaves_like "an Enumerable method which returns an array"
  end

  describe "Enumerable#sort" do
    subject { :sort }
    it_behaves_like "an Enumerable method which returns an array"
  end

  describe "Enumerable#sort_by" do
    subject { :sort_by }
    it_behaves_like "an Enumerable method which takes a block", :array
    it_behaves_like "an Enumerable method which returns an array"
  end

  describe "Enumerable#select" do
    subject { :select }
    it_behaves_like "an Enumerable method which takes a block", :array
    it_behaves_like "an Enumerable method which returns an array"
  end

  describe "Enumerable#parition" do
    subject { :partition }
    it_behaves_like "an Enumerable method which takes a block", :array
    it "returns all #each args" do
      @test_enum.partition { true }.should == [[[1, 2, 3]], []]
    end
  end

  describe "Enumerable#reject" do
    subject { :reject }
    it_behaves_like "an Enumerable method which takes a block", :array
    it_behaves_like "an Enumerable method which returns an array", false
  end

  describe "Enumerable#min" do
    subject { :min }
    it_behaves_like "an Enumerable method which takes a block", :array
    it_behaves_like "an Enumerable method which returns an enum element"
  end

  describe "Enumerable#max" do
    subject { :max }
    it_behaves_like "an Enumerable method which takes a block", :array
    it_behaves_like "an Enumerable method which returns an enum element"
  end

  describe "Enumerable#minmax" do
    subject { :minmax }
    it_behaves_like "an Enumerable method which takes a block", :array
    it "returns all #each args" do
      @test_enum.minmax.should == [[1, 2, 3], [1, 2, 3]]
    end
  end

  describe "Enumerable#min_by" do
    subject { :min_by }
    it_behaves_like "an Enumerable method which takes a block", :array
    it_behaves_like "an Enumerable method which returns an enum element"
  end

  describe "Enumerable#max_by" do
    subject { :max_by }
    it_behaves_like "an Enumerable method which takes a block", :array
    it_behaves_like "an Enumerable method which returns an enum element"
  end

  describe "Enumerable#minmax_by" do
    subject { :minmax_by }
    it_behaves_like "an Enumerable method which takes a block", :array
    it "returns all #each args" do
      @test_enum.minmax_by {|o| o}.should == [[1, 2, 3], [1, 2, 3]]
    end
  end

  describe "Enumerable#include?" do
    it "tests against all #each args" do
      @test_enum.include?([1, 2, 3]).should be_true
    end
  end

  describe "Enumerable#any?" do
    subject { :any? }
    it_behaves_like "an Enumerable method which takes a block", :first_arg
  end

  describe "Enumerable#none?" do
    subject { :none? }
    it_behaves_like "an Enumerable method which takes a block", :first_arg
  end

  describe "Enumerable#one?" do
    subject { :one? }
    it_behaves_like "an Enumerable method which takes a block", :first_arg
  end

  describe "Enumerable#all?" do
    subject { :all? }
    it_behaves_like "an Enumerable method which takes a block", :first_arg
  end

  describe "Enumerable#inject" do
    it "passes all each args to its block" do
      @test_enum.inject(0) { |memo, obj| obj.should == [1, 2, 3] }
    end
  end

  describe "Enumerable#group_by" do
    subject { :group_by }
    it_behaves_like "an Enumerable method which takes a block", :array
    it "returns groups containing all #each arguments in an array" do
      @test_enum.group_by { :x }.should == { :x => [[1, 2, 3]]}
    end
  end

  describe "Enumerable#cycle" do
    it "passes all #each args to its block" do
      @test_enum.cycle(1) do |obj|
        obj.should == [1, 2, 3]
      end
    end
  end

  describe "Enumerable#each_slice" do
    it "passes all #each args to its block" do
      @test_enum.each_slice(1) do |obj|
        obj.should == [[1, 2, 3]]
      end
    end
  end

  describe "Enumerable#drop_while" do
    subject { :drop_while }
    it_behaves_like "an Enumerable method which takes a block", :array
    it "returns all #each args even if its block does not use them" do
      @test_enum.drop_while do |a|
        false
      end.should == [[1, 2, 3]]
    end
  end

  describe "Enumerable#take_while" do
    subject { :take_while }
    it_behaves_like "an Enumerable method which takes a block", RUBY_VERSION >= '1.9' ? :first_arg : :array
    it "returns all #each args even if its block does not use them" do
      @test_enum.take_while do |a|
        true
      end.should == [[1, 2, 3]]
    end
  end

  describe "Enumerable#find_index" do
    subject { :find_index }
    it_behaves_like "an Enumerable method which takes a block", :first_arg
  end

  describe "Enumerable#detect" do
    subject { :detect }
    it_behaves_like "an Enumerable method which takes a block", :array
  end

  describe "Enumerable#grep" do
    it "finds array of all #each args" do
      @test_enum.grep([1, 2, 3]).should == [[1, 2, 3]]
    end
  end

  describe "Enumerable#zip" do
    it "includes all #each args in the zipped array" do
      @test_enum.zip.should == [[[1, 2, 3]]]
    end
  end

  describe "Enumerable#each_cons" do
    it "puts all #each args in its block array" do
      @test_enum.each_cons(1) { |obj| obj.should == [[1, 2, 3]] }
    end
  end

  describe "Enumerable#each_with_object" do
    it "passes all each args to its block" do
      @test_enum.each_with_object([]) { |obj, memo| obj.should == [1, 2, 3] }
    end
  end

  describe "Enumerable#each_entry" do
    subject { :each_entry }
    it_behaves_like "an Enumerable method which takes a block", :array
  end

<<<<<<< HEAD
  describe "Enumerable#flat_map" do
    subject { :flat_map }
    it_behaves_like "an Enumerable method which takes a block", :first_arg
=======
    describe "Enumerable#slice_before" do
      it "passes all #each args to its block" do
        @test_enum.slice_before do |obj|
          obj.should == [1, 2, 3]
        end.each{}
      end
    end

    describe "Enumerable#flat_map" do
      subject { :flat_map }
      it_behaves_like "an Enumerable method which takes a block", :first_arg
    end

    describe "Enumerable#chunk" do
      it "passes all #each args to its block" do
        @test_enum.chunk do |a, b, c|
          a.should == 1
          b.should == 2
          c.should == 3
        end.each {}
      end
        
      it "passes all #each args to its block" do
        @test_enum.chunk do |obj|
          obj.should == [1, 2, 3]
        end.each{}
      end
    end
>>>>>>> 4ff3fda3
  end
end<|MERGE_RESOLUTION|>--- conflicted
+++ resolved
@@ -333,39 +333,32 @@
     it_behaves_like "an Enumerable method which takes a block", :array
   end
 
-<<<<<<< HEAD
+  describe "Enumerable#slice_before" do
+    it "passes all #each args to its block" do
+      @test_enum.slice_before do |obj|
+	obj.should == [1, 2, 3]
+      end.each{}
+    end
+  end
+
   describe "Enumerable#flat_map" do
     subject { :flat_map }
     it_behaves_like "an Enumerable method which takes a block", :first_arg
-=======
-    describe "Enumerable#slice_before" do
-      it "passes all #each args to its block" do
-        @test_enum.slice_before do |obj|
-          obj.should == [1, 2, 3]
-        end.each{}
-      end
-    end
-
-    describe "Enumerable#flat_map" do
-      subject { :flat_map }
-      it_behaves_like "an Enumerable method which takes a block", :first_arg
-    end
-
-    describe "Enumerable#chunk" do
-      it "passes all #each args to its block" do
-        @test_enum.chunk do |a, b, c|
-          a.should == 1
-          b.should == 2
-          c.should == 3
-        end.each {}
-      end
-        
-      it "passes all #each args to its block" do
-        @test_enum.chunk do |obj|
-          obj.should == [1, 2, 3]
-        end.each{}
-      end
-    end
->>>>>>> 4ff3fda3
+  end
+
+  describe "Enumerable#chunk" do
+    it "passes all #each args to its block" do
+      @test_enum.chunk do |a, b, c|
+	a.should == 1
+	b.should == 2
+	c.should == 3
+      end.each {}
+    end
+      
+    it "passes all #each args to its block" do
+      @test_enum.chunk do |obj|
+	obj.should == [1, 2, 3]
+      end.each{}
+    end
   end
 end