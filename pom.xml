--- conflicted
+++ resolved
@@ -26,7 +26,6 @@
     <name>JRuby</name>
     <url>http://jruby.org</url>
   </organization>
-<<<<<<< HEAD
   <licenses>
     <license>
       <name>GPL 3</name>
@@ -41,85 +40,6 @@
       <url>http://www.eclipse.org/legal/epl-v10.html</url>
     </license>
   </licenses>
-=======
-
-  <properties>
-    <its.j2ee>j2ee*/pom.xml</its.j2ee>
-    <its.osgi>osgi*/pom.xml</its.osgi>
-    <invoker.skip>true</invoker.skip>
-    <project.build.sourceEncoding>utf-8</project.build.sourceEncoding>
-    <jruby.plugins.version>1.0.7</jruby.plugins.version>
-    <rspec.version>2.14.1</rspec.version>
-    <rspec-core.version>2.14.2</rspec-core.version>
-    <rspec-expectations.version>2.14.0</rspec-expectations.version>
-    <rspec-mocks.version>2.14.1</rspec-mocks.version>
-    <diff-lcs.version>1.1.3</diff-lcs.version>
-    <jruby-launcher.version>1.0.19</jruby-launcher.version>
-    <minitest.version>5.0.7</minitest.version>
-    <minitest-excludes.version>1.0.2</minitest-excludes.version>
-    <ant.version>1.9.2</ant.version>
-    <joda.time.version>2.8.2</joda.time.version>
-    <jffi.version>1.2.10</jffi.version>
-    <asm.version>5.0.3</asm.version>
-    <base.java.version>1.6</base.java.version>
-    <base.javac.version>1.6</base.javac.version>
-    <version.jruby>${project.version}</version.jruby>
-    <jruby.basedir>${project.basedir}</jruby.basedir>
-    <main.basedir>${project.basedir}</main.basedir>
-    <github.global.server>github</github.global.server>
-    <bundle.name>JRuby</bundle.name>
-    <bundle.symbolic_name>org.jruby.jruby</bundle.symbolic_name>
-    <!-- 
-	 these version are used by eclipse, IDEA ,etc 
-	 and get overwritten by default.build.properties
-    -->
-    <version.ruby>1.8.7</version.ruby>
-    <version.ruby.major>1.8</version.ruby.major>
-    <version.ruby.minor>7</version.ruby.minor>
-    <version.ruby.patchlevel>370</version.ruby.patchlevel>
-
-    <version.ruby1_9.major>1.9</version.ruby1_9.major>
-    <version.ruby1_9>1.9.3</version.ruby1_9>
-    <version.ruby1_9.patchlevel>3922</version.ruby1_9.patchlevel>
-    <version.ruby1_9.revision>39386</version.ruby1_9.revision>
-
-    <version.ruby2_0.major>2.0</version.ruby2_0.major>
-    <version.ruby2_0>2.0.0</version.ruby2_0>
-    <version.ruby2_0.patchlevel>195</version.ruby2_0.patchlevel>
-    <version.ruby2_0.revision>40734</version.ruby2_0.revision>
-    <!--
-        versions for default gems with bin executables
-        used in ./lib/pom.rb and ./maven/jruby-stdlib/pom.rb
-    -->
-    <rdoc.version>4.1.2</rdoc.version>
-    <rake.version>10.1.0</rake.version>
-    <jar-dependencies.version>0.2.3</jar-dependencies.version>
-
-  </properties>
-
-    <mailingLists>
-      <mailingList>
-        <name>jruby</name>
-        <archive>http://blade.nagaokaut.ac.jp/ruby/jruby/index.shtml</archive>
-      </mailingList>
-    </mailingLists>
-
-    <licenses>
-      <license>
-        <name>GPL 3</name>
-        <url>http://www.gnu.org/licenses/gpl-3.0-standalone.html</url>
-      </license>
-      <license>
-        <name>LGPL 3</name>
-        <url>http://www.gnu.org/licenses/lgpl-3.0-standalone.html</url>
-      </license>
-      <license>
-        <name>EPL</name>
-        <url>http://www.eclipse.org/legal/epl-v10.html</url>
-      </license>
-    </licenses>
-
->>>>>>> d24a9975
   <developers>
     <developer>
       <id>headius</id>
@@ -195,21 +115,22 @@
     <diff-lcs.version>1.1.3</diff-lcs.version>
     <jffi.version>1.2.10</jffi.version>
     <rake.version>10.1.0</rake.version>
+    <jruby-launcher.version>1.1.1</jruby-launcher.version>
     <project.build.sourceEncoding>utf-8</project.build.sourceEncoding>
-    <jruby-launcher.version>1.1.1</jruby-launcher.version>
+    <asm.version>5.0.3</asm.version>
     <rspec-expectations.version>3.3.1</rspec-expectations.version>
-    <asm.version>5.0.3</asm.version>
     <its.osgi>osgi*/pom.xml</its.osgi>
     <base.javac.version>1.7</base.javac.version>
     <krypt.version>0.0.2.rc1</krypt.version>
     <test-unit.version>3.0.3</test-unit.version>
-    <rdoc.version>4.1.0</rdoc.version>
+    <rdoc.version>4.1.2</rdoc.version>
     <rspec.version>3.3.0</rspec.version>
     <base.java.version>1.7</base.java.version>
     <rspec-mocks.version>3.3.2</rspec-mocks.version>
     <jruby.plugins.version>1.0.10</jruby.plugins.version>
+    <invoker.skip>true</invoker.skip>
     <json.version>1.8.0</json.version>
-    <invoker.skip>true</invoker.skip>
+    <jar-dependencies.version>0.2.3</jar-dependencies.version>
     <power_assert.version>0.2.3</power_assert.version>
     <version.jruby>${project.version}</version.jruby>
     <bouncy-castle.version>1.47</bouncy-castle.version>
