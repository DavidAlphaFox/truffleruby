import java.io.*;
import org.codehaus.plexus.util.FileUtils;


String log = FileUtils.fileRead( new File( basedir, "build.log" ) );
String expected = "rake (10.1.0)";
if ( !log.contains( expected ) )
{
    throw new RuntimeException( "log file does not contain '" + expected + "'" );
}
expected = "4.1.0";
if ( !log.contains( expected ) )
{
    throw new RuntimeException( "log file does not contain '" + expected + "'" );
}
expected = "json (1.8.0 java)";
if ( !log.contains( expected ) )
{
    throw new RuntimeException( "log file does not contain '" + expected + "'" );
}
expected = "rake, version 10.1.0";
if ( !log.contains( expected ) )
{
    throw new RuntimeException( "log file does not contain '" + expected + "'" );
}
expected = "rdoc (4.1.0)";
if ( !log.contains( expected ) )
{
    throw new RuntimeException( "log file does not contain '" + expected + "'" );
}
expected = "gems count 9";
if ( !log.contains( expected ) )
{
    throw new RuntimeException( "log file does not contain '" + expected + "'" );
}
expected = "jar-dependencies";
if ( !log.contains( expected ) )
{
    throw new RuntimeException( "log file does not contain '" + expected + "'" );
}
expected = "jruby-openssl";
if ( !log.contains( expected ) )
{
    throw new RuntimeException( "log file does not contain '" + expected + "'" );
}
expected = "there is NO org.objectweb.asm.ClassWriter on the classpath";
if ( !log.contains( expected ) )
{
    throw new RuntimeException( "log file does not contain '" + expected + "'" );
}
expected = basedir + "/bin/me";
if ( !log.contains( expected ) )
{
    throw new RuntimeException( "log file does not contain '" + expected + "'" );
}
<<<<<<< HEAD
File file = new File(basedir, "bin/.jrubydir");
if ( !file.exists() )
{
    throw new RuntimeException( "file '" + file + "' does not exists" );
}

expected = "uri:classloader://META-INF/jruby.home";
if ( !log.contains( expected ) ) throw new RuntimeException( "log file does not contain '" + expected + "'" );
=======
>>>>>>> 5302de77

expected = "jruby home is a file: falsefalse";
if ( !log.contains( expected ) ) throw new RuntimeException( "log file does not contain '" + expected + "'" );<|MERGE_RESOLUTION|>--- conflicted
+++ resolved
@@ -53,7 +53,7 @@
 {
     throw new RuntimeException( "log file does not contain '" + expected + "'" );
 }
-<<<<<<< HEAD
+
 File file = new File(basedir, "bin/.jrubydir");
 if ( !file.exists() )
 {
@@ -62,8 +62,6 @@
 
 expected = "uri:classloader://META-INF/jruby.home";
 if ( !log.contains( expected ) ) throw new RuntimeException( "log file does not contain '" + expected + "'" );
-=======
->>>>>>> 5302de77
 
 expected = "jruby home is a file: falsefalse";
 if ( !log.contains( expected ) ) throw new RuntimeException( "log file does not contain '" + expected + "'" );