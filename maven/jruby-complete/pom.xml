--- conflicted
+++ resolved
@@ -5,11 +5,7 @@
   <parent>
     <groupId>org.jruby</groupId>
     <artifactId>jruby-artifacts</artifactId>
-<<<<<<< HEAD
     <version>9000.dev-SNAPSHOT</version>
-=======
-    <version>1.7.17-SNAPSHOT</version>
->>>>>>> 1f13c082
   </parent>
   <artifactId>jruby-complete</artifactId>
   <packaging>bundle</packaging>
@@ -20,37 +16,13 @@
     <main.basedir>${project.parent.parent.basedir}</main.basedir>
     <tesla.dump.pom>pom.xml</tesla.dump.pom>
     <jruby.complete.home>${project.build.outputDirectory}/META-INF/jruby.home</jruby.complete.home>
+    <tesla.version>0.1.1</tesla.version>
   </properties>
   <dependencies>
     <dependency>
       <groupId>org.jruby</groupId>
       <artifactId>jruby-core</artifactId>
       <version>${project.version}</version>
-<<<<<<< HEAD
-      <classifier>noasm</classifier>
-      <exclusions>
-        <exclusion>
-          <artifactId>jnr-ffi</artifactId>
-          <groupId>com.github.jnr</groupId>
-        </exclusion>
-        <exclusion>
-          <artifactId>asm</artifactId>
-          <groupId>org.ow2.asm</groupId>
-        </exclusion>
-        <exclusion>
-          <artifactId>asm-commons</artifactId>
-          <groupId>org.ow2.asm</groupId>
-        </exclusion>
-        <exclusion>
-          <artifactId>asm-analysis</artifactId>
-          <groupId>org.ow2.asm</groupId>
-        </exclusion>
-        <exclusion>
-          <artifactId>asm-util</artifactId>
-          <groupId>org.ow2.asm</groupId>
-        </exclusion>
-      </exclusions>
-=======
       <scope>provided</scope>
     </dependency>
     <dependency>
@@ -58,19 +30,9 @@
       <artifactId>jruby-stdlib</artifactId>
       <version>${project.version}</version>
       <scope>provided</scope>
->>>>>>> 1f13c082
-    </dependency>
-    <dependency>
-      <groupId>org.jruby</groupId>
-      <artifactId>jruby-stdlib</artifactId>
-      <version>${project.version}</version>
     </dependency>
   </dependencies>
   <build>
-<<<<<<< HEAD
-    <finalName>jruby-complete-9000.dev</finalName>
-=======
->>>>>>> 1f13c082
     <plugins>
       <plugin>
         <groupId>org.apache.felix</groupId>
@@ -85,41 +47,49 @@
           <instructions>
             <Export-Package>org.jruby.*;version=${project.version}</Export-Package>
             <Import-Package>!org.jruby.*, *;resolution:=optional</Import-Package>
-<<<<<<< HEAD
-            <Private-Package>org.jruby.*,jnr.*,com.kenai.*,com.martiansoftware.*,jay.*,jline.*,jni.*,org.fusesource.*,org.jcodings.*,org.joda.convert.*,org.joda.time.*,org.joni.*,org.yaml.*,org.yecht.*,tables.*,org.objectweb.*,com.headius.*,org.bouncycastle.*,com.jcraft.jzlib,yaml.*,jruby.*,okay.*,.</Private-Package>
-            <Bundle-Name>JRuby ${project.version}</Bundle-Name>
-            <Bundle-Description>JRuby ${project.version} OSGi bundle</Bundle-Description>
-            <Bundle-SymbolicName>org.jruby.jruby</Bundle-SymbolicName>
-            <Embed-Dependency>*;scope=compile|runtime;inline=true</Embed-Dependency>
-=======
             <DynamicImport-Package>javax.*</DynamicImport-Package>
             <Private-Package>*,.</Private-Package>
             <Bundle-Name>JRuby ${project.version}</Bundle-Name>
             <Bundle-Description>JRuby ${project.version} OSGi bundle</Bundle-Description>
             <Bundle-SymbolicName>org.jruby.jruby</Bundle-SymbolicName>
             <Embed-Dependency>*;type=jar;scope=provided;inline=true</Embed-Dependency>
->>>>>>> 1f13c082
             <Embed-Transitive>true</Embed-Transitive>
           </instructions>
         </configuration>
       </plugin>
       <plugin>
         <artifactId>maven-invoker-plugin</artifactId>
-<<<<<<< HEAD
-=======
       </plugin>
       <plugin>
         <artifactId>maven-source-plugin</artifactId>
         <configuration>
           <skipSource>true</skipSource>
         </configuration>
->>>>>>> 1f13c082
       </plugin>
       <plugin>
-        <artifactId>maven-source-plugin</artifactId>
-        <configuration>
-          <skipSource>true</skipSource>
-        </configuration>
+        <groupId>io.tesla.polyglot</groupId>
+        <artifactId>tesla-polyglot-maven-plugin</artifactId>
+        <version>${tesla.version}</version>
+        <executions>
+          <execution>
+            <id>setup other osgi frameworks</id>
+            <phase>pre-integration-test</phase>
+            <goals>
+              <goal>execute</goal>
+            </goals>
+            <configuration>
+              <taskId>setup other osgi frameworks</taskId>
+              <nativePom>pom.rb</nativePom>
+            </configuration>
+          </execution>
+        </executions>
+        <dependencies>
+          <dependency>
+            <groupId>io.tesla.polyglot</groupId>
+            <artifactId>tesla-polyglot-ruby</artifactId>
+            <version>${tesla.version}</version>
+          </dependency>
+        </dependencies>
       </plugin>
     </plugins>
   </build>
@@ -188,5 +158,23 @@
         </plugins>
       </build>
     </profile>
+    <profile>
+      <id>jdk8</id>
+      <activation>
+        <jdk>1.8</jdk>
+      </activation>
+      <build>
+        <plugins>
+          <plugin>
+            <artifactId>maven-invoker-plugin</artifactId>
+            <configuration>
+              <pomExcludes>
+                <pomExclude>osgi_many_bundles_with_embedded_gems_felix-3.2/pom.xml</pomExclude>
+              </pomExcludes>
+            </configuration>
+          </plugin>
+        </plugins>
+      </build>
+    </profile>
   </profiles>
 </project>