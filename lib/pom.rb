--- conflicted
+++ resolved
@@ -62,12 +62,7 @@
     end
   end
 
-<<<<<<< HEAD
   version = File.read( File.join( basedir, '..', 'VERSION' ) ).strip
-=======
-  doc = REXML::Document.new File.new(File.join( basedir, '../pom.xml'))
-  version = REXML::XPath.first(doc, "//project/version").text
->>>>>>> dde48059
 
   model_version '4.0.0'
   id 'jruby-lib'
@@ -76,12 +71,8 @@
 
   properties( 'tesla.dump.pom' => 'pom.xml',
               'tesla.dump.readonly' => true,
-<<<<<<< HEAD
-              'tesla.version' => '0.0.9',
-=======
               'tesla.version' => '0.1.1',
               'jruby.plugins.version' => '1.0.4',
->>>>>>> dde48059
               'jruby.home' => '${basedir}/..' )
 
   # just depends on jruby-core so we are sure the jruby.jar is in place
@@ -147,7 +138,7 @@
 
     puts 'install gems unless already installed'
     ctx.project.artifacts.select do |a|
-      a.group_id == 'rubygems'
+      a.group_id == 'rubygems' || a.group_id == 'org.jruby.gems'
     end.each do |a|
       ghome = a.scope == 'compile' ? gem_home : jruby_gems
       if Dir[ File.join( ghome, 'cache', File.basename( a.file.to_pathname ).sub( /.gem/, '*.gem' ) ) ].empty?
@@ -190,6 +181,7 @@
         end
 
         if g.default_gem
+p File.join( specs, "#{g.name}-#{version}*.gemspec" ) 
           specname = File.basename( Dir[ File.join( specs, "#{g.name}-#{version}*.gemspec" ) ].first )
           puts "copy to specifications/default: #{specname}"
 
