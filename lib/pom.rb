class ImportedGem
  attr_reader :name, :default_gem, :pom_version_key, :ruby_version

  def initialize( name, pom_version_key, default_gem, ruby_version = nil )
    @name = name
    @default_gem = default_gem
    @pom_version_key = pom_version_key
    @ruby_version = ruby_version
  end

  def version
    if pom_version_key =~ /.version/
      "${#{pom_version_key}}"
    else
      pom_version_key
    end
  end
end

default_gems =
  [
<<<<<<< HEAD
   ImportedGem.new( 'jruby-openssl', '0.9.10', true ),
   ImportedGem.new( 'jruby-readline', '1.0', false ),
=======
   ImportedGem.new( 'jruby-openssl', '0.9.11', true ),
>>>>>>> 30f1f4c4
   ImportedGem.new( 'rake', 'rake.version', true ),
   ImportedGem.new( 'rdoc', 'rdoc.version', true ),
   ImportedGem.new( 'minitest', 'minitest.version', true ),
   ImportedGem.new( 'test-unit', 'test-unit.version', true ),
   ImportedGem.new( 'power_assert', 'power_assert.version', true ),
   ImportedGem.new( 'psych', '2.0.15', true ),
   ImportedGem.new( 'json', 'json.version', true ),
   ImportedGem.new( 'jar-dependencies', '0.1.15', true )
  ]

project 'JRuby Lib Setup' do

  # TODO move those to method to ruby-maven
  class ::Java::JavaIo::File
    def to_pathname
      to_s.gsub( /\\/, '/' )
    end
  end
  class ::Java::JavaLang::String
    def to_pathname
      to_s.gsub( /\\/, '/' )
    end
  end
  class ::String
    def to_pathname
      self.gsub( /\\/, '/' )
    end
  end

  version = File.read( File.join( basedir, '..', 'VERSION' ) ).strip

  model_version '4.0.0'
  id 'jruby-stdlib'
  inherit "org.jruby:jruby-parent", version

  properties( 'polyglot.dump.pom' => 'pom.xml',
              'polyglot.dump.readonly' => true,
              'jruby.plugins.version' => '1.0.9',
              'gem.home' => '${basedir}/ruby/gems/shared',
              # we copy everything into the target/classes/META-INF
              # so the jar plugin just packs it - see build/resources below
              'jruby.complete.home' => '${project.build.outputDirectory}/META-INF/jruby.home',
              'jruby.complete.gems' => '${jruby.complete.home}/lib/ruby/gems/shared' )

  # just depends on jruby-core so we are sure the jruby.jar is in place
  jar "org.jruby:jruby-core:#{version}", :scope => 'test'

  repository( :url => 'https://otto.takari.io/content/repositories/rubygems/maven/releases',
              :id => 'rubygems-releases' )
<<<<<<< HEAD
  repository( :url => 'http://rubygems-proxy.torquebox.org/releases',
              :id => 'tb-rubygems-releases' )
=======
  # for testing out jruby-ossl before final release :
  #repository( :url => 'http://oss.sonatype.org/content/repositories/staging',
  #            :id => 'gem-staging' )
>>>>>>> 30f1f4c4

  plugin( :clean,
          :filesets => [ { :directory => '${basedir}/ruby/gems/shared/specifications/default',
                           :includes => [ '*' ] },
                         { :directory => '${basedir}/ruby/stdlib',
                           :includes => [ '**/bouncycastle/**/*.jar' ] } ] )

  # tell maven to download the respective gem artifacts
  default_gems.each do |g|
    # use provided scope so it is not a real dependency for runtime
    dependency 'rubygems', g.name, g.version, :type => 'gem', :scope => :provided do
      exclusion 'rubygems:jar-dependencies'
    end
  end

  gem 'ruby-maven', '3.3.3', :scope => :provided

  default_gemnames = default_gems.collect { |g| g.name }

  # TODO no hardcoded group-ids
  plugin :dependency, :useRepositoryLayout => true, :outputDirectory => 'ruby/stdlib', :excludeGroupIds => 'rubygems', :includeScope => :provided do
    execute_goal 'copy-dependencies', :phase => 'generate-resources'
  end

  execute :install_gems, :'initialize' do |ctx|
    require 'fileutils'

    puts "using jruby #{JRUBY_VERSION}"

    target = ctx.project.build.directory.to_pathname
    gem_home = File.join( target, 'rubygems' )
    gems = File.join( gem_home, 'gems' )
    specs = File.join( gem_home, 'specifications' )
    cache = File.join( gem_home, 'cache' )
    jruby_gems = File.join( ctx.project.basedir.to_pathname, 'ruby', 'gems', 'shared' )
    default_specs = File.join( ctx.project.basedir.to_pathname, 'ruby', 'gems', 'shared',
                               'specifications', 'default' )
    bin_stubs = File.join( ctx.project.basedir.to_pathname, 'ruby', 'gems', 'shared',
                           'gems' )
    ruby_dir = File.join( ctx.project.basedir.to_pathname, 'ruby' )
    FileUtils.mkdir_p( default_specs )

    # have an empty openssl.rb so we do not run in trouble with not having
    # jopenssl which is part of the default gems
    lib_dir = File.join( target, 'lib' )
    openssl = File.join( lib_dir, 'openssl.rb' )
    FileUtils.mkdir_p( lib_dir )
    File.open( openssl, 'w' )
    $LOAD_PATH.unshift lib_dir

    # since the bouncy castle .jars are version-ed (e.g. bcprov-jdk15on-1.47)
    # make sure we cleanup before adding the ones from the jruby-openssl.gem:
    Dir.glob( File.join( lib_dir, "bc{prov,pkix}*.jar" ) ).each do |f|
      # use this instead of FileUtils.rm_f - issue #1698
      File.delete( f ) if File.exists?( f )
    end

    # now we can require the rubygems staff
    require 'rubygems/installer'
    require 'rubygems/package'

    puts 'install gems unless already installed'
    ENV_JAVA['jars.skip'] = 'true'
    ctx.project.artifacts.select do |a|
      a.group_id == 'rubygems' || a.group_id == 'org.jruby.gems'
    end.each do |a|
      ghome = default_gemnames.member?( a.artifact_id ) ? gem_home : jruby_gems
      if Dir[ File.join( ghome, 'cache', File.basename( a.file.to_pathname ).sub( /.gem/, '*.gem' ) ) ].empty?
        puts a.file.to_pathname
        installer = Gem::Installer.new( a.file.to_pathname,
                                        :wrappers => true,
                                        :ignore_dependencies => true,
                                        :install_dir => ghome )
        installer.install
      end
    end

    default_gems.each do |g|
      pom_version = ctx.project.properties.get( g.pom_version_key ) || g.pom_version_key
      version = pom_version.sub( /-SNAPSHOT/, '' )

      # install the gem unless already installed
      if Dir[ File.join( default_specs, "#{g.name}-#{version}*.gemspec" ) ].empty?

        puts
        puts "--- gem #{g.name}-#{version} ---"

        # copy the gem content to stdlib
        stdlib_dir = File.join( ruby_dir, 'stdlib' )
        puts "copy gem content to #{stdlib_dir}"
        # assume default require_path
        require_base = File.join( gems, "#{g.name}-#{version}*", 'lib' )
        require_files = File.join( require_base, '*' )

        # copy in new ones and mark writable for future updates (e.g. minitest)
        stdlib_locs = []
        Dir[ require_files ].each do |f|
          puts "copying: #{f} to #{stdlib_dir}"
          FileUtils.cp_r( f, stdlib_dir )

          stdlib_loc = f.sub( File.dirname(f), stdlib_dir )
          if File.directory?(stdlib_loc)
            stdlib_locs += Dir[stdlib_loc + "/*"].to_a
          else
            stdlib_locs << stdlib_loc
          end
        end

        # fix permissions on copied files
        stdlib_locs.each do |f|
          next if File.writable? f

          puts "fixing permissions: #{f}"
          # TODO: better way to just set it writable without changing all modes?
          FileUtils.chmod_R(0644, f)
        end

        # copy bin files if the gem has any
        bin = File.join( gems, "#{g.name}-#{version}", 'bin' )
        if File.exists? bin
          Dir[ File.join( bin, '*' ) ].each do |f|
            puts "copy to bin: #{File.basename( f )}"
            target = File.join( bin_stubs, f.sub( /#{gems}/, '' ) )
            FileUtils.mkdir_p( File.dirname( target ) )
            FileUtils.cp_r( f, target )
          end
        end

        if g.default_gem
          specfile_wildcard = "#{g.name}-#{version}*.gemspec"
          specfile = Dir[ File.join( specs,  specfile_wildcard ) ].first

          unless specfile
            raise Errno::ENOENT, "gemspec #{specfile_wildcard} not found in #{specs}; dependency unspecified in lib/pom.xml?"
          end

          specname = File.basename( specfile )
          puts "copy to specifications/default: #{specname}"

          spec = Gem::Package.new( Dir[ File.join( cache, "#{g.name}-#{version}*.gem" ) ].first ).spec
          File.open( File.join( default_specs, specname ), 'w' ) do |f|
            f.print( spec.to_ruby )
          end
        end
      end
    end

    # patch jruby-openssl - remove file which should be only inside gem
    # use this instead of FileUtils.rm_f - issue #1698
    f = File.join( ruby_dir, 'stdlib', 'jruby-openssl.rb' )
    File.delete( f ) if File.exists?( f )

    # we do not want rubygems_plugin.rb within jruby
    f = File.join( ruby_dir, 'stdlib', 'rubygems_plugin.rb' )
    File.delete( f ) if File.exists?( f )

    # fix file permissions of installed gems
    ( Dir[ File.join( jruby_gems, '**/*' ) ] + Dir[ File.join( jruby_gems, '**/.*' ) ] ).each do |f|
      File.chmod( 0644, f ) rescue nil if File.file?( f )
    end
  end
<<<<<<< HEAD

  execute( 'fix shebang on gem bin files and add *.bat files',
           'generate-resources' ) do |ctx|

    puts 'fix the gem stub files'
    jruby_home = ctx.project.basedir.to_pathname + '/../'
    bindir = File.join( jruby_home, 'lib', 'ruby', 'gems', 'shared', 'bin' )
    Dir[ File.join( bindir, '*' ) ].each do |f|
      content = File.read( f )
      new_content = content.sub( /#!.*/, "#!/usr/bin/env jruby
" )
      File.open( f, "w" ) { |file| file.print( new_content ) }
    end

    puts 'generate the missing bat files'
    Dir[File.join( jruby_home, 'bin', '*' )].each do |fn|
      next unless File.file?(fn)
      next if fn =~ /.bat$/
      next if File.exist?("#{fn}.bat")
      next unless File.open(fn, 'r', :internal_encoding => 'ASCII-8BIT') do |io|
        line = io.readline rescue ""
        line =~ /^#!.*ruby/
      end
      puts "Generating #{File.basename(fn)}.bat"
      File.open("#{fn}.bat", "wb") do |f|
        f.print "@ECHO OFF\r\n"
        f.print "@\"%~dp0jruby.exe\" -S #{File.basename(fn)} %*\r\n"
      end
    end
  end

  execute( 'copy bin/jruby.bash to bin/jruby',
           'process-resources' ) do |ctx|
    require 'fileutils'
    jruby_complete = ctx.project.properties.get_property( 'jruby.complete.home' )
    FileUtils.cp( File.join( jruby_complete, 'bin', 'jruby.bash' ),
                  File.join( jruby_complete, 'bin', 'jruby' ) )
  end

  execute 'jrubydir', 'prepare-package' do |ctx|
    require( ctx.project.basedir.to_pathname + '/../core/src/main/ruby/jruby/commands.rb' )
    JRuby::Commands.generate_dir_info( ctx.project.build.output_directory.to_pathname + '/META-INF/jruby.home' )
  end

  # we have no sources and attach an empty jar later in the build to
  # satisfy oss.sonatype.org upload

  plugin( :source, 'skipSource' =>  'true' )

  # this plugin is configured to attach empty jars for sources and javadocs
  plugin( 'org.codehaus.mojo:build-helper-maven-plugin' )

  build do

    # both resources are includes for the $jruby_home/lib directory

    resource do
      directory '${gem.home}'
      includes 'gems/rake-${rake.version}/bin/r*', 'gems/rdoc-${rdoc.version}/bin/r*', 'specifications/default/*.gemspec'
      target_path '${jruby.complete.gems}'
    end

    resource do
      directory '${basedir}/..'
      includes 'bin/ast*', 'bin/gem*', 'bin/irb*', 'bin/jgem*', 'bin/jirb*', 'bin/jruby*', 'bin/rake*', 'bin/ri*', 'bin/rdoc*', 'bin/testrb*', 'lib/ruby/stdlib/**', 'lib/ruby/truffle/**'
      excludes 'bin/jruby', 'bin/jruby*_*', 'bin/jruby*-*', '**/.*', 'lib/ruby/stdlib/rubygems/defaults/jruby_native.rb'
      target_path '${jruby.complete.home}'
    end
  end
=======
>>>>>>> 30f1f4c4
end<|MERGE_RESOLUTION|>--- conflicted
+++ resolved
@@ -19,12 +19,8 @@
 
 default_gems =
   [
-<<<<<<< HEAD
-   ImportedGem.new( 'jruby-openssl', '0.9.10', true ),
+   ImportedGem.new( 'jruby-openssl', '0.9.11', true ),
    ImportedGem.new( 'jruby-readline', '1.0', false ),
-=======
-   ImportedGem.new( 'jruby-openssl', '0.9.11', true ),
->>>>>>> 30f1f4c4
    ImportedGem.new( 'rake', 'rake.version', true ),
    ImportedGem.new( 'rdoc', 'rdoc.version', true ),
    ImportedGem.new( 'minitest', 'minitest.version', true ),
@@ -74,14 +70,11 @@
 
   repository( :url => 'https://otto.takari.io/content/repositories/rubygems/maven/releases',
               :id => 'rubygems-releases' )
-<<<<<<< HEAD
   repository( :url => 'http://rubygems-proxy.torquebox.org/releases',
               :id => 'tb-rubygems-releases' )
-=======
   # for testing out jruby-ossl before final release :
   #repository( :url => 'http://oss.sonatype.org/content/repositories/staging',
   #            :id => 'gem-staging' )
->>>>>>> 30f1f4c4
 
   plugin( :clean,
           :filesets => [ { :directory => '${basedir}/ruby/gems/shared/specifications/default',
@@ -243,7 +236,6 @@
       File.chmod( 0644, f ) rescue nil if File.file?( f )
     end
   end
-<<<<<<< HEAD
 
   execute( 'fix shebang on gem bin files and add *.bat files',
            'generate-resources' ) do |ctx|
@@ -313,6 +305,4 @@
       target_path '${jruby.complete.home}'
     end
   end
-=======
->>>>>>> 30f1f4c4
 end