/*
 * Copyright (c) 2013, 2015 Oracle and/or its affiliates. All rights reserved. This
 * code is released under a tri EPL/GPL/LGPL license. You can use it,
 * redistribute it and/or modify it under the terms of the:
 *
 * Eclipse Public License version 1.0
 * GNU General Public License version 2
 * GNU Lesser General Public License version 2.1
 */
package org.jruby.truffle.nodes.ext;

import com.oracle.truffle.api.CompilerDirectives;
import com.oracle.truffle.api.CompilerDirectives.TruffleBoundary;
import com.oracle.truffle.api.dsl.*;
import com.oracle.truffle.api.frame.VirtualFrame;
import com.oracle.truffle.api.nodes.Node;
import com.oracle.truffle.api.object.*;
import com.oracle.truffle.api.source.SourceSection;
import com.oracle.truffle.api.utilities.ConditionProfile;
import org.jruby.ext.bigdecimal.RubyBigDecimal;
import org.jruby.runtime.Visibility;
import org.jruby.truffle.nodes.RubyGuards;
import org.jruby.truffle.nodes.RubyNode;
import org.jruby.truffle.nodes.cast.BooleanCastNode;
import org.jruby.truffle.nodes.cast.BooleanCastNodeGen;
import org.jruby.truffle.nodes.cast.IntegerCastNode;
import org.jruby.truffle.nodes.cast.IntegerCastNodeGen;
import org.jruby.truffle.nodes.coerce.ToIntNode;
import org.jruby.truffle.nodes.coerce.ToIntNodeGen;
import org.jruby.truffle.nodes.constants.GetConstantNode;
import org.jruby.truffle.nodes.constants.GetConstantNodeGen;
import org.jruby.truffle.nodes.constants.LookupConstantNodeGen;
import org.jruby.truffle.nodes.core.*;
import org.jruby.truffle.nodes.dispatch.CallDispatchHeadNode;
import org.jruby.truffle.nodes.dispatch.DispatchHeadNodeFactory;
import org.jruby.truffle.nodes.ext.BigDecimalNodesFactory.BigDecimalCastNodeGen;
import org.jruby.truffle.nodes.ext.BigDecimalNodesFactory.BigDecimalCoerceNodeGen;
import org.jruby.truffle.nodes.ext.BigDecimalNodesFactory.CreateBigDecimalNodeFactory;
import org.jruby.truffle.nodes.ext.BigDecimalNodesFactory.GetIntegerConstantNodeGen;
import org.jruby.truffle.nodes.internal.UnreachableCodeBranch;
import org.jruby.truffle.nodes.literal.LiteralNode;
import org.jruby.truffle.nodes.objects.Allocator;
import org.jruby.truffle.runtime.LexicalScope;
import org.jruby.truffle.runtime.NotProvided;
import org.jruby.truffle.runtime.RubyContext;
import org.jruby.truffle.runtime.control.RaiseException;
import org.jruby.truffle.runtime.core.RubyBasicObject;
import org.jruby.truffle.om.dsl.api.Layout;

import java.math.BigDecimal;
import java.math.BigInteger;
import java.math.MathContext;
import java.math.RoundingMode;
import java.util.regex.MatchResult;
import java.util.regex.Matcher;
import java.util.regex.Pattern;

@CoreClass(name = "Truffle::BigDecimal")
public abstract class BigDecimalNodes {

    // TODO (pitr 2015-jun-16): lazy setup when required, see https://github.com/jruby/jruby/pull/3048#discussion_r32413656

    @Layout
    public interface BigDecimalLayout extends BasicObjectNodes.BasicObjectLayout {

        DynamicObject createBigDecimal(RubyBasicObject logicalClass, RubyBasicObject metaClass, BigDecimal value, Type type);

        boolean isBigDecimal(DynamicObject object);

        BigDecimal getValue(DynamicObject object);
        void setValue(DynamicObject object, BigDecimal value);

        Type getType(DynamicObject object);
        void setType(DynamicObject object, Type type);

    }

    public static final BigDecimalLayout BIG_DECIMAL_LAYOUT = BigDecimalLayoutImpl.INSTANCE;

    public static BigDecimal getBigDecimalValue(long v) {
        return BigDecimal.valueOf(v);
    }

    public static BigDecimal getBigDecimalValue(double v) {
        return BigDecimal.valueOf(v);
    }

    public static BigDecimal getBignumBigDecimalValue(RubyBasicObject v) {
        return new BigDecimal(BignumNodes.getBigIntegerValue(v));
    }

    public static BigDecimal getBigDecimalValue(RubyBasicObject bigdecimal) {
        return BIG_DECIMAL_LAYOUT.getValue(BasicObjectNodes.getDynamicObject(bigdecimal));
    }

    public static Type getBigDecimalType(RubyBasicObject bigdecimal) {
        return BIG_DECIMAL_LAYOUT.getType(BasicObjectNodes.getDynamicObject(bigdecimal));
    }

    public static RoundingMode toRoundingMode(int constValue) {
        switch (constValue) {
            case 1:
                return RoundingMode.UP;
            case 2:
                return RoundingMode.DOWN;
            case 3:
                return RoundingMode.HALF_UP;
            case 4:
                return RoundingMode.HALF_DOWN;
            case 5:
                return RoundingMode.CEILING;
            case 6:
                return RoundingMode.FLOOR;
            case 7:
                return RoundingMode.HALF_EVEN;
            default:
                throw new UnreachableCodeBranch();
        }
    }

    private static int nearestBiggerMultipleOf4(int value) {
        return ((value / 4) + 1) * 4;
    }

    public static int defaultDivisionPrecision(int precisionA, int precisionB, int limit) {
        final int combination = nearestBiggerMultipleOf4(precisionA + precisionB) * 4;
        return (limit > 0 && limit < combination) ? limit : combination;
    }

    public static int defaultDivisionPrecision(BigDecimal a, BigDecimal b, int limit) {
        return defaultDivisionPrecision(a.precision(), b.precision(), limit);
    }

    public enum Type {
        NEGATIVE_INFINITY("-Infinity"),
        POSITIVE_INFINITY("Infinity"),
        NAN("NaN"),
        NEGATIVE_ZERO("-0"),
        NORMAL(null);

        private final String representation;

        Type(String representation) {
            this.representation = representation;
        }

        public String getRepresentation() {
            assert representation != null;
            return representation;
        }
    }

    public abstract static class BigDecimalCoreMethodNode extends CoreMethodNode {

        @Child private CreateBigDecimalNode createBigDecimal;
        @Child private CallDispatchHeadNode limitCall;
        @Child private IntegerCastNode limitIntegerCast;
        @Child private CallDispatchHeadNode roundModeCall;
        @Child private IntegerCastNode roundModeIntegerCast;

        public BigDecimalCoreMethodNode(RubyContext context, SourceSection sourceSection) {
            super(context, sourceSection);
        }

        public static boolean isNormal(RubyBasicObject value) {
            return getBigDecimalType(value) == Type.NORMAL;
        }

        public static boolean isNormalRubyBigDecimal(RubyBasicObject value) {
            return RubyGuards.isRubyBigDecimal(value) && getBigDecimalType(value) == Type.NORMAL;
        }

        public static boolean isSpecialRubyBigDecimal(RubyBasicObject value) {
            return RubyGuards.isRubyBigDecimal(value) && getBigDecimalType(value) != Type.NORMAL;
        }

        public static boolean isNormalZero(RubyBasicObject value) {
            return getBigDecimalValue(value).compareTo(BigDecimal.ZERO) == 0;
        }

        public static boolean isNan(RubyBasicObject value) {
            return getBigDecimalType(value) == Type.NAN;
        }

        private void setupCreateBigDecimal() {
            if (createBigDecimal == null) {
                CompilerDirectives.transferToInterpreter();
                createBigDecimal = insert(CreateBigDecimalNodeFactory.create(getContext(), getSourceSection(), null, null, null));
            }
        }

        protected RubyBasicObject createBigDecimal(VirtualFrame frame, Object value) {
            setupCreateBigDecimal();
            return createBigDecimal.executeCreate(frame, value);
        }

        protected RubyBasicObject initializeBigDecimal(VirtualFrame frame, Object value, RubyBasicObject self) {
            setupCreateBigDecimal();
            return createBigDecimal.executeInitialize(frame, value, self);
        }

        protected RubyBasicObject initializeBigDecimal(VirtualFrame frame, Object value, RubyBasicObject self, int digits) {
            setupCreateBigDecimal();
            return createBigDecimal.executeInitialize(frame, value, self, digits);
        }

        private void setupLimitCall() {
            if (limitCall == null) {
                CompilerDirectives.transferToInterpreter();
                limitCall = insert(DispatchHeadNodeFactory.createMethodCall(getContext()));
            }
        }

        private void setupLimitIntegerCast() {
            if (limitIntegerCast == null) {
                CompilerDirectives.transferToInterpreter();
                limitIntegerCast = insert(IntegerCastNodeGen.create(getContext(), getSourceSection(), null));
            }
        }

        protected int getLimit(VirtualFrame frame) {
            setupLimitCall();
            setupLimitIntegerCast();

            return limitIntegerCast.executeInteger(frame, limitCall.call(frame, getBigDecimalClass(), "limit", null));
        }

        private void setupRoundModeCall() {
            if (roundModeCall == null) {
                CompilerDirectives.transferToInterpreter();
                roundModeCall = insert(DispatchHeadNodeFactory.createMethodCall(getContext()));
            }
        }

        private void setupRoundModeIntegerCast() {
            if (roundModeIntegerCast == null) {
                CompilerDirectives.transferToInterpreter();
                roundModeIntegerCast = insert(IntegerCastNodeGen.create(getContext(), getSourceSection(), null));
            }
        }

        protected RoundingMode getRoundMode(VirtualFrame frame) {
            setupRoundModeCall();
            setupRoundModeIntegerCast();

            return toRoundingMode(roundModeIntegerCast.executeInteger(frame,
                    // TODO (pitr 21-Jun-2015): read the actual constant
                    roundModeCall.call(frame, getBigDecimalClass(), "mode", null, 256)));
        }

        protected RubyBasicObject getBigDecimalClass() {
            return getContext().getCoreLibrary().getBigDecimalClass();
        }
    }

    @NodeChild(value = "arguments", type = RubyNode[].class)
    public abstract static class BigDecimalCoreMethodArrayArgumentsNode extends BigDecimalCoreMethodNode {

        public BigDecimalCoreMethodArrayArgumentsNode(RubyContext context, SourceSection sourceSection) {
            super(context, sourceSection);
        }
    }

    @NodeChildren({
            @NodeChild(value = "value", type = RubyNode.class),
            @NodeChild(value = "self", type = RubyNode.class),
            @NodeChild(value = "digits", type = RubyNode.class)
    })
    @ImportStatic(org.jruby.truffle.nodes.ext.BigDecimalNodes.Type.class)
    public abstract static class CreateBigDecimalNode extends BigDecimalCoreMethodNode {

        private final static Pattern NUMBER_PATTERN;
        private final static Pattern ZERO_PATTERN;

        static {
            final String exponent = "([eE][+-]?)?(\\d*)";
            NUMBER_PATTERN = Pattern.compile("^([+-]?\\d*\\.?\\d*" + exponent + ").*");
            ZERO_PATTERN = Pattern.compile("^[+-]?0*\\.?0*" + exponent);
        }

        @Child private BigDecimalCastNode bigDecimalCast;
        @Child private CallDispatchHeadNode modeCall;
        @Child private GetIntegerConstantNode getIntegerConstant;
        @Child private BooleanCastNode booleanCast;

        public CreateBigDecimalNode(RubyContext context, SourceSection sourceSection) {
            super(context, sourceSection);
            bigDecimalCast = BigDecimalCastNodeGen.create(context, sourceSection, null);
        }

        private void setBigDecimalValue(RubyBasicObject bigdecimal, BigDecimal value) {
            BIG_DECIMAL_LAYOUT.setValue(BasicObjectNodes.getDynamicObject(bigdecimal), value);
        }

        private void setBigDecimalValue(RubyBasicObject bigdecimal, Type type) {
            BIG_DECIMAL_LAYOUT.setType(BasicObjectNodes.getDynamicObject(bigdecimal), type);
        }

        public abstract RubyBasicObject executeInitialize(VirtualFrame frame, Object value, RubyBasicObject alreadyAllocatedSelf, int digits);

        public final RubyBasicObject executeCreate(VirtualFrame frame, Object value) {
<<<<<<< HEAD
            return executeCreate(frame, value, ClassNodes.allocate(getBigDecimalClass(), this));
=======
            return executeInitialize(frame, value, ClassNodes.allocate(((RubyClass) getBigDecimalClass()), this));
>>>>>>> d3c2aa3a
        }

        public final RubyBasicObject executeInitialize(VirtualFrame frame, Object value, RubyBasicObject alreadyAllocatedSelf) {
            return executeInitialize(frame, value, alreadyAllocatedSelf, 0);
        }

        @Specialization
        public RubyBasicObject create(VirtualFrame frame, long value, RubyBasicObject self, int digits) {
            setBigDecimalValue(self,
                    bigDecimalCast.executeBigDecimal(frame, value).round(new MathContext(digits, getRoundMode(frame))));
            return self;
        }

        @Specialization
        public RubyBasicObject create(VirtualFrame frame, double value, RubyBasicObject self, int digits) {
            setBigDecimalValue(self,
                    bigDecimalCast.executeBigDecimal(frame, value).round(new MathContext(digits, getRoundMode(frame))));
            return self;
        }

        @Specialization(guards = "value == NEGATIVE_INFINITY || value == POSITIVE_INFINITY")
        public RubyBasicObject createInfinity(VirtualFrame frame, Type value, RubyBasicObject self, int digits) {
            return createWithMode(frame, value, self, "EXCEPTION_INFINITY", "Computation results to 'Infinity'");
        }

        @Specialization(guards = "value == NAN")
        public RubyBasicObject createNaN(VirtualFrame frame, Type value, RubyBasicObject self, int digits) {
            return createWithMode(frame, value, self, "EXCEPTION_NaN", "Computation results to 'NaN'(Not a Number)");
        }

        @Specialization(guards = "value == NEGATIVE_ZERO")
        public RubyBasicObject createNegativeZero(VirtualFrame frame, Type value, RubyBasicObject self, int digits) {
            setBigDecimalValue(self, value);
            return self;
        }

        @Specialization
        public RubyBasicObject create(VirtualFrame frame, BigDecimal value, RubyBasicObject self, int digits) {
            setBigDecimalValue(self, value.round(new MathContext(digits, getRoundMode(frame))));
            return self;
        }

        @Specialization(guards = "isRubyBignum(value)")
        public RubyBasicObject createBignum(VirtualFrame frame, RubyBasicObject value, RubyBasicObject self, int digits) {
            setBigDecimalValue(self,
                    getBignumBigDecimalValue(value).round(new MathContext(digits, getRoundMode(frame))));
            return self;
        }

        @Specialization(guards = "isRubyBigDecimal(value)")
        public RubyBasicObject createBigDecimal(VirtualFrame frame, RubyBasicObject value, RubyBasicObject self, int digits) {
            setBigDecimalValue(self,
                    getBigDecimalValue(value).round(new MathContext(digits, getRoundMode(frame))));
            return self;
        }

        @Specialization(guards = "isRubyString(value)")
        public RubyBasicObject createString(VirtualFrame frame, RubyBasicObject value, RubyBasicObject self, int digits) {
            return executeInitialize(frame, getValueFromString(value.toString(), digits), self, digits);
        }

        // TODO (pitr 21-Jun-2015): raise on underflow

        private RubyBasicObject createWithMode(VirtualFrame frame, Type value, RubyBasicObject self,
                                               String constantName, String errorMessage) {
            setupModeCall();
            setupGetIntegerConstant();
            setupBooleanCast();

            final int exceptionConstant = getIntegerConstant.executeGetIntegerConstant(frame, constantName);
            final boolean raise = booleanCast.executeBoolean(frame,
                    modeCall.call(frame, getBigDecimalClass(), "boolean_mode", null, exceptionConstant));
            if (raise) {
                CompilerDirectives.transferToInterpreter();
                throw new RaiseException(getContext().getCoreLibrary().floatDomainError(errorMessage, this));
            }

            setBigDecimalValue(self, value);
            return self;
        }

        private void setupBooleanCast() {
            if (booleanCast == null) {
                CompilerDirectives.transferToInterpreter();
                booleanCast = insert(BooleanCastNodeGen.create(getContext(), getSourceSection(), null));
            }
        }

        private void setupGetIntegerConstant() {
            if (getIntegerConstant == null) {
                CompilerDirectives.transferToInterpreter();
                getIntegerConstant = insert(GetIntegerConstantNodeGen.create(getContext(), getSourceSection(),
                        new LiteralNode(getContext(), getSourceSection(), getBigDecimalClass())));
            }
        }

        private void setupModeCall() {
            if (modeCall == null) {
                CompilerDirectives.transferToInterpreter();
                modeCall = insert(DispatchHeadNodeFactory.createMethodCall(getContext(), true));
            }
        }

        @TruffleBoundary
        private Object getValueFromString(String string, int digits) {
            String strValue = string.trim();

            // TODO (pitr 26-May-2015): create specialization without trims and other cleanups, use rewriteOn

            switch (strValue) {
                case "NaN":
                    return Type.NAN;
                case "Infinity":
                case "+Infinity":
                    return Type.POSITIVE_INFINITY;
                case "-Infinity":
                    return Type.NEGATIVE_INFINITY;
                case "-0":
                    return Type.NEGATIVE_ZERO;
            }

            // Convert String to Java understandable format (for BigDecimal).
            strValue = strValue.replaceFirst("[dD]", "E");                  // 1. MRI allows d and D as exponent separators
            strValue = strValue.replaceAll("_", "");                        // 2. MRI allows underscores anywhere

            final MatchResult result;
            {
                final Matcher matcher = NUMBER_PATTERN.matcher(strValue);
                strValue = matcher.replaceFirst("$1"); // 3. MRI ignores the trailing junk
                result = matcher.toMatchResult();
            }

            try {
                final BigDecimal value = new BigDecimal(strValue, new MathContext(digits));
                if (value.compareTo(BigDecimal.ZERO) == 0 && strValue.startsWith("-")) {
                    return Type.NEGATIVE_ZERO;
                } else {
                    return value;
                }

            } catch (NumberFormatException e) {
                if (ZERO_PATTERN.matcher(strValue).matches()) {
                    return BigDecimal.ZERO;
                }

                final BigInteger exponent = new BigInteger(result.group(3));
                if (exponent.signum() == 1) {
                    return Type.POSITIVE_INFINITY;
                }
                // TODO (pitr 21-Jun-2015): raise on underflow
                if (exponent.signum() == -1) {
                    return BigDecimal.ZERO;
                }

                throw e;
            }
        }
    }

    // TODO (pitr 21-Jun-2015): Check for missing coerce on OpNodes

    @CoreMethod(names = "initialize", required = 1, optional = 1)
    public abstract static class InitializeNode extends BigDecimalCoreMethodArrayArgumentsNode {

        public InitializeNode(RubyContext context, SourceSection sourceSection) {
            super(context, sourceSection);
        }

        @Specialization
        public Object initialize(VirtualFrame frame, RubyBasicObject self, Object value, NotProvided digits) {
            return initializeBigDecimal(frame, value, self);
        }

        @Specialization
        public Object initialize(VirtualFrame frame, RubyBasicObject self, Object value, int digits) {
            return initializeBigDecimal(frame, value, self, digits);
        }
    }

    @NodeChildren({
            @NodeChild(value = "a", type = RubyNode.class),
            @NodeChild(value = "b", type = RubyNode.class),
    })
    public abstract static class OpNode extends BigDecimalCoreMethodNode {

        public OpNode(RubyContext context, SourceSection sourceSection) {
            super(context, sourceSection);
        }

        @CreateCast("b")
        protected RubyNode castB(RubyNode b) {
            return BigDecimalCoerceNodeGen.create(getContext(), getSourceSection(), b);
        }

    }

    public abstract static class AbstractAddNode extends OpNode {

        public AbstractAddNode(RubyContext context, SourceSection sourceSection) {
            super(context, sourceSection);
        }

        @TruffleBoundary
        private BigDecimal addBigDecimal(RubyBasicObject a, RubyBasicObject b, MathContext mathContext) {
            return getBigDecimalValue(a).add(getBigDecimalValue(b), mathContext);
        }

        protected Object add(VirtualFrame frame, RubyBasicObject a, RubyBasicObject b, int precision) {
            return createBigDecimal(frame, addBigDecimal(a, b, new MathContext(precision, getRoundMode(frame))));
        }

        protected Object addSpecial(VirtualFrame frame, RubyBasicObject a, RubyBasicObject b, int precision) {
            final Type aType = getBigDecimalType(a);
            final Type bType = getBigDecimalType(b);

            if (aType == Type.NAN || bType == Type.NAN ||
                    (aType == Type.POSITIVE_INFINITY && bType == Type.NEGATIVE_INFINITY) ||
                    (aType == Type.NEGATIVE_INFINITY && bType == Type.POSITIVE_INFINITY)) {
                return createBigDecimal(frame, Type.NAN);
            }

            if (aType == Type.POSITIVE_INFINITY || bType == Type.POSITIVE_INFINITY) {
                return createBigDecimal(frame, Type.POSITIVE_INFINITY);
            }

            if (aType == Type.NEGATIVE_INFINITY || bType == Type.NEGATIVE_INFINITY) {
                return createBigDecimal(frame, Type.NEGATIVE_INFINITY);
            }

            // one is NEGATIVE_ZERO and second is NORMAL
            if (isNormal(a)) {
                return a;
            } else {
                return b;
            }
        }
    }

    @CoreMethod(names = "+", required = 1)
    public abstract static class AddOpNode extends AbstractAddNode {

        public AddOpNode(RubyContext context, SourceSection sourceSection) {
            super(context, sourceSection);
        }

        @Specialization(guards = {
                "isNormal(a)",
                "isNormalRubyBigDecimal(b)" })
        public Object add(VirtualFrame frame, RubyBasicObject a, RubyBasicObject b) {
            return add(frame, a, b, getLimit(frame));
        }

        @Specialization(guards = {
                "isRubyBigDecimal(b)",
                "!isNormal(a) || !isNormal(b)" })
        public Object addSpecial(VirtualFrame frame, RubyBasicObject a, RubyBasicObject b) {
            return addSpecial(frame, a, b, 0);
        }

    }

    @CoreMethod(names = "add", required = 2)
    @NodeChild(value = "precision", type = RubyNode.class)
    public abstract static class AddNode extends AbstractAddNode {

        public AddNode(RubyContext context, SourceSection sourceSection) {
            super(context, sourceSection);
        }

        @Specialization(guards = {
                "isNormal(a)",
                "isNormalRubyBigDecimal(b)" })
        protected Object add(VirtualFrame frame, RubyBasicObject a, RubyBasicObject b, int precision) {
            return super.add(frame, a, b, precision);
        }

        @Specialization(guards = {
                "isRubyBigDecimal(b)",
                "!isNormal(a) || !isNormal(b)" })
        protected Object addSpecial(VirtualFrame frame, RubyBasicObject a, RubyBasicObject b, int precision) {
            return super.addSpecial(frame, a, b, precision);
        }
    }

    public abstract static class AbstractSubNode extends OpNode {

        public AbstractSubNode(RubyContext context, SourceSection sourceSection) {
            super(context, sourceSection);
        }

        @TruffleBoundary
        private BigDecimal subBigDecimal(RubyBasicObject a, RubyBasicObject b, MathContext mathContext) {
            return getBigDecimalValue(a).subtract(getBigDecimalValue(b), mathContext);
        }

        protected Object subNormal(VirtualFrame frame, RubyBasicObject a, RubyBasicObject b, int precision) {
            return createBigDecimal(frame, subBigDecimal(a, b, new MathContext(precision, getRoundMode(frame))));
        }

        protected Object subSpecial(VirtualFrame frame, RubyBasicObject a, RubyBasicObject b, int precision) {
            final Type aType = getBigDecimalType(a);
            final Type bType = getBigDecimalType(b);

            if (aType == Type.NAN || bType == Type.NAN ||
                    (aType == Type.POSITIVE_INFINITY && bType == Type.POSITIVE_INFINITY) ||
                    (aType == Type.NEGATIVE_INFINITY && bType == Type.NEGATIVE_INFINITY)) {
                return createBigDecimal(frame, Type.NAN);
            }

            if (aType == Type.POSITIVE_INFINITY || bType == Type.NEGATIVE_INFINITY) {
                return createBigDecimal(frame, Type.POSITIVE_INFINITY);
            }

            if (aType == Type.NEGATIVE_INFINITY || bType == Type.POSITIVE_INFINITY) {
                return createBigDecimal(frame, Type.NEGATIVE_INFINITY);
            }

            // one is NEGATIVE_ZERO and second is NORMAL
            if (isNormal(a)) {
                return a;
            } else {
                return createBigDecimal(frame, getBigDecimalValue(b).negate());
            }
        }
    }

    @CoreMethod(names = "-", required = 1)
    public abstract static class SubOpNode extends AbstractSubNode {

        public SubOpNode(RubyContext context, SourceSection sourceSection) {
            super(context, sourceSection);
        }

        @Specialization(guards = {
                "isNormal(a)",
                "isNormalRubyBigDecimal(b)" })
        public Object subNormal(VirtualFrame frame, RubyBasicObject a, RubyBasicObject b) {
            return subNormal(frame, a, b, getLimit(frame));
        }

        @Specialization(guards = {
                "isRubyBigDecimal(b)",
                "!isNormal(a) || !isNormal(b)" })
        public Object subSpecial(VirtualFrame frame, RubyBasicObject a, RubyBasicObject b) {
            return subSpecial(frame, a, b, 0);
        }
    }

    @CoreMethod(names = "sub", required = 2)
    @NodeChild(value = "precision", type = RubyNode.class)
    public abstract static class SubNode extends AbstractSubNode {

        public SubNode(RubyContext context, SourceSection sourceSection) {
            super(context, sourceSection);
        }

        @Specialization(guards = {
                "isNormal(a)",
                "isNormalRubyBigDecimal(b)" })
        public Object subNormal(VirtualFrame frame, RubyBasicObject a, RubyBasicObject b, int precision) {
            return super.subNormal(frame, a, b, precision);
        }

        @Specialization(guards = {
                "isRubyBigDecimal(b)",
                "!isNormal(a) || !isNormal(b)" })
        public Object subSpecial(VirtualFrame frame, RubyBasicObject a, RubyBasicObject b, int precision) {
            return super.subSpecial(frame, a, b, precision);
        }
    }

    @CoreMethod(names = "-@")
    public abstract static class NegNode extends BigDecimalCoreMethodArrayArgumentsNode {

        public NegNode(RubyContext context, SourceSection sourceSection) {
            super(context, sourceSection);
        }

        @Specialization(guards = {
                "isNormal(value)",
                "!isNormalZero(value)" })
        public Object negNormal(VirtualFrame frame, RubyBasicObject value) {
            return createBigDecimal(frame, getBigDecimalValue(value).negate());
        }

        @Specialization(guards = {
                "isNormal(value)",
                "isNormalZero(value)" })
        public Object negNormalZero(VirtualFrame frame, RubyBasicObject value) {
            return createBigDecimal(frame, Type.NEGATIVE_ZERO);
        }

        @Specialization(guards = "!isNormal(value)")
        public Object negSpecial(VirtualFrame frame, RubyBasicObject value) {
            switch (getBigDecimalType(value)) {
                case POSITIVE_INFINITY:
                    return createBigDecimal(frame, Type.NEGATIVE_INFINITY);
                case NEGATIVE_INFINITY:
                    return createBigDecimal(frame, Type.POSITIVE_INFINITY);
                case NEGATIVE_ZERO:
                    return createBigDecimal(frame, BigDecimal.ZERO);
                case NAN:
                    return value;
                default:
                    throw new UnreachableCodeBranch();
            }
        }

    }

    public abstract static class AbstractMultNode extends OpNode {

        private final ConditionProfile zeroNormal = ConditionProfile.createBinaryProfile();

        public AbstractMultNode(RubyContext context, SourceSection sourceSection) {
            super(context, sourceSection);
        }

        private Object multBigDecimalWithProfile(RubyBasicObject a, RubyBasicObject b, MathContext mathContext) {
            final BigDecimal bBigDecimal = getBigDecimalValue(b);

            if (zeroNormal.profile(isNormalZero(a) && bBigDecimal.signum() == -1)) {
                return Type.NEGATIVE_ZERO;
            }

            return multBigDecimal(getBigDecimalValue(a), bBigDecimal, mathContext);
        }

        @TruffleBoundary
        private Object multBigDecimal(BigDecimal a, BigDecimal b, MathContext mathContext) {
            return a.multiply(b, mathContext);
        }

        protected Object mult(VirtualFrame frame, RubyBasicObject a, RubyBasicObject b, int precision) {
            return createBigDecimal(frame, multBigDecimalWithProfile(a, b, new MathContext(precision, getRoundMode(frame))));
        }

        protected Object multNormalSpecial(VirtualFrame frame, RubyBasicObject a, RubyBasicObject b, int precision) {
            return multSpecialNormal(frame, b, a, precision);
        }

        protected Object multSpecialNormal(VirtualFrame frame, RubyBasicObject a, RubyBasicObject b, int precision) {
            switch (getBigDecimalType(a)) {
                case NAN:
                    return createBigDecimal(frame, Type.NAN);
                case NEGATIVE_ZERO:
                    switch (getBigDecimalValue(b).signum()) {
                        case 1:
                        case 0:
                            return createBigDecimal(frame, Type.NEGATIVE_ZERO);
                        case -1:
                            return createBigDecimal(frame, BigDecimal.ZERO);
                    }
                case POSITIVE_INFINITY:
                    switch (getBigDecimalValue(b).signum()) {
                        case 1:
                            return createBigDecimal(frame, Type.POSITIVE_INFINITY);
                        case 0:
                            return createBigDecimal(frame, Type.NAN);
                        case -1:
                            return createBigDecimal(frame, Type.NEGATIVE_INFINITY);
                    }
                case NEGATIVE_INFINITY:
                    switch (getBigDecimalValue(b).signum()) {
                        case 1:
                            return createBigDecimal(frame, Type.NEGATIVE_INFINITY);
                        case 0:
                            return createBigDecimal(frame, Type.NAN);
                        case -1:
                            return createBigDecimal(frame, Type.POSITIVE_INFINITY);
                    }
                default:
                    throw new UnreachableCodeBranch();
            }
        }

        protected Object multSpecial(VirtualFrame frame, RubyBasicObject a, RubyBasicObject b, int precision) {
            final Type aType = getBigDecimalType(a);
            final Type bType = getBigDecimalType(b);

            if (aType == Type.NAN || bType == Type.NAN) {
                return createBigDecimal(frame, Type.NAN);
            }
            if (aType == Type.NEGATIVE_ZERO && bType == Type.NEGATIVE_ZERO) {
                return createBigDecimal(frame, BigDecimal.ZERO);
            }
            if (aType == Type.NEGATIVE_ZERO || bType == Type.NEGATIVE_ZERO) {
                return createBigDecimal(frame, Type.NAN);
            }

            // a and b are only +-Infinity

            if (aType == Type.POSITIVE_INFINITY) {
                return bType == Type.POSITIVE_INFINITY ? a : createBigDecimal(frame, Type.NEGATIVE_INFINITY);
            }
            if (aType == Type.NEGATIVE_INFINITY) {
                return bType == Type.POSITIVE_INFINITY ? a : createBigDecimal(frame, (Type.POSITIVE_INFINITY));
            }

            throw new UnreachableCodeBranch();
        }
    }

    @CoreMethod(names = "*", required = 1)
    public abstract static class MultOpNode extends AbstractMultNode {

        public MultOpNode(RubyContext context, SourceSection sourceSection) {
            super(context, sourceSection);
        }

        @Specialization(guards = {
                "isNormal(a)",
                "isNormalRubyBigDecimal(b)" })
        public Object mult(VirtualFrame frame, RubyBasicObject a, RubyBasicObject b) {
            return mult(frame, a, b, getLimit(frame));
        }

        @Specialization(guards = {
                "isNormal(a)",
                "isSpecialRubyBigDecimal(b)" })
        public Object multNormalSpecial(VirtualFrame frame, RubyBasicObject a, RubyBasicObject b) {
            return multSpecialNormal(frame, b, a, 0);
        }

        @Specialization(guards = {
                "!isNormal(a)",
                "isNormalRubyBigDecimal(b)" })
        public Object multSpecialNormal(VirtualFrame frame, RubyBasicObject a, RubyBasicObject b) {
            return multSpecialNormal(frame, a, b, 0);
        }

        @Specialization(guards = {
                "!isNormal(a)",
                "isSpecialRubyBigDecimal(b)" })
        public Object multSpecial(VirtualFrame frame, RubyBasicObject a, RubyBasicObject b) {
            return multSpecial(frame, a, b, 0);
        }
    }

    @CoreMethod(names = "mult", required = 2)
    @NodeChild(value = "precision", type = RubyNode.class)
    public abstract static class MultNode extends AbstractMultNode {

        public MultNode(RubyContext context, SourceSection sourceSection) {
            super(context, sourceSection);
        }

        @Specialization(guards = {
                "isNormal(a)",
                "isNormalRubyBigDecimal(b)" })
        public Object mult(VirtualFrame frame, RubyBasicObject a, RubyBasicObject b, int precision) {
            return super.mult(frame, a, b, precision);
        }

        @Specialization(guards = {
                "isNormal(a)",
                "isSpecialRubyBigDecimal(b)" })
        public Object multNormalSpecial(VirtualFrame frame, RubyBasicObject a, RubyBasicObject b, int precision) {
            return super.multNormalSpecial(frame, a, b, precision);
        }

        @Specialization(guards = {
                "!isNormal(a)",
                "isNormalRubyBigDecimal(b)" })
        public Object multSpecialNormal(VirtualFrame frame, RubyBasicObject a, RubyBasicObject b, int precision) {
            return super.multSpecialNormal(frame, a, b, precision);
        }

        @Specialization(guards = {
                "!isNormal(a)",
                "isSpecialRubyBigDecimal(b)" })
        public Object multSpecial(VirtualFrame frame, RubyBasicObject a, RubyBasicObject b, int precision) {
            return super.multSpecial(frame, a, b, precision);
        }
    }

    public abstract static class AbstractDivNode extends OpNode {

        private final ConditionProfile normalZero = ConditionProfile.createBinaryProfile();

        public AbstractDivNode(RubyContext context, SourceSection sourceSection) {
            super(context, sourceSection);
        }

        private Object divBigDecimalWithProfile(RubyBasicObject a, RubyBasicObject b, MathContext mathContext) {
            final BigDecimal aBigDecimal = getBigDecimalValue(a);
            final BigDecimal bBigDecimal = getBigDecimalValue(b);
            if (normalZero.profile(bBigDecimal.signum() == 0)) {
                switch (aBigDecimal.signum()) {
                    case 1:
                        return Type.POSITIVE_INFINITY;
                    case 0:
                        return Type.NAN;
                    case -1:
                        return Type.NEGATIVE_INFINITY;
                    default:
                        throw new UnreachableCodeBranch();
                }
            } else {
                return divBigDecimal(aBigDecimal, bBigDecimal, mathContext);
            }
        }

        @TruffleBoundary
        private BigDecimal divBigDecimal(BigDecimal a, BigDecimal b, MathContext mathContext) {
            return a.divide(b, mathContext);
        }

        protected Object div(VirtualFrame frame, RubyBasicObject a, RubyBasicObject b, int precision) {
            return createBigDecimal(frame, divBigDecimalWithProfile(a, b, new MathContext(precision, getRoundMode(frame))));
        }

        protected Object divNormalSpecial(VirtualFrame frame, RubyBasicObject a, RubyBasicObject b, int precision) {
            switch (getBigDecimalType(b)) {
                case NAN:
                    return createBigDecimal(frame, Type.NAN);
                case NEGATIVE_ZERO:
                    switch (getBigDecimalValue(a).signum()) {
                        case 1:
                            return createBigDecimal(frame, Type.NEGATIVE_INFINITY);
                        case 0:
                            return createBigDecimal(frame, Type.NAN);
                        case -1:
                            return createBigDecimal(frame, Type.POSITIVE_INFINITY);
                    }
                case POSITIVE_INFINITY:
                    switch (getBigDecimalValue(a).signum()) {
                        case 1:
                        case 0:
                            return createBigDecimal(frame, BigDecimal.ZERO);
                        case -1:
                            return createBigDecimal(frame, Type.NEGATIVE_ZERO);
                    }
                case NEGATIVE_INFINITY:
                    switch (getBigDecimalValue(b).signum()) {
                        case 1:
                            return createBigDecimal(frame, Type.NEGATIVE_ZERO);
                        case 0:
                        case -1:
                            return createBigDecimal(frame, BigDecimal.ZERO);
                    }
                default:
                    throw new UnreachableCodeBranch();
            }
        }

        protected Object divSpecialNormal(VirtualFrame frame, RubyBasicObject a, RubyBasicObject b, int precision) {
            switch (getBigDecimalType(a)) {
                case NAN:
                    return createBigDecimal(frame, Type.NAN);
                case NEGATIVE_ZERO:
                    switch (getBigDecimalValue(b).signum()) {
                        case 1:
                            return createBigDecimal(frame, Type.NEGATIVE_ZERO);
                        case 0:
                            return createBigDecimal(frame, Type.NAN);
                        case -1:
                            return createBigDecimal(frame, BigDecimal.ZERO);
                    }
                case POSITIVE_INFINITY:
                    switch (getBigDecimalValue(b).signum()) {
                        case 1:
                        case 0:
                            return createBigDecimal(frame, Type.POSITIVE_INFINITY);
                        case -1:
                            return createBigDecimal(frame, Type.NEGATIVE_INFINITY);
                    }
                case NEGATIVE_INFINITY:
                    switch (getBigDecimalValue(b).signum()) {
                        case 1:
                        case 0:
                            return createBigDecimal(frame, Type.NEGATIVE_INFINITY);
                        case -1:
                            return createBigDecimal(frame, Type.POSITIVE_INFINITY);
                    }
                default:
                    throw new UnreachableCodeBranch();
            }
        }

        protected Object divSpecialSpecial(VirtualFrame frame, RubyBasicObject a, RubyBasicObject b, int precision) {
            final Type aType = getBigDecimalType(a);
            final Type bType = getBigDecimalType(b);

            if (aType == Type.NAN || bType == Type.NAN ||
                    (aType == Type.NEGATIVE_ZERO && bType == Type.NEGATIVE_ZERO)) {
                return createBigDecimal(frame, Type.NAN);
            }

            if (aType == Type.NEGATIVE_ZERO) {
                if (bType == Type.POSITIVE_INFINITY) {
                    return createBigDecimal(frame, Type.NEGATIVE_ZERO);
                } else {
                    return createBigDecimal(frame, Type.POSITIVE_INFINITY);
                }
            }

            if (bType == Type.NEGATIVE_ZERO) {
                if (aType == Type.POSITIVE_INFINITY) {
                    return createBigDecimal(frame, Type.NEGATIVE_INFINITY);
                } else {
                    return createBigDecimal(frame, Type.POSITIVE_INFINITY);
                }
            }

            // a and b are only +-Infinity
            return createBigDecimal(frame, Type.NAN);
        }
    }

    @CoreMethod(names = { "/", "quo" }, required = 1)
    public abstract static class DivOpNode extends AbstractDivNode {

        public DivOpNode(RubyContext context, SourceSection sourceSection) {
            super(context, sourceSection);
        }

        @Specialization(guards = {
                "isNormal(a)",
                "isNormalRubyBigDecimal(b)" })
        public Object div(VirtualFrame frame, RubyBasicObject a, RubyBasicObject b) {
            final int precision = defaultDivisionPrecision(getBigDecimalValue(a), getBigDecimalValue(b), getLimit(frame));
            return div(frame, a, b, precision);
        }

        @Specialization(guards = {
                "isNormal(a)",
                "isSpecialRubyBigDecimal(b)" })
        public Object divNormalSpecial(VirtualFrame frame, RubyBasicObject a, RubyBasicObject b) {
            return divNormalSpecial(frame, a, b, 0);
        }

        @Specialization(guards = {
                "!isNormal(a)",
                "isNormalRubyBigDecimal(b)" })
        public Object divSpecialNormal(VirtualFrame frame, RubyBasicObject a, RubyBasicObject b) {
            return divSpecialNormal(frame, a, b, 0);
        }

        @Specialization(guards = {
                "!isNormal(a)",
                "isSpecialRubyBigDecimal(b)" })
        public Object divSpecialSpecial(VirtualFrame frame, RubyBasicObject a, RubyBasicObject b) {
            return divSpecialSpecial(frame, a, b, 0);
        }
    }

    @CoreMethod(names = "div", required = 1, optional = 1)
    @NodeChild(value = "precision", type = RubyNode.class)
    public abstract static class DivNode extends AbstractDivNode {

        private final ConditionProfile zeroPrecisionProfile = ConditionProfile.createBinaryProfile();
        private final ConditionProfile bZeroProfile = ConditionProfile.createBinaryProfile();
        @Child private CallDispatchHeadNode floorCall;

        public DivNode(RubyContext context, SourceSection sourceSection) {
            super(context, sourceSection);
        }

        private void setupFloorCall() {
            if (floorCall == null) {
                CompilerDirectives.transferToInterpreter();
                floorCall = insert(DispatchHeadNodeFactory.createMethodCall(getContext()));
            }
        }

        @Specialization(guards = {
                "isNormal(a)",
                "isNormalRubyBigDecimal(b)" })
        public Object div(VirtualFrame frame, RubyBasicObject a, RubyBasicObject b, NotProvided precision) {
            setupFloorCall();
            if (bZeroProfile.profile(isNormalZero(b))) {
                CompilerDirectives.transferToInterpreter();
                throw new RaiseException(getContext().getCoreLibrary().zeroDivisionError(this));
            } else {
                final Object result = div(frame, a, b, 0);
                return floorCall.call(frame, result, "floor", null);
            }
        }

        @Specialization(guards = {
                "isNormal(a)",
                "isNormalRubyBigDecimal(b)" })
        public Object div(VirtualFrame frame, RubyBasicObject a, RubyBasicObject b, int precision) {
            final int newPrecision;
            if (zeroPrecisionProfile.profile(precision == 0)) {
                newPrecision = defaultDivisionPrecision(getBigDecimalValue(a), getBigDecimalValue(b), getLimit(frame));
            } else {
                newPrecision = precision;
            }
            return super.div(frame, a, b, newPrecision);
        }

        @Specialization(guards = {
                "isNormal(a)",
                "isSpecialRubyBigDecimal(b)" })
        public Object divNormalSpecial(VirtualFrame frame, RubyBasicObject a, RubyBasicObject b, NotProvided precision) {
            if (getBigDecimalType(b) == Type.NEGATIVE_ZERO) {
                CompilerDirectives.transferToInterpreter();
                throw new RaiseException(getContext().getCoreLibrary().zeroDivisionError(this));
            } else if (getBigDecimalType(b) == Type.NAN) {
                CompilerDirectives.transferToInterpreter();
                throw new RaiseException(getContext().getCoreLibrary().floatDomainError("Computation results to 'NaN'(Not a Number)", this));
            } else {
                return divNormalSpecial(frame, a, b, 0);
            }
        }

        @Specialization(guards = {
                "isNormal(a)",
                "isSpecialRubyBigDecimal(b)" })
        public Object divNormalSpecial(VirtualFrame frame, RubyBasicObject a, RubyBasicObject b, int precision) {
            return super.divNormalSpecial(frame, a, b, precision);
        }

        @Specialization(guards = {
                "!isNormal(a)",
                "isNormalRubyBigDecimal(b)" })
        public Object divSpecialNormal(VirtualFrame frame, RubyBasicObject a, RubyBasicObject b, NotProvided precision) {
            if (isNormalZero(b)) {
                CompilerDirectives.transferToInterpreter();
                throw new RaiseException(getContext().getCoreLibrary().zeroDivisionError(this));
            } else if (getBigDecimalType(a) == Type.NAN) {
                CompilerDirectives.transferToInterpreter();
                throw new RaiseException(getContext().getCoreLibrary().floatDomainError("Computation results to 'NaN'(Not a Number)", this));
            } else if (getBigDecimalType(a) == Type.POSITIVE_INFINITY || getBigDecimalType(a) == Type.NEGATIVE_INFINITY) {
                CompilerDirectives.transferToInterpreter();
                throw new RaiseException(getContext().getCoreLibrary().floatDomainError("Computation results to 'Infinity'", this));
            } else {
                return divSpecialNormal(frame, a, b, 0);
            }
        }

        @Specialization(guards = {
                "!isNormal(a)",
                "isNormalRubyBigDecimal(b)" })
        public Object divSpecialNormal(VirtualFrame frame, RubyBasicObject a, RubyBasicObject b, int precision) {
            return super.divSpecialNormal(frame, a, b, precision);
        }

        @Specialization(guards = {
                "!isNormal(a)",
                "isSpecialRubyBigDecimal(b)" })
        public Object divSpecialSpecial(VirtualFrame frame, RubyBasicObject a, RubyBasicObject b, NotProvided precision) {
            if (getBigDecimalType(b) == Type.NEGATIVE_ZERO) {
                CompilerDirectives.transferToInterpreter();
                throw new RaiseException(getContext().getCoreLibrary().zeroDivisionError(this));
            } else if (getBigDecimalType(a) == Type.NAN || getBigDecimalType(b) == Type.NAN) {
                CompilerDirectives.transferToInterpreter();
                throw new RaiseException(getContext().getCoreLibrary().floatDomainError("Computation results to 'NaN'(Not a Number)", this));
            } else {
                return divSpecialSpecial(frame, a, b, 0);
            }
        }

        @Specialization(guards = {
                "!isNormal(a)",
                "isSpecialRubyBigDecimal(b)" })
        public Object divSpecialSpecial(VirtualFrame frame, RubyBasicObject a, RubyBasicObject b, int precision) {
            return super.divSpecialSpecial(frame, a, b, precision);
        }
    }

    @CoreMethod(names = "divmod", required = 1)
    public abstract static class DivModNode extends OpNode {

        @Child private CallDispatchHeadNode signCall;
        @Child private IntegerCastNode signIntegerCast;

        public DivModNode(RubyContext context, SourceSection sourceSection) {
            super(context, sourceSection);
        }

        @TruffleBoundary
        private BigDecimal[] divmodBigDecimal(BigDecimal a, BigDecimal b) {
            final BigDecimal[] result = a.divideAndRemainder(b);

            if (result[1].signum() * b.signum() < 0) {
                result[0] = result[0].subtract(BigDecimal.ONE);
                result[1] = result[1].add(b);
            }

            return result;
        }

        private void setupSignCall() {
            if (signCall == null) {
                CompilerDirectives.transferToInterpreter();
                signCall = insert(DispatchHeadNodeFactory.createMethodCall(getContext()));
            }
        }

        private void setupLimitIntegerCast() {
            if (signIntegerCast == null) {
                CompilerDirectives.transferToInterpreter();
                signIntegerCast = insert(IntegerCastNodeGen.create(getContext(), getSourceSection(), null));
            }
        }

        @Specialization(guards = {
                "isNormal(a)",
                "isNormalRubyBigDecimal(b)",
                "!isNormalZero(a)",
                "!isNormalZero(b)" })
        public Object divmod(VirtualFrame frame, RubyBasicObject a, RubyBasicObject b) {
            final BigDecimal[] result = divmodBigDecimal(getBigDecimalValue(a), getBigDecimalValue(b));
            return createArray(createBigDecimal(frame, result[0]), createBigDecimal(frame, result[1]));
        }

        @Specialization(guards = {
                "isNormal(a)",
                "isNormalRubyBigDecimal(b)",
                "isNormalZero(a)",
                "!isNormalZero(b)" })
        public Object divmodZeroDividend(VirtualFrame frame, RubyBasicObject a, RubyBasicObject b) {
            return createArray(
                    createBigDecimal(frame, BigDecimal.ZERO),
                    createBigDecimal(frame, BigDecimal.ZERO));
        }

        @Specialization(guards = {
                "isNormal(a)",
                "isNormalRubyBigDecimal(b)",
                "isNormalZero(b)" })
        public Object divmodZeroDivisor(VirtualFrame frame, RubyBasicObject a, RubyBasicObject b) {
            CompilerDirectives.transferToInterpreter();
            throw new RaiseException(getContext().getCoreLibrary().zeroDivisionError(this));
        }

        @Specialization(guards = {
                "isRubyBigDecimal(b)",
                "!isNormal(a) || !isNormal(b)" })
        public Object divmodSpecial(VirtualFrame frame, RubyBasicObject a, RubyBasicObject b) {
            final Type aType = getBigDecimalType(a);
            final Type bType = getBigDecimalType(b);

            if (aType == Type.NAN || bType == Type.NAN) {
                return createArray(createBigDecimal(frame, Type.NAN), createBigDecimal(frame, Type.NAN));
            }

            if (bType == Type.NEGATIVE_ZERO || (bType == Type.NORMAL && isNormalZero(b))) {
                CompilerDirectives.transferToInterpreter();
                throw new RaiseException(getContext().getCoreLibrary().zeroDivisionError(this));
            }

            if (aType == Type.NEGATIVE_ZERO || (aType == Type.NORMAL && isNormalZero(a))) {
                return createArray(
                        createBigDecimal(frame, BigDecimal.ZERO),
                        createBigDecimal(frame, BigDecimal.ZERO));
            }

            if (aType == Type.POSITIVE_INFINITY || aType == Type.NEGATIVE_INFINITY) {
                setupSignCall();
                setupLimitIntegerCast();

                final int signA = aType == Type.POSITIVE_INFINITY ? 1 : -1;
                final int signB = Integer.signum(signIntegerCast.executeInteger(frame, signCall.call(frame, b, "sign", null)));
                final int sign = signA * signB; // is between -1 and 1, 0 when nan

                final Type type = new Type[]{ Type.NEGATIVE_INFINITY, Type.NAN, Type.POSITIVE_INFINITY }[sign + 1];

                return createArray(
                        createBigDecimal(frame, type),
                        createBigDecimal(frame, Type.NAN));
            }

            if (bType == Type.POSITIVE_INFINITY || bType == Type.NEGATIVE_INFINITY) {
                return createArray(createBigDecimal(frame, BigDecimal.ZERO), createBigDecimal(frame, a));
            }

            throw new UnsupportedOperationException();
        }
    }

    @CoreMethod(names = "remainder", required = 1)
    public abstract static class RemainderNode extends OpNode {

        public RemainderNode(RubyContext context, SourceSection sourceSection) {
            super(context, sourceSection);
        }

        @TruffleBoundary
        public static BigDecimal remainderBigDecimal(BigDecimal a, BigDecimal b) {
            return a.remainder(b);
        }

        @Specialization(guards = {
                "isNormal(a)",
                "isNormalRubyBigDecimal(b)",
                "!isNormalZero(b)" })
        public Object remainder(VirtualFrame frame, RubyBasicObject a, RubyBasicObject b) {
            return createBigDecimal(frame, remainderBigDecimal(getBigDecimalValue(a), getBigDecimalValue(b)));
        }

        @Specialization(guards = {
                "isNormal(a)",
                "isNormalRubyBigDecimal(b)",
                "isNormalZero(b)" })
        public Object remainderZero(VirtualFrame frame, RubyBasicObject a, RubyBasicObject b) {
            return createBigDecimal(frame, Type.NAN);
        }

        @Specialization(guards = {
                "isRubyBigDecimal(b)",
                "!isNormal(a) || !isNormal(b)" })
        public Object remainderSpecial(VirtualFrame frame, RubyBasicObject a, RubyBasicObject b) {
            final Type aType = getBigDecimalType(a);
            final Type bType = getBigDecimalType(b);

            if (aType == Type.NEGATIVE_ZERO && bType == Type.NORMAL) {
                return createBigDecimal(frame, BigDecimal.ZERO);
            }

            return createBigDecimal(frame, Type.NAN);
        }
    }

    @CoreMethod(names = { "modulo", "%" }, required = 1)
    public abstract static class ModuloNode extends OpNode {

        public ModuloNode(RubyContext context, SourceSection sourceSection) {
            super(context, sourceSection);
        }

        @TruffleBoundary
        public static BigDecimal moduloBigDecimal(BigDecimal a, BigDecimal b) {
            final BigDecimal modulo = a.remainder(b);

            if (modulo.signum() * b.signum() < 0) {
                return modulo.add(b);
            } else {
                return modulo;
            }
        }

        @Specialization(guards = {
                "isNormal(a)",
                "isNormalRubyBigDecimal(b)",
                "!isNormalZero(b)" })
        public Object modulo(VirtualFrame frame, RubyBasicObject a, RubyBasicObject b) {
            return createBigDecimal(frame, moduloBigDecimal(getBigDecimalValue(a), getBigDecimalValue(b)));
        }

        @Specialization(guards = {
                "isNormal(a)",
                "isNormalRubyBigDecimal(b)",
                "isNormalZero(b)" })
        public Object moduloZero(VirtualFrame frame, RubyBasicObject a, RubyBasicObject b) {
            CompilerDirectives.transferToInterpreter();
            throw new RaiseException(getContext().getCoreLibrary().zeroDivisionError(this));
        }

        @Specialization(guards = {
                "isRubyBigDecimal(b)",
                "!isNormal(a) || !isNormal(b)" })
        public Object moduloSpecial(VirtualFrame frame, RubyBasicObject a, RubyBasicObject b) {
            final Type aType = getBigDecimalType(a);
            final Type bType = getBigDecimalType(b);

            if (aType == Type.NAN || bType == Type.NAN) {
                return createBigDecimal(frame, Type.NAN);
            }

            if (bType == Type.NEGATIVE_ZERO || (bType == Type.NORMAL && isNormalZero(b))) {
                CompilerDirectives.transferToInterpreter();
                throw new RaiseException(getContext().getCoreLibrary().zeroDivisionError(this));
            }

            if (aType == Type.NEGATIVE_ZERO || (aType == Type.NORMAL && isNormalZero(a))) {
                return createBigDecimal(frame, BigDecimal.ZERO);
            }

            if (aType == Type.POSITIVE_INFINITY || aType == Type.NEGATIVE_INFINITY) {
                return createBigDecimal(frame, Type.NAN);
            }

            if (bType == Type.POSITIVE_INFINITY || bType == Type.NEGATIVE_INFINITY) {
                return createBigDecimal(frame, a);
            }

            throw new UnreachableCodeBranch();
        }
    }

    @CoreMethod(names = { "**", "power" }, required = 1, optional = 1)
    @NodeChildren({
            @NodeChild(value = "self", type = RubyNode.class),
            @NodeChild(value = "exponent", type = RubyNode.class),
            @NodeChild(value = "precision", type = RubyNode.class),
    })
    public abstract static class PowerNode extends BigDecimalCoreMethodNode {

        private final ConditionProfile positiveExponentProfile = ConditionProfile.createBinaryProfile();
        private final ConditionProfile zeroExponentProfile = ConditionProfile.createBinaryProfile();
        private final ConditionProfile zeroProfile = ConditionProfile.createBinaryProfile();

        public PowerNode(RubyContext context, SourceSection sourceSection) {
            super(context, sourceSection);
        }

        @TruffleBoundary
        private BigDecimal power(BigDecimal value, int exponent, MathContext mathContext) {
            return value.pow(exponent, mathContext);
        }

        @Specialization(guards = "isNormal(a)")
        public Object power(VirtualFrame frame, RubyBasicObject a, int exponent, NotProvided precision) {
            return power(frame, a, exponent, getLimit(frame));
        }

        @Specialization(guards = { "isNormal(a)" })
        public Object power(VirtualFrame frame, RubyBasicObject a, int exponent, int precision) {
            final BigDecimal aBigDecimal = getBigDecimalValue(a);
            final boolean positiveExponent = positiveExponentProfile.profile(exponent >= 0);

            if (zeroProfile.profile(aBigDecimal.compareTo(BigDecimal.ZERO) == 0)) {
                if (positiveExponent) {
                    if (zeroExponentProfile.profile(exponent == 0)) {
                        return createBigDecimal(frame, BigDecimal.ONE);
                    } else {
                        return createBigDecimal(frame, BigDecimal.ZERO);
                    }
                } else {
                    return createBigDecimal(frame, Type.POSITIVE_INFINITY);
                }
            } else {
                final int newPrecision;

                if (positiveExponent) {
                    newPrecision = precision;
                } else {
                    newPrecision = (-exponent + 4) * (getDigits(aBigDecimal) + 4);
                }

                return createBigDecimal(frame,
                        power(getBigDecimalValue(a), exponent,
                                new MathContext(newPrecision, getRoundMode(frame))));
            }
        }

        @TruffleBoundary
        private int getDigits(BigDecimal value) {
            return value.abs().unscaledValue().toString().length();
        }

        @Specialization(guards = "!isNormal(a)")
        public Object power(VirtualFrame frame, RubyBasicObject a, int exponent, Object unusedPrecision) {
            switch (getBigDecimalType(a)) {
                case NAN:
                    return createBigDecimal(frame, Type.NAN);
                case POSITIVE_INFINITY:
                    return createBigDecimal(frame, exponent >= 0 ? Type.POSITIVE_INFINITY : BigDecimal.ZERO);
                case NEGATIVE_INFINITY:
                    return createBigDecimal(frame,
                            Integer.signum(exponent) == 1 ? (exponent % 2 == 0 ? Type.POSITIVE_INFINITY : Type.NEGATIVE_INFINITY) : BigDecimal.ZERO);
                case NEGATIVE_ZERO:
                    return createBigDecimal(frame, Integer.signum(exponent) == 1 ? BigDecimal.ZERO : Type.NAN);
                default:
                    throw new UnreachableCodeBranch();
            }
        }
    }

    @CoreMethod(names = "sqrt", required = 1)
    @NodeChildren({
            @NodeChild(value = "self", type = RubyNode.class),
            @NodeChild(value = "precision", type = RubyNode.class),
    })
    public abstract static class SqrtNode extends BigDecimalCoreMethodNode {

        private final ConditionProfile positiveValueProfile = ConditionProfile.createBinaryProfile();

        public SqrtNode(RubyContext context, SourceSection sourceSection) {
            super(context, sourceSection);
        }

        public abstract Object executeSqrt(VirtualFrame frame, RubyBasicObject value, int precision);

        @TruffleBoundary
        private BigDecimal sqrt(BigDecimal value, MathContext mathContext) {
            return RubyBigDecimal.bigSqrt(value, mathContext);
        }

        @Specialization(guards = { "precision < 0" })
        public Object sqrtNegativePrecision(VirtualFrame frame, RubyBasicObject a, int precision) {
            CompilerDirectives.transferToInterpreter();
            throw new RaiseException(getContext().getCoreLibrary().argumentError("precision must be positive", this));
        }

        @Specialization(guards = { "precision == 0" })
        public Object sqrtZeroPrecision(VirtualFrame frame, RubyBasicObject a, int precision) {
            return executeSqrt(frame, a, 1);
        }

        @Specialization(guards = { "isNormal(a)", "precision > 0" })
        public Object sqrt(VirtualFrame frame, RubyBasicObject a, int precision) {
            final BigDecimal valueBigDecimal = getBigDecimalValue(a);
            if (positiveValueProfile.profile(valueBigDecimal.signum() >= 0)) {
                return createBigDecimal(frame, sqrt(valueBigDecimal, new MathContext(precision, getRoundMode(frame))));
            } else {
                CompilerDirectives.transferToInterpreter();
                throw new RaiseException(getContext().getCoreLibrary().floatDomainError("(VpSqrt) SQRT(negative value)", this));
            }
        }

        @Specialization(guards = { "!isNormal(a)", "precision > 0" })
        public Object sqrtSpecial(VirtualFrame frame, RubyBasicObject a, int precision) {
            switch (getBigDecimalType(a)) {
                case NAN:
                    CompilerDirectives.transferToInterpreter();
                    throw new RaiseException(getContext().getCoreLibrary().floatDomainError("(VpSqrt) SQRT(NaN value)", this));
                case POSITIVE_INFINITY:
                    return createBigDecimal(frame, Type.POSITIVE_INFINITY);
                case NEGATIVE_INFINITY:
                    CompilerDirectives.transferToInterpreter();
                    throw new RaiseException(getContext().getCoreLibrary().floatDomainError("(VpSqrt) SQRT(negative value)", this));
                case NEGATIVE_ZERO:
                    return createBigDecimal(frame, sqrt(BigDecimal.ZERO, new MathContext(precision, getRoundMode(frame))));
                default:
                    throw new UnreachableCodeBranch();
            }
        }
    }

    @CoreMethod(names = "<=>", required = 1)
    public abstract static class CompareNode extends BigDecimalCoreMethodArrayArgumentsNode {

        public CompareNode(RubyContext context, SourceSection sourceSection) {
            super(context, sourceSection);
        }

        @TruffleBoundary
        private int compareBigDecimal(RubyBasicObject a, BigDecimal b) {
            return getBigDecimalValue(a).compareTo(b);
        }

        @Specialization(guards = "isNormal(a)")
        public int compare(RubyBasicObject a, long b) {
            return compareBigDecimal(a, getBigDecimalValue(b));
        }

        @Specialization(guards = "isNormal(a)")
        public int compare(RubyBasicObject a, double b) {
            return compareBigDecimal(a, getBigDecimalValue(b));
        }

        @Specialization(guards = { "isNormal(a)", "isRubyBignum(b)" })
        public int compare(RubyBasicObject a, RubyBasicObject b) {
            return compareBigDecimal(a, getBignumBigDecimalValue(b));
        }

        @Specialization(guards = {
                "isNormal(a)",
                "isNormalRubyBigDecimal(b)" })
        public int compareNormal(RubyBasicObject a, RubyBasicObject b) {
            return compareBigDecimal(a, getBigDecimalValue(b));
        }

        @Specialization(guards = "!isNormal(a)")
        public Object compareSpecial(VirtualFrame frame, RubyBasicObject a, long b) {
            return compareSpecial(a, createBigDecimal(frame, getBigDecimalValue(b)));
        }

        @Specialization(guards = "!isNormal(a)")
        public Object compareSpecial(VirtualFrame frame, RubyBasicObject a, double b) {
            return compareSpecial(a, createBigDecimal(frame, getBigDecimalValue(b)));
        }

        @Specialization(guards = { "!isNormal(a)", "isRubyBignum(b)" })
        public Object compareSpecialBignum(VirtualFrame frame, RubyBasicObject a, RubyBasicObject b) {
            return compareSpecial(a, createBigDecimal(frame, getBignumBigDecimalValue(b)));
        }

        @Specialization(guards = {
                "!isNormal(a)",
                "isNan(a)" })
        public Object compareSpecialNan(RubyBasicObject a, RubyBasicObject b) {
            return nil();
        }

        @TruffleBoundary
        @Specialization(guards = {
                "isRubyBigDecimal(b)",
                "!isNormal(a) || !isNormal(b)",
                "isNormal(a) || !isNan(a)" })
        public Object compareSpecial(RubyBasicObject a, RubyBasicObject b) {
            final Type aType = getBigDecimalType(a);
            final Type bType = getBigDecimalType(b);

            if (aType == Type.NAN || bType == Type.NAN) {
                return nil();
            }
            if (aType == bType) {
                return 0;
            }
            if (aType == Type.POSITIVE_INFINITY || bType == Type.NEGATIVE_INFINITY) {
                return 1;
            }
            if (aType == Type.NEGATIVE_INFINITY || bType == Type.POSITIVE_INFINITY) {
                return -1;
            }

            // a and b have finite value

            final BigDecimal aCompare;
            final BigDecimal bCompare;

            if (aType == Type.NEGATIVE_ZERO) {
                aCompare = BigDecimal.ZERO;
            } else {
                aCompare = getBigDecimalValue(a);
            }
            if (bType == Type.NEGATIVE_ZERO) {
                bCompare = BigDecimal.ZERO;
            } else {
                bCompare = getBigDecimalValue(b);
            }

            return aCompare.compareTo(bCompare);
        }

        @Specialization(guards = "isNil(b)")
        public Object compareNil(RubyBasicObject a, RubyBasicObject b) {
            return nil();
        }

        @Specialization(guards = {
                "!isRubyBigDecimal(b)",
                "!isNil(b)" })
        public Object compareCoerced(VirtualFrame frame, RubyBasicObject a, RubyBasicObject b) {
            return ruby(frame, "redo_coerced :<=>, b", "b", b);
        }

    }

    // TODO (pitr 20-May-2015): compare Ruby implementation of #== with a Java one

    @CoreMethod(names = "zero?")
    public abstract static class ZeroNode extends BigDecimalCoreMethodArrayArgumentsNode {

        public ZeroNode(RubyContext context, SourceSection sourceSection) {
            super(context, sourceSection);
        }

        @Specialization(guards = "isNormal(value)")
        public boolean zeroNormal(RubyBasicObject value) {
            return getBigDecimalValue(value).compareTo(BigDecimal.ZERO) == 0;
        }

        @Specialization(guards = "!isNormal(value)")
        public boolean zeroSpecial(RubyBasicObject value) {
            switch (getBigDecimalType(value)) {
                case NEGATIVE_ZERO:
                    return true;
                default:
                    return false;
            }
        }
    }

    @NodeChildren({
            @NodeChild(value = "name", type = RubyNode.class),
            @NodeChild(value = "module", type = RubyNode.class),
            @NodeChild(value = "getConst", type = GetConstantNode.class, executeWith = { "module", "name" }),
            @NodeChild(value = "coerce", type = ToIntNode.class, executeWith = "getConst"),
            @NodeChild(value = "cast", type = IntegerCastNode.class, executeWith = "coerce")
    })
    public abstract static class GetIntegerConstantNode extends RubyNode {

        public GetIntegerConstantNode(RubyContext context, SourceSection sourceSection) {
            super(context, sourceSection);
        }

        public static GetIntegerConstantNode create(RubyContext context, SourceSection sourceSection) {
            return create(context, sourceSection, null);
        }

        public static GetIntegerConstantNode create(RubyContext context, SourceSection sourceSection, RubyNode module) {
            return GetIntegerConstantNodeGen.create(
                    context, sourceSection, null, module,
                    GetConstantNodeGen.create(context, sourceSection, null, null,
                            LookupConstantNodeGen.create(context, sourceSection, LexicalScope.NONE, null, null)),
                    ToIntNodeGen.create(context, sourceSection, null),
                    IntegerCastNodeGen.create(context, sourceSection, null));
        }

        public abstract IntegerCastNode getCast();

        public abstract int executeGetIntegerConstant(VirtualFrame frame, String name, RubyBasicObject module);

        public abstract int executeGetIntegerConstant(VirtualFrame frame, String name);

        @Specialization(guards = "isRubyModule(module)")
        public int doInteger(String name,
                             RubyBasicObject module,
                             Object constValue,
                             Object coercedConstValue,
                             int castedValue) {
            return castedValue;
        }
    }

    @CoreMethod(names = "sign")
    public abstract static class SignNode extends BigDecimalCoreMethodArrayArgumentsNode {

        final private ConditionProfile positive = ConditionProfile.createBinaryProfile();
        @Child private GetIntegerConstantNode sign;

        public SignNode(RubyContext context, SourceSection sourceSection) {
            super(context, sourceSection);
            sign = GetIntegerConstantNodeGen.create(context, sourceSection,
                    new LiteralNode(context, sourceSection, getBigDecimalClass()));
        }

        @Specialization(guards = {
                "isNormal(value)",
                "isNormalZero(value)" })
        public int signNormalZero(VirtualFrame frame, RubyBasicObject value) {
            return sign.executeGetIntegerConstant(frame, "SIGN_POSITIVE_ZERO");
        }

        @Specialization(guards = {
                "isNormal(value)",
                "!isNormalZero(value)" })
        public int signNormal(VirtualFrame frame, RubyBasicObject value) {
            if (positive.profile(getBigDecimalValue(value).signum() > 0)) {
                return sign.executeGetIntegerConstant(frame, "SIGN_POSITIVE_FINITE");
            } else {
                return sign.executeGetIntegerConstant(frame, "SIGN_NEGATIVE_FINITE");
            }
        }

        @Specialization(guards = "!isNormal(value)")
        public int signSpecial(VirtualFrame frame, RubyBasicObject value) {
            switch (getBigDecimalType(value)) {
                case NEGATIVE_INFINITY:
                    return sign.executeGetIntegerConstant(frame, "SIGN_NEGATIVE_INFINITE");
                case POSITIVE_INFINITY:
                    return sign.executeGetIntegerConstant(frame, "SIGN_POSITIVE_INFINITE");
                case NEGATIVE_ZERO:
                    return sign.executeGetIntegerConstant(frame, "SIGN_NEGATIVE_ZERO");
                case NAN:
                    return sign.executeGetIntegerConstant(frame, "SIGN_NaN");
                default:
                    throw new UnreachableCodeBranch();
            }
        }

    }

    @CoreMethod(names = "nan?")
    public abstract static class NanNode extends BigDecimalCoreMethodArrayArgumentsNode {

        public NanNode(RubyContext context, SourceSection sourceSection) {
            super(context, sourceSection);
        }

        @Specialization(guards = "isNormal(value)")
        public boolean nanNormal(RubyBasicObject value) {
            return false;
        }

        @Specialization(guards = "!isNormal(value)")
        public boolean nanSpecial(RubyBasicObject value) {
            return getBigDecimalType(value) == Type.NAN;
        }

    }

    @CoreMethod(names = "exponent")
    public abstract static class ExponentNode extends BigDecimalCoreMethodArrayArgumentsNode {

        public ExponentNode(RubyContext context, SourceSection sourceSection) {
            super(context, sourceSection);
        }

        @TruffleBoundary
        @Specialization(guards = {
                "isNormal(value)",
                "!isNormalZero(value)" })
        public long exponent(RubyBasicObject value) {
            final BigDecimal val = getBigDecimalValue(value).abs().stripTrailingZeros();
            return val.precision() - val.scale();
        }

        @Specialization(guards = {
                "isNormal(value)",
                "isNormalZero(value)" })
        public int exponentZero(RubyBasicObject value) {
            return 0;
        }

        @Specialization(guards = "!isNormal(value)")
        public int exponentSpecial(RubyBasicObject value) {
            return 0;
        }

    }

    @CoreMethod(names = "abs")
    public abstract static class AbsNode extends BigDecimalCoreMethodArrayArgumentsNode {

        public AbsNode(RubyContext context, SourceSection sourceSection) {
            super(context, sourceSection);
        }

        @TruffleBoundary
        private BigDecimal abs(RubyBasicObject value) {
            return getBigDecimalValue(value).abs();
        }

        @Specialization(guards = "isNormal(value)")
        public Object abs(VirtualFrame frame, RubyBasicObject value) {
            return createBigDecimal(frame, abs(value));
        }

        @Specialization(guards = "!isNormal(value)")
        public Object absSpecial(VirtualFrame frame, RubyBasicObject value) {
            final Type type = getBigDecimalType(value);
            switch (type) {
                case NEGATIVE_INFINITY:
                    return createBigDecimal(frame, Type.POSITIVE_INFINITY);
                case NEGATIVE_ZERO:
                    return createBigDecimal(frame, BigDecimal.ZERO);
                case POSITIVE_INFINITY:
                case NAN:
                    return createBigDecimal(frame, type);
                default:
                    throw new UnreachableCodeBranch();
            }
        }

    }

    @CoreMethod(names = "round", optional = 2)
    public abstract static class RoundNode extends BigDecimalCoreMethodArrayArgumentsNode {

        public RoundNode(RubyContext context, SourceSection sourceSection) {
            super(context, sourceSection);
        }

        @TruffleBoundary
        private BigDecimal round(RubyBasicObject value, int digit, RoundingMode roundingMode) {
            final BigDecimal valueBigDecimal = getBigDecimalValue(value);

            if (digit <= valueBigDecimal.scale()) {
                return valueBigDecimal.
                        movePointRight(digit).
                        setScale(0, roundingMode).
                        movePointLeft(digit);
            } else {
                // do not perform rounding when not required;
                return valueBigDecimal;
            }
        }

        @Specialization(guards = "isNormal(value)")
        public Object round(VirtualFrame frame, RubyBasicObject value, NotProvided digit, NotProvided roundingMode) {
            return createBigDecimal(frame, round(value, 0, getRoundMode(frame)));
        }

        @Specialization(guards = "isNormal(value)")
        public Object round(VirtualFrame frame, RubyBasicObject value, int digit, NotProvided roundingMode) {
            return createBigDecimal(frame, round(value, digit, getRoundMode(frame)));
        }

        @Specialization(guards = "isNormal(value)")
        public Object round(VirtualFrame frame, RubyBasicObject value, int digit, int roundingMode) {
            return createBigDecimal(frame, round(value, digit, toRoundingMode(roundingMode)));
        }

        @Specialization(guards = "!isNormal(value)")
        public Object roundSpecial(VirtualFrame frame, RubyBasicObject value, Object unusedPrecision, Object unusedRoundingMode) {
            switch (getBigDecimalType(value)) {
                case NEGATIVE_INFINITY:
                    CompilerDirectives.transferToInterpreter();
                    throw new RaiseException(getContext().getCoreLibrary().
                            floatDomainError("Computation results to '-Infinity'", this));
                case POSITIVE_INFINITY:
                    CompilerDirectives.transferToInterpreter();
                    throw new RaiseException(getContext().getCoreLibrary().
                            floatDomainError("Computation results to 'Infinity'", this));
                case NEGATIVE_ZERO:
                    return value;
                case NAN:
                    CompilerDirectives.transferToInterpreter();
                    throw new RaiseException(getContext().getCoreLibrary().
                            floatDomainError("Computation results to 'NaN'(Not a Number)", this));
                default:
                    throw new UnreachableCodeBranch();

            }
        }
    }

    @CoreMethod(names = "finite?")
    public abstract static class FiniteNode extends BigDecimalCoreMethodArrayArgumentsNode {

        public FiniteNode(RubyContext context, SourceSection sourceSection) {
            super(context, sourceSection);
        }

        @Specialization(guards = "isNormal(value)")
        public boolean finiteNormal(RubyBasicObject value) {
            return true;
        }

        @Specialization(guards = "!isNormal(value)")
        public boolean finiteSpecial(RubyBasicObject value) {
            switch (getBigDecimalType(value)) {
                case POSITIVE_INFINITY:
                case NEGATIVE_INFINITY:
                case NAN:
                    return false;
                default:
                    return true;
            }
        }

    }

    @CoreMethod(names = "infinite?")
    public abstract static class InfiniteNode extends BigDecimalCoreMethodArrayArgumentsNode {

        public InfiniteNode(RubyContext context, SourceSection sourceSection) {
            super(context, sourceSection);
        }

        @Specialization(guards = "isNormal(value)")
        public Object infiniteNormal(RubyBasicObject value) {
            return nil();
        }

        @Specialization(guards = "!isNormal(value)")
        public Object infiniteSpecial(RubyBasicObject value) {
            switch (getBigDecimalType(value)) {
                case POSITIVE_INFINITY:
                    return +1;
                case NEGATIVE_INFINITY:
                    return -1;
                default:
                    return nil();
            }
        }

    }

    @CoreMethod(names = "precs")
    public abstract static class PrecsNode extends BigDecimalCoreMethodArrayArgumentsNode {

        public PrecsNode(RubyContext context, SourceSection sourceSection) {
            super(context, sourceSection);
        }

        @TruffleBoundary
        @Specialization(guards = "isNormal(value)")
        public Object precsNormal(RubyBasicObject value) {
            final BigDecimal bigDecimalValue = getBigDecimalValue(value).abs();
            return createArray(
                    new int[]{
                            bigDecimalValue.stripTrailingZeros().unscaledValue().toString().length(),
                            nearestBiggerMultipleOf4(bigDecimalValue.unscaledValue().toString().length())},
                    2);
        }

        @Specialization(guards = "!isNormal(value)")
        public Object precsSpecial(RubyBasicObject value) {
            return createArray(new int[]{ 1, 1 }, 2);
        }

    }

    @CoreMethod(names = "to_f")
    public abstract static class ToFNode extends BigDecimalCoreMethodArrayArgumentsNode {

        public ToFNode(RubyContext context, SourceSection sourceSection) {
            super(context, sourceSection);
        }

        @TruffleBoundary
        @Specialization(guards = "isNormal(value)")
        public double toFNormal(RubyBasicObject value) {
            return getBigDecimalValue(value).doubleValue();
        }

        @Specialization(guards = "!isNormal(value)")
        public double toFSpecial(RubyBasicObject value) {
            switch (getBigDecimalType(value)) {
                case NEGATIVE_INFINITY:
                    return Double.NEGATIVE_INFINITY;
                case POSITIVE_INFINITY:
                    return Double.POSITIVE_INFINITY;
                case NEGATIVE_ZERO:
                    return 0.0D;
                case NAN:
                    return Double.NaN;
                default:
                    throw new UnreachableCodeBranch();
            }
        }

    }

    @RubiniusOnly
    @CoreMethod(names = "unscaled", visibility = Visibility.PRIVATE)
    public abstract static class UnscaledNode extends BigDecimalCoreMethodArrayArgumentsNode {

        public UnscaledNode(RubyContext context, SourceSection sourceSection) {
            super(context, sourceSection);
        }

        @TruffleBoundary
        @Specialization(guards = "isNormal(value)")
        public Object unscaled(RubyBasicObject value) {
            return createString(getBigDecimalValue(value).abs().stripTrailingZeros().unscaledValue().toString());
        }

        @Specialization(guards = "!isNormal(value)")
        public Object unscaledSpecial(RubyBasicObject value) {
            final String type = getBigDecimalType(value).getRepresentation();
            return createString(type.startsWith("-") ? type.substring(1) : type);
        }

    }

    @CoreMethod(names = { "to_i", "to_int" })
    public abstract static class ToINode extends BigDecimalCoreMethodArrayArgumentsNode {

        @Child private FixnumOrBignumNode fixnumOrBignum;

        public ToINode(RubyContext context, SourceSection sourceSection) {
            super(context, sourceSection);
            fixnumOrBignum = new FixnumOrBignumNode(context, sourceSection);
        }

        @TruffleBoundary
        @Specialization(guards = "isNormal(value)")
        public Object toINormal(RubyBasicObject value) {
            return fixnumOrBignum.fixnumOrBignum(getBigDecimalValue(value).toBigInteger());
        }

        @Specialization(guards = "!isNormal(value)")
        public int toISpecial(RubyBasicObject value) {
            final Type type = getBigDecimalType(value);
            switch (type) {
                case NEGATIVE_INFINITY:
                    CompilerDirectives.transferToInterpreter();
                    throw new RaiseException(getContext().getCoreLibrary().
                            floatDomainError(type.getRepresentation(), this));
                case POSITIVE_INFINITY:
                    CompilerDirectives.transferToInterpreter();
                    throw new RaiseException(getContext().getCoreLibrary().
                            floatDomainError(type.getRepresentation(), this));
                case NAN:
                    CompilerDirectives.transferToInterpreter();
                    throw new RaiseException(getContext().getCoreLibrary().
                            floatDomainError(type.getRepresentation(), this));
                case NEGATIVE_ZERO:
                    return 0;
                default:
                    throw new UnreachableCodeBranch();
            }
        }
    }

    /**
     * Casts a value into a BigDecimal.
     */
    @NodeChild(value = "value", type = RubyNode.class)
    @ImportStatic(BigDecimalCoreMethodNode.class)
    public abstract static class BigDecimalCastNode extends RubyNode {
        public BigDecimalCastNode(RubyContext context, SourceSection sourceSection) {
            super(context, sourceSection);
        }

        public abstract BigDecimal executeBigDecimal(VirtualFrame frame, Object value);

        public abstract Object executeObject(VirtualFrame frame, Object value);

        @Specialization
        public BigDecimal doInt(long value) {
            return BigDecimal.valueOf(value);
        }

        @Specialization
        public BigDecimal doDouble(double value) {
            return BigDecimal.valueOf(value);
        }

        @Specialization(guards = "isRubyBignum(value)")
        public BigDecimal doBignum(RubyBasicObject value) {
            return new BigDecimal(BignumNodes.getBigIntegerValue(value));
        }

        @Specialization(guards = "isNormalRubyBigDecimal(value)")
        public BigDecimal doBigDecimal(RubyBasicObject value) {
            return getBigDecimalValue(value);
        }

        @Fallback
        public Object doBigDecimalFallback(Object value) {
            return nil();
        }
        // TODO (pitr 22-Jun-2015): How to better communicate failure without throwing
    }

    /**
     * Coerces a value into a BigDecimal.
     */
    @NodeChildren({
            @NodeChild(value = "value", type = RubyNode.class),
            @NodeChild(value = "cast", type = BigDecimalCastNode.class, executeWith = "value")

    })
    public abstract static class BigDecimalCoerceNode extends RubyNode {
        @Child private CreateBigDecimalNode createBigDecimal;

        public BigDecimalCoerceNode(RubyContext context, SourceSection sourceSection) {
            super(context, sourceSection);
        }

        public static BigDecimalCoerceNode create(RubyContext context, SourceSection sourceSection, RubyNode value) {
            return BigDecimalCoerceNodeGen.create(context, sourceSection, value,
                    BigDecimalCastNodeGen.create(context, sourceSection, null));
        }

        private void setupCreateBigDecimal() {
            if (createBigDecimal == null) {
                CompilerDirectives.transferToInterpreter();
                createBigDecimal = insert(CreateBigDecimalNodeFactory.create(getContext(), getSourceSection(), null, null, null));
            }
        }

        protected RubyBasicObject createBigDecimal(VirtualFrame frame, Object value) {
            setupCreateBigDecimal();
            return createBigDecimal.executeCreate(frame, value);
        }

        public abstract RubyBasicObject executeBigDecimal(VirtualFrame frame, Object value);

        @Specialization
        public Object doBigDecimal(VirtualFrame frame, Object value, BigDecimal cast) {
            return createBigDecimal(frame, cast);
        }

        @Specialization(guards = { "isRubyBigDecimal(value)", "isNil(cast)" })
        public Object doBigDecimal(RubyBasicObject value, RubyBasicObject cast) {
            return value;
        }

        // TODO (pitr 22-Jun-2015): deal with not-coerce-able values

    }

    public static class RubyBigDecimalAllocator implements Allocator {

        @Override
        public RubyBasicObject allocate(RubyContext context, RubyBasicObject rubyClass, Node currentNode) {
            return BasicObjectNodes.createRubyBasicObject(rubyClass, BIG_DECIMAL_LAYOUT.createBigDecimal(rubyClass, rubyClass, BigDecimal.ZERO, Type.NORMAL));
        }

    }


}<|MERGE_RESOLUTION|>--- conflicted
+++ resolved
@@ -299,11 +299,7 @@
         public abstract RubyBasicObject executeInitialize(VirtualFrame frame, Object value, RubyBasicObject alreadyAllocatedSelf, int digits);
 
         public final RubyBasicObject executeCreate(VirtualFrame frame, Object value) {
-<<<<<<< HEAD
-            return executeCreate(frame, value, ClassNodes.allocate(getBigDecimalClass(), this));
-=======
-            return executeInitialize(frame, value, ClassNodes.allocate(((RubyClass) getBigDecimalClass()), this));
->>>>>>> d3c2aa3a
+            return executeInitialize(frame, value, ClassNodes.allocate((getBigDecimalClass()), this));
         }
 
         public final RubyBasicObject executeInitialize(VirtualFrame frame, Object value, RubyBasicObject alreadyAllocatedSelf) {
