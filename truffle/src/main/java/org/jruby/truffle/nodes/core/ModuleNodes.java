--- conflicted
+++ resolved
@@ -941,14 +941,8 @@
         @CompilerDirectives.TruffleBoundary
         @Specialization
         public RubySymbol defineMethod(RubyModule module, String name, RubyMethod method, UndefinedPlaceholder block) {
-<<<<<<< HEAD
-            module.addMethod(this, method.getMethod().withNewName(name));
+            module.addMethod(this, method.getMethod().withName(name));
             return getContext().getSymbolTable().getSymbol(name);
-=======
-            notDesignedForCompilation();
-
-            return addMethod(module, name, method.getMethod());
->>>>>>> 00fbf5a6
         }
 
         @Specialization
