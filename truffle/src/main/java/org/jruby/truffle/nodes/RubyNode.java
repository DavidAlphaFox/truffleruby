--- conflicted
+++ resolved
@@ -267,14 +267,13 @@
         return o.getLogicalClass() == getContext().getCoreLibrary().getRationalClass();
     }
 
-<<<<<<< HEAD
     public boolean isForeignObject(Object object) {
         return (object instanceof TruffleObject) && !(isRubyBasicObject(object));
-=======
+    }
+
     public boolean isComplex(RubyBasicObject o) {
         // TODO(BF, 4-4-15) COPIED from isRational - should this be a full is_a? test? We'd need a node for that.
         return o.getLogicalClass() == getContext().getCoreLibrary().getComplexClass();
->>>>>>> 8a825e79
     }
 
     public boolean isNaN(double value) {
