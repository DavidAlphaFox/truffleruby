/*
 * Copyright (c) 2013, 2015 Oracle and/or its affiliates. All rights reserved. This
 * code is released under a tri EPL/GPL/LGPL license. You can use it,
 * redistribute it and/or modify it under the terms of the:
 *
 * Eclipse Public License version 1.0
 * GNU General Public License version 2
 * GNU Lesser General Public License version 2.1
 */
package org.jruby.truffle.runtime.core;

import com.oracle.truffle.api.CompilerAsserts;
import com.oracle.truffle.api.CompilerDirectives.CompilationFinal;
import com.oracle.truffle.api.CompilerDirectives.TruffleBoundary;
import com.oracle.truffle.api.interop.ForeignAccessFactory;
import com.oracle.truffle.api.interop.TruffleObject;
import com.oracle.truffle.api.nodes.Node;
import com.oracle.truffle.api.object.*;
<<<<<<< HEAD

import org.jruby.truffle.nodes.RubyGuards;
=======
>>>>>>> 02cb2e9e
import org.jruby.runtime.Helpers;
import org.jruby.truffle.nodes.RubyGuards;
import org.jruby.truffle.nodes.core.StringNodes;
import org.jruby.truffle.nodes.core.array.ArrayNodes;
import org.jruby.truffle.nodes.objects.Allocator;
import org.jruby.truffle.runtime.ModuleOperations;
import org.jruby.truffle.runtime.RubyContext;
import org.jruby.truffle.runtime.hash.HashOperations;
import org.jruby.truffle.runtime.hash.KeyValue;
import org.jruby.truffle.runtime.object.BasicObjectType;
import org.jruby.truffle.runtime.subsystems.ObjectSpaceManager;

import java.util.LinkedHashMap;
import java.util.List;
import java.util.Map;

/**
 * Represents the Ruby {@code BasicObject} class - the root of the Ruby class hierarchy.
 */
public class RubyBasicObject implements TruffleObject {

    public static final HiddenKey OBJECT_ID_IDENTIFIER = new HiddenKey("object_id");
    public static final HiddenKey TAINTED_IDENTIFIER = new HiddenKey("tainted?");
    public static final HiddenKey FROZEN_IDENTIFIER = new HiddenKey("frozen?");

    public static final Layout LAYOUT = Layout.createLayout(Layout.INT_TO_LONG);
    public static final Shape EMPTY_SHAPE = LAYOUT.createShape(new BasicObjectType());

    private final DynamicObject dynamicObject;

    /** The class of the object, not a singleton class. */
    @CompilationFinal private RubyClass logicalClass;
    /** Either the singleton class if it exists or the logicalClass. */
    @CompilationFinal private RubyClass metaClass;

    public RubyBasicObject(RubyClass rubyClass) {
        this(rubyClass.getContext(), rubyClass);
    }

    public RubyBasicObject(RubyClass rubyClass, DynamicObject dynamicObject) {
        this(rubyClass.getContext(), rubyClass, dynamicObject);
    }

    protected RubyBasicObject(RubyContext context, RubyClass rubyClass) {
        this(context, rubyClass, LAYOUT.newInstance(EMPTY_SHAPE));
    }

    private RubyBasicObject(RubyContext context, RubyClass rubyClass, DynamicObject dynamicObject) {
        this.dynamicObject = dynamicObject;

        if (rubyClass == null && this instanceof RubyClass) { // For class Class
            rubyClass = (RubyClass) this;
        }
        unsafeSetLogicalClass(rubyClass);
    }

    protected void unsafeSetLogicalClass(RubyClass newLogicalClass) {
        assert logicalClass == null;
        unsafeChangeLogicalClass(newLogicalClass);
    }

    public void unsafeChangeLogicalClass(RubyClass newLogicalClass) {
        logicalClass = newLogicalClass;
        metaClass = newLogicalClass;
    }

    public RubyClass getMetaClass() {
        return metaClass;
    }

    public void setMetaClass(RubyClass metaClass) {
        this.metaClass = metaClass;
    }

    @TruffleBoundary
    public long verySlowGetObjectID() {
        // TODO(CS): we should specialise on reading this in the #object_id method and anywhere else it's used
        Property property = dynamicObject.getShape().getProperty(OBJECT_ID_IDENTIFIER);

        if (property != null) {
            return (long) property.get(dynamicObject, false);
        }

        final long objectID = getContext().getNextObjectID();
        dynamicObject.define(OBJECT_ID_IDENTIFIER, objectID, 0);
        return objectID;
    }

    public Object getInstanceVariable(String name) {
        final Object value = getInstanceVariable(this, name);

        if (value == null) {
            return getContext().getCoreLibrary().getNilObject();
        } else {
            return value;
        }
    }

    public boolean isFieldDefined(String name) {
        return isFieldDefined(this, name);
    }

    @Override
    public ForeignAccessFactory getForeignAccessFactory() {
<<<<<<< HEAD
        if (RubyGuards.isRubyMethod(this)) {
            return new RubyMethodForeignAccessFactory(getContext());
        } else if (this instanceof RubyArray) {
=======
        if (RubyGuards.isRubyArray(this)) {
>>>>>>> 02cb2e9e
            return new ArrayForeignAccessFactory(getContext());
        } else if (RubyGuards.isRubyHash(this)) {
            return new HashForeignAccessFactory(getContext());
        } else if (RubyGuards.isRubyString(this)) {
            return new StringForeignAccessFactory(getContext());
        } else {
            return new BasicForeignAccessFactory(getContext());
        }
    }

    public final void visitObjectGraph(ObjectSpaceManager.ObjectGraphVisitor visitor) {
        if (visitor.visit(this)) {
            getMetaClass().visitObjectGraph(visitor);

            for (Object instanceVariable : getInstanceVariables(this).values()) {
                if (instanceVariable instanceof RubyBasicObject) {
                    ((RubyBasicObject) instanceVariable).visitObjectGraph(visitor);
                }
            }

            visitObjectGraphChildren(visitor);
        }
    }

    public void visitObjectGraphChildren(ObjectSpaceManager.ObjectGraphVisitor visitor) {
        if (RubyGuards.isRubyArray(this)) {
            for (Object object : ArrayNodes.slowToArray((RubyArray) this)) {
                if (object instanceof RubyBasicObject) {
                    ((RubyBasicObject) object).visitObjectGraph(visitor);
                }
            }
        } else if (RubyGuards.isRubyHash(this)) {
            for (KeyValue keyValue : HashOperations.verySlowToKeyValues(this)) {
                if (keyValue.getKey() instanceof RubyBasicObject) {
                    ((RubyBasicObject) keyValue.getKey()).visitObjectGraph(visitor);
                }

                if (keyValue.getValue() instanceof RubyBasicObject) {
                    ((RubyBasicObject) keyValue.getValue()).visitObjectGraph(visitor);
                }
            }
        }
    }

    public boolean isNumeric() {
        return ModuleOperations.assignableTo(this.getMetaClass(), getContext().getCoreLibrary().getNumericClass());
    }

    public RubyContext getContext() {
        return logicalClass.getContext();
    }

    public Shape getObjectLayout() {
        return dynamicObject.getShape();
    }

    public BasicObjectType getObjectType() {
        return (BasicObjectType) dynamicObject.getShape().getObjectType();
    }

    public RubyClass getLogicalClass() {
        return logicalClass;
    }

    public DynamicObject getDynamicObject() {
        return dynamicObject;
    }

    public static class BasicObjectAllocator implements Allocator {

        // TODO(CS): why on earth is this a boundary? Seems like a really bad thing.
        @TruffleBoundary
        @Override
        public RubyBasicObject allocate(RubyContext context, RubyClass rubyClass, Node currentNode) {
            return new RubyBasicObject(rubyClass);
        }

    }

    @Override
    public String toString() {
        CompilerAsserts.neverPartOfCompilation("should never use RubyBasicObject#toString to implement Ruby functionality");

        if (this instanceof RubyString) {
            return Helpers.decodeByteList(getContext().getRuntime(), StringNodes.getByteList(((RubyString) this)));
        } else {
            return String.format("RubyBasicObject@%x<logicalClass=%s>", System.identityHashCode(this), logicalClass.getName());
        }
    }

    @TruffleBoundary
    public static void setInstanceVariable(RubyBasicObject receiver, Object name, Object value) {
        Shape shape = receiver.getDynamicObject().getShape();
        Property property = shape.getProperty(name);
        if (property != null) {
            property.setGeneric(receiver.getDynamicObject(), value, null);
        } else {
            receiver.getDynamicObject().define(name, value, 0);
        }
    }

    @TruffleBoundary
    public static void setInstanceVariables(RubyBasicObject receiver, Map<Object, Object> instanceVariables) {
        for (Map.Entry<Object, Object> entry : instanceVariables.entrySet()) {
            setInstanceVariable(receiver, entry.getKey(), entry.getValue());
        }
    }

    @TruffleBoundary
    public static Object getInstanceVariable(RubyBasicObject receiver, Object name) {
        Shape shape = receiver.getDynamicObject().getShape();
        Property property = shape.getProperty(name);
        if (property != null) {
            return property.get(receiver.getDynamicObject(), false);
        } else {
            return receiver.getContext().getCoreLibrary().getNilObject();
        }
    }

    @TruffleBoundary
    public static Map<Object, Object> getInstanceVariables(RubyBasicObject receiver) {
        Shape shape = receiver.getDynamicObject().getShape();
        Map<Object, Object> vars = new LinkedHashMap<>();
        List<Property> properties = shape.getPropertyList();
        for (Property property : properties) {
            vars.put((String) property.getKey(), property.get(receiver.getDynamicObject(), false));
        }
        return vars;
    }

    @TruffleBoundary
    public static Object[] getFieldNames(RubyBasicObject receiver) {
        List<Object> keys = receiver.getDynamicObject().getShape().getKeyList();
        return keys.toArray(new Object[keys.size()]);
    }

    @TruffleBoundary
    public static boolean isFieldDefined(RubyBasicObject receiver, String name) {
        return receiver.getDynamicObject().getShape().hasProperty(name);
    }

}<|MERGE_RESOLUTION|>--- conflicted
+++ resolved
@@ -16,11 +16,8 @@
 import com.oracle.truffle.api.interop.TruffleObject;
 import com.oracle.truffle.api.nodes.Node;
 import com.oracle.truffle.api.object.*;
-<<<<<<< HEAD
 
 import org.jruby.truffle.nodes.RubyGuards;
-=======
->>>>>>> 02cb2e9e
 import org.jruby.runtime.Helpers;
 import org.jruby.truffle.nodes.RubyGuards;
 import org.jruby.truffle.nodes.core.StringNodes;
@@ -125,13 +122,9 @@
 
     @Override
     public ForeignAccessFactory getForeignAccessFactory() {
-<<<<<<< HEAD
         if (RubyGuards.isRubyMethod(this)) {
             return new RubyMethodForeignAccessFactory(getContext());
-        } else if (this instanceof RubyArray) {
-=======
-        if (RubyGuards.isRubyArray(this)) {
->>>>>>> 02cb2e9e
+        } else if (RubyGuards.isRubyArray(this)) {
             return new ArrayForeignAccessFactory(getContext());
         } else if (RubyGuards.isRubyHash(this)) {
             return new HashForeignAccessFactory(getContext());
