--- conflicted
+++ resolved
@@ -16,11 +16,7 @@
 import com.oracle.truffle.api.interop.Message;
 import com.oracle.truffle.api.nodes.RootNode;
 import com.oracle.truffle.api.source.NullSourceSection;
-<<<<<<< HEAD
-=======
-import com.oracle.truffle.interop.messages.*;
 import org.jruby.truffle.nodes.RubyGuards;
->>>>>>> 8257fadd
 import org.jruby.truffle.nodes.RubyNode;
 import org.jruby.truffle.nodes.interop.InteropNode;
 import org.jruby.truffle.runtime.RubyContext;
@@ -37,18 +33,8 @@
     }
 
     @Override
-<<<<<<< HEAD
     public CallTarget accessIsNull() {
         return Truffle.getRuntime().createCallTarget(new RubyInteropRootNode(InteropNode.createIsNull(context, new NullSourceSection("", ""))));
-=======
-    public InteropPredicate getLanguageCheck() {
-        return new InteropPredicate() {
-            @Override
-            public boolean test(TruffleObject o) {
-                return RubyGuards.isRubyArray(o);
-            }
-        };
->>>>>>> 8257fadd
     }
 
     @Override
