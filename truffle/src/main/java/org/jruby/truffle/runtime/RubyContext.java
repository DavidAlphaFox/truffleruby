/*
 * Copyright (c) 2013, 2015 Oracle and/or its affiliates. All rights reserved. This
 * code is released under a tri EPL/GPL/LGPL license. You can use it,
 * redistribute it and/or modify it under the terms of the:
 *
 * Eclipse Public License version 1.0
 * GNU General Public License version 2
 * GNU Lesser General Public License version 2.1
 */
package org.jruby.truffle.runtime;

import com.oracle.truffle.api.*;
import com.oracle.truffle.api.CompilerDirectives.TruffleBoundary;
import com.oracle.truffle.api.frame.MaterializedFrame;
import com.oracle.truffle.api.interop.TruffleObject;
import com.oracle.truffle.api.instrument.Probe;
import com.oracle.truffle.api.frame.VirtualFrame;
import com.oracle.truffle.api.nodes.Node;
import com.oracle.truffle.api.object.Shape;
import com.oracle.truffle.api.source.BytesDecoder;
import com.oracle.truffle.api.source.Source;
import com.oracle.truffle.api.tools.CoverageTracker;

import jnr.posix.POSIX;
import jnr.posix.POSIXFactory;

import org.jcodings.Encoding;
import org.jcodings.specific.ASCIIEncoding;
import org.jcodings.specific.UTF8Encoding;
import org.jruby.Ruby;
import org.jruby.RubyNil;
import org.jruby.runtime.Visibility;
import org.jruby.runtime.builtin.IRubyObject;
import org.jruby.truffle.nodes.RubyNode;
import org.jruby.truffle.nodes.RubyRootNode;
import org.jruby.truffle.nodes.instrument.RubyDefaultASTProber;
import org.jruby.truffle.nodes.dispatch.CallDispatchHeadNode;
import org.jruby.truffle.nodes.methods.SetMethodDeclarationContext;
import org.jruby.truffle.nodes.rubinius.RubiniusPrimitiveManager;
import org.jruby.truffle.runtime.control.RaiseException;
import org.jruby.truffle.runtime.core.*;
import org.jruby.truffle.runtime.methods.InternalMethod;
import org.jruby.truffle.runtime.subsystems.*;
import org.jruby.truffle.runtime.util.FileUtils;
import org.jruby.truffle.translator.NodeWrapper;
import org.jruby.truffle.translator.TranslatorDriver;
import org.jruby.util.ByteList;
import org.jruby.util.cli.Options;

import java.io.File;
import java.math.BigInteger;
import java.util.Locale;
import java.util.Random;
import java.util.concurrent.atomic.AtomicLong;

/**
 * The global state of a running Ruby system.
 */
public class RubyContext extends ExecutionContext {

    private static RubyContext latestInstance;

    private static final boolean TRUFFLE_COVERAGE = Options.TRUFFLE_COVERAGE.load();
    private static final int INSTRUMENTATION_SERVER_PORT = Options.TRUFFLE_INSTRUMENTATION_SERVER_PORT.load();

    private final Ruby runtime;

    private final POSIX posix;

    private final TranslatorDriver translator;
    private final CoreLibrary coreLibrary;
    private final FeatureManager featureManager;
    private final TraceManager traceManager;
    private final ObjectSpaceManager objectSpaceManager;
    private final ThreadManager threadManager;
    private final AtExitManager atExitManager;
    private final RubySymbol.SymbolTable symbolTable = new RubySymbol.SymbolTable(this);
    private final Shape emptyShape;
    private final Warnings warnings;
    private final SafepointManager safepointManager;
    private final Random random = new Random();
    private final LexicalScope rootLexicalScope;
    private final CompilerOptions compilerOptions;
    private final RubiniusPrimitiveManager rubiniusPrimitiveManager;
    private final CoverageTracker coverageTracker;
    private final InstrumentationServerManager instrumentationServerManager;
<<<<<<< HEAD
    private final AttachmentsManager attachmentsManager;
    private final SourceManager sourceManager;
    private final RubiniusConfiguration rubiniusConfiguration = new RubiniusConfiguration();
=======
    private final RubiniusConfiguration rubiniusConfiguration;
>>>>>>> 9bed84f9

    private final AtomicLong nextObjectID = new AtomicLong(ObjectIDOperations.FIRST_OBJECT_ID);

    private final boolean runningOnWindows;

    public RubyContext(Ruby runtime) {
        latestInstance = this;

        assert runtime != null;

        compilerOptions = Truffle.getRuntime().createCompilerOptions();

        if (compilerOptions.supportsOption("MinTimeThreshold")) {
            compilerOptions.setOption("MinTimeThreshold", 100000000);
        }

        if (compilerOptions.supportsOption("MinInliningMaxCallerSize")) {
            compilerOptions.setOption("MinInliningMaxCallerSize", 5000);
        }

        // TODO CS 28-Feb-15 this is global
        Probe.registerASTProber(new RubyDefaultASTProber());

        // TODO(CS, 28-Jan-15) this is global
        // TODO(CS, 28-Jan-15) maybe not do this for core?
        if (TRUFFLE_COVERAGE) {
            coverageTracker = new CoverageTracker();
        } else {
            coverageTracker = null;
        }

        safepointManager = new SafepointManager(this);

        this.runtime = runtime;

        // JRuby+Truffle uses POSIX for all IO - we need the native version
        posix = POSIXFactory.getPOSIX(new TrufflePOSIXHandler(this), true);

        warnings = new Warnings(this);

        // Object space manager needs to come early before we create any objects
        objectSpaceManager = new ObjectSpaceManager(this);

        emptyShape = RubyBasicObject.LAYOUT.createShape(new RubyOperations(this));

        coreLibrary = new CoreLibrary(this);
        rootLexicalScope = new LexicalScope(null, coreLibrary.getObjectClass());
        coreLibrary.initialize();

        translator = new TranslatorDriver(this);

        featureManager = new FeatureManager(this);
        traceManager = new TraceManager();
        atExitManager = new AtExitManager();

        threadManager = new ThreadManager(this);
        threadManager.initialize();

        rubiniusPrimitiveManager = RubiniusPrimitiveManager.create();

        if (INSTRUMENTATION_SERVER_PORT != 0) {
            instrumentationServerManager = new InstrumentationServerManager(this, INSTRUMENTATION_SERVER_PORT);
            instrumentationServerManager.start();
        } else {
            instrumentationServerManager = null;
        }

        runningOnWindows = System.getProperty("os.name").toLowerCase(Locale.ENGLISH).indexOf("win") >= 0;

<<<<<<< HEAD
        attachmentsManager = new AttachmentsManager(this);

        sourceManager = new SourceManager(this);
=======
        rubiniusConfiguration = new RubiniusConfiguration(this);
>>>>>>> 9bed84f9
    }

    public Shape getEmptyShape() {
        return emptyShape;
    }

    public static String checkInstanceVariableName(RubyContext context, String name, Node currentNode) {
        RubyNode.notDesignedForCompilation();

        if (!name.startsWith("@")) {
            CompilerDirectives.transferToInterpreter();
            throw new RaiseException(context.getCoreLibrary().nameErrorInstanceNameNotAllowable(name, currentNode));
        }

        return name;
    }

    public static String checkClassVariableName(RubyContext context, String name, Node currentNode) {
        RubyNode.notDesignedForCompilation();

        if (!name.startsWith("@@")) {
            CompilerDirectives.transferToInterpreter();
            throw new RaiseException(context.getCoreLibrary().nameErrorInstanceNameNotAllowable(name, currentNode));
        }

        return name;
    }

    public boolean isRunningOnWindows() {
        return runningOnWindows;
    }

    public void loadFile(String fileName, Node currentNode) {
        if (new File(fileName).isAbsolute()) {
            loadFileAbsolute(fileName, currentNode);
        } else {
            loadFileAbsolute(this.getRuntime().getCurrentDirectory() + File.separator + fileName, currentNode);
        }
    }

    private void loadFileAbsolute(String fileName, Node currentNode) {
        final Source source = sourceManager.forFile(fileName);
        load(source, currentNode, NodeWrapper.IDENTITY);
    }

    public void load(Source source, Node currentNode, final NodeWrapper nodeWrapper) {
        final NodeWrapper loadWrapper = new NodeWrapper() {
            @Override
            public RubyNode wrap(RubyNode node) {
                return new SetMethodDeclarationContext(node.getContext(), node.getSourceSection(), Visibility.PRIVATE, "load", node);
            }
        };

        final NodeWrapper composed = new NodeWrapper() {
            @Override
            public RubyNode wrap(RubyNode node) {
                return nodeWrapper.wrap(loadWrapper.wrap(node));
            }
        };

        execute(source, UTF8Encoding.INSTANCE, TranslatorDriver.ParserContext.TOP_LEVEL, coreLibrary.getMainObject(), null, currentNode, composed);
    }

    public RubySymbol.SymbolTable getSymbolTable() {
        return symbolTable;
    }


    @CompilerDirectives.TruffleBoundary
    public RubySymbol newSymbol(String name) {
        return symbolTable.getSymbol(name, ASCIIEncoding.INSTANCE);
    }

    @CompilerDirectives.TruffleBoundary
    public RubySymbol newSymbol(String name, Encoding encoding) {
        return symbolTable.getSymbol(name, encoding);
    }

    @CompilerDirectives.TruffleBoundary
    public RubySymbol newSymbol(ByteList name) {
        return symbolTable.getSymbol(name);
    }

    @TruffleBoundary
    public Object instanceEval(ByteList code, Object self, String filename, Node currentNode) {
        final Source source = Source.fromText(code, filename);
        return execute(source, code.getEncoding(), TranslatorDriver.ParserContext.EVAL, self, null, currentNode, new NodeWrapper() {
            @Override
            public RubyNode wrap(RubyNode node) {
                return new SetMethodDeclarationContext(node.getContext(), node.getSourceSection(), Visibility.PUBLIC, "instance_eval", node);
            }
        });
    }

    public Object instanceEval(ByteList code, Object self, Node currentNode) {
        return instanceEval(code, self, "(eval)", currentNode);
    }

    @TruffleBoundary
    public Object eval(ByteList code, RubyBinding binding, boolean ownScopeForAssignments, String filename, Node currentNode) {
        final Source source = Source.fromText(code, filename);
        return execute(source, code.getEncoding(), TranslatorDriver.ParserContext.EVAL, binding.getSelf(), binding.getFrame(), ownScopeForAssignments, currentNode, NodeWrapper.IDENTITY);
    }

    public Object eval(ByteList code, RubyBinding binding, boolean ownScopeForAssignments, Node currentNode) {
        return eval(code, binding, ownScopeForAssignments, "(eval)", currentNode);
    }

    public Object execute(Source source, Encoding defaultEncoding, TranslatorDriver.ParserContext parserContext, Object self, MaterializedFrame parentFrame, Node currentNode, NodeWrapper wrapper) {
        return execute(source, defaultEncoding, parserContext, self, parentFrame, true, currentNode, wrapper);
    }

    @TruffleBoundary
    public Object execute(Source source, Encoding defaultEncoding, TranslatorDriver.ParserContext parserContext, Object self, MaterializedFrame parentFrame, boolean ownScopeForAssignments, Node currentNode, NodeWrapper wrapper) {
        final RubyRootNode rootNode = translator.parse(this, source, defaultEncoding, parserContext, parentFrame, ownScopeForAssignments, currentNode, wrapper);
        final CallTarget callTarget = Truffle.getRuntime().createCallTarget(rootNode);

        final InternalMethod method = new InternalMethod(rootNode.getSharedMethodInfo(), rootNode.getSharedMethodInfo().getName(),
                getCoreLibrary().getObjectClass(), Visibility.PUBLIC, false, callTarget, parentFrame);

        return callTarget.call(RubyArguments.pack(method, parentFrame, self, null, new Object[]{}));
    }

    public long getNextObjectID() {
        // TODO(CS): We can theoretically run out of long values

        final long id = nextObjectID.getAndAdd(2);

        if (id < 0) {
            nextObjectID.set(Long.MIN_VALUE);
            throw new RuntimeException("Object IDs exhausted");
        }

        return id;
    }

    public void shutdown() {
        atExitManager.run();

        if (instrumentationServerManager != null) {
            instrumentationServerManager.shutdown();
        }

        threadManager.shutdown();
    }

    public RubyString makeString(String string) {
        return makeString(coreLibrary.getStringClass(), string);
    }

    public RubyString makeString(RubyClass stringClass, String string) {
        return RubyString.fromJavaString(stringClass, string);
    }

    public RubyString makeString(String string, Encoding encoding) {
        return makeString(coreLibrary.getStringClass(), string, encoding);
    }

    public RubyString makeString(RubyClass stringClass, String string, Encoding encoding) {
        return RubyString.fromJavaString(stringClass, string, encoding);
    }

    public RubyString makeString(char string) {
        return makeString(Character.toString(string));
    }

    public RubyString makeString(char string, Encoding encoding) {
        return makeString(Character.toString(string), encoding);
    }

    public RubyString makeString(RubyClass stringClass, char string, Encoding encoding) {
        return makeString(stringClass, Character.toString(string), encoding);
    }

    public RubyString makeString(byte[] bytes) {
        return makeString(new ByteList(bytes));
    }

    public RubyString makeString(ByteList bytes) {
        return makeString(coreLibrary.getStringClass(), bytes);
    }

    public RubyString makeString(RubyClass stringClass, ByteList bytes) {
        return RubyString.fromByteList(stringClass, bytes);
    }

    public Object makeTuple(VirtualFrame frame, CallDispatchHeadNode newTupleNode, Object... values) {
        return newTupleNode.call(frame, getCoreLibrary().getTupleClass(), "create", null, values);
    }

    public IRubyObject toJRuby(Object object) {
        RubyNode.notDesignedForCompilation();

        if (object instanceof RubyNilClass) {
            return runtime.getNil();
        } else if (object == getCoreLibrary().getKernelModule()) {
            return runtime.getKernel();
        } else if (object == getCoreLibrary().getMainObject()) {
            return runtime.getTopSelf();
        } else if (object instanceof Boolean) {
            return runtime.newBoolean((boolean) object);
        } else if (object instanceof Integer) {
            return runtime.newFixnum((int) object);
        } else if (object instanceof Long) {
            return runtime.newFixnum((long) object);
        } else if (object instanceof Double) {
            return runtime.newFloat((double) object);
        } else if (object instanceof RubyString) {
            return toJRuby((RubyString) object);
        } else if (object instanceof RubyArray) {
            return toJRuby((RubyArray) object);
        } else if (object instanceof RubyEncoding) {
            return toJRuby((RubyEncoding) object);
        } else {
            throw getRuntime().newRuntimeError("cannot pass " + object + " (" + object.getClass().getName()  + ") to JRuby");
        }
    }

    public org.jruby.RubyArray toJRuby(RubyArray array) {
        RubyNode.notDesignedForCompilation();

        final Object[] objects = array.slowToArray();
        final IRubyObject[] store = new IRubyObject[objects.length];

        for (int n = 0; n < objects.length; n++) {
            store[n] = toJRuby(objects[n]);
        }

        return runtime.newArray(store);
    }

    public IRubyObject toJRuby(RubyEncoding encoding) {
        return runtime.getEncodingService().rubyEncodingFromObject(runtime.newString(encoding.getName()));
    }

    public org.jruby.RubyString toJRuby(RubyString string) {
        final org.jruby.RubyString jrubyString = runtime.newString(string.getBytes().dup());

        final Object tainted = string.getOperations().getInstanceVariable(string, RubyBasicObject.TAINTED_IDENTIFIER);

        if (tainted instanceof Boolean && (boolean) tainted) {
            jrubyString.setTaint(true);
        }

        return jrubyString;
    }

    public Object toTruffle(IRubyObject object) {
        RubyNode.notDesignedForCompilation();

        if (object == runtime.getTopSelf()) {
            return getCoreLibrary().getMainObject();
        } else if (object == runtime.getKernel()) {
            return getCoreLibrary().getKernelModule();
        } else if (object instanceof RubyNil) {
            return getCoreLibrary().getNilObject();
        } else if (object instanceof org.jruby.RubyBoolean.True) {
            return true;
        } else if (object instanceof org.jruby.RubyBoolean.False) {
            return false;
        } else if (object instanceof org.jruby.RubyFixnum) {
            final long value = ((org.jruby.RubyFixnum) object).getLongValue();

            if (value < Integer.MIN_VALUE || value > Integer.MAX_VALUE) {
                return value;
            }

            return (int) value;
        } else if (object instanceof org.jruby.RubyFloat) {
            return ((org.jruby.RubyFloat) object).getDoubleValue();
        } else if (object instanceof org.jruby.RubyBignum) {
            final BigInteger value = ((org.jruby.RubyBignum) object).getBigIntegerValue();

            return new RubyBignum(coreLibrary.getBignumClass(), value);
        } else if (object instanceof org.jruby.RubyString) {
            return toTruffle((org.jruby.RubyString) object);
        } else if (object instanceof org.jruby.RubySymbol) {
            return getSymbolTable().getSymbol(object.toString());
        } else if (object instanceof org.jruby.RubyArray) {
            final org.jruby.RubyArray jrubyArray = (org.jruby.RubyArray) object;

            final Object[] truffleArray = new Object[jrubyArray.size()];

            for (int n = 0; n < truffleArray.length; n++) {
                truffleArray[n] = toTruffle((IRubyObject) jrubyArray.get(n));
            }

            return new RubyArray(coreLibrary.getArrayClass(), truffleArray, truffleArray.length);
        } else if (object instanceof org.jruby.RubyException) {
            return toTruffle((org.jruby.RubyException) object, null);
        } else {
            throw object.getRuntime().newRuntimeError("cannot pass " + object.inspect() + " (" + object.getClass().getName()  + ") to Truffle");
        }
    }

    public RubyString toTruffle(org.jruby.RubyString jrubyString) {
        final RubyString truffleString = new RubyString(getCoreLibrary().getStringClass(), jrubyString.getByteList().dup());

        if (jrubyString.isTaint()) {
            truffleString.getOperations().setInstanceVariable(truffleString, RubyBasicObject.TAINTED_IDENTIFIER, true);
        }

        return truffleString;
    }

    public RubyException toTruffle(org.jruby.RubyException jrubyException, RubyNode currentNode) {
        switch (jrubyException.getMetaClass().getName()) {
            case "ArgumentError":
                return getCoreLibrary().argumentError(jrubyException.getMessage().toString(), currentNode);
            case "Encoding::CompatibilityError":
                return getCoreLibrary().encodingCompatibilityError(jrubyException.getMessage().toString(), currentNode);
            case "TypeError":
                return getCoreLibrary().typeError(jrubyException.getMessage().toString(), currentNode);
        }

        throw new UnsupportedOperationException("Don't know how to translate " + jrubyException.getMetaClass().getName());
    }

    public Ruby getRuntime() {
        return runtime;
    }

    public CoreLibrary getCoreLibrary() {
        return coreLibrary;
    }

    public FeatureManager getFeatureManager() {
        return featureManager;
    }

    public ObjectSpaceManager getObjectSpaceManager() {
        return objectSpaceManager;
    }

    public ThreadManager getThreadManager() {
        return threadManager;
    }

    public TranslatorDriver getTranslator() {
        return translator;
    }

    public AtExitManager getAtExitManager() {
        return atExitManager;
    }

    @Override
    public String getLanguageShortName() {
        return "ruby";
    }

    public TraceManager getTraceManager() {
        return traceManager;
    }

    public Warnings getWarnings() {
        return warnings;
    }

    public SafepointManager getSafepointManager() {
        return safepointManager;
    }

    public Random getRandom() {
        return random;
    }

    public LexicalScope getRootLexicalScope() {
        return rootLexicalScope;
    }

    public CompilerOptions getCompilerOptions() {
        return compilerOptions;
    }

    public RubiniusPrimitiveManager getRubiniusPrimitiveManager() {
        return rubiniusPrimitiveManager;
    }

    // TODO(mg): we need to find a better place for this:
    private TruffleObject multilanguageObject;

    public TruffleObject getMultilanguageObject() {
        return multilanguageObject;
    }

    public void setMultilanguageObject(TruffleObject multilanguageObject) {
        this.multilanguageObject = multilanguageObject;
    }

    public CoverageTracker getCoverageTracker() {
        return coverageTracker;
    }

    public static RubyContext getLatestInstance() {
        return latestInstance;
    }

    public AttachmentsManager getAttachmentsManager() {
        return attachmentsManager;
    }

    public SourceManager getSourceManager() {
        return sourceManager;
    }

    public RubiniusConfiguration getRubiniusConfiguration() {
        return rubiniusConfiguration;
    }

    public POSIX getPosix() {
        return posix;
    }
}<|MERGE_RESOLUTION|>--- conflicted
+++ resolved
@@ -84,13 +84,9 @@
     private final RubiniusPrimitiveManager rubiniusPrimitiveManager;
     private final CoverageTracker coverageTracker;
     private final InstrumentationServerManager instrumentationServerManager;
-<<<<<<< HEAD
     private final AttachmentsManager attachmentsManager;
     private final SourceManager sourceManager;
-    private final RubiniusConfiguration rubiniusConfiguration = new RubiniusConfiguration();
-=======
     private final RubiniusConfiguration rubiniusConfiguration;
->>>>>>> 9bed84f9
 
     private final AtomicLong nextObjectID = new AtomicLong(ObjectIDOperations.FIRST_OBJECT_ID);
 
@@ -160,13 +156,9 @@
 
         runningOnWindows = System.getProperty("os.name").toLowerCase(Locale.ENGLISH).indexOf("win") >= 0;
 
-<<<<<<< HEAD
         attachmentsManager = new AttachmentsManager(this);
-
         sourceManager = new SourceManager(this);
-=======
         rubiniusConfiguration = new RubiniusConfiguration(this);
->>>>>>> 9bed84f9
     }
 
     public Shape getEmptyShape() {
