/*
 * Copyright (c) 2013, 2015 Oracle and/or its affiliates. All rights reserved. This
 * code is released under a tri EPL/GPL/LGPL license. You can use it,
 * redistribute it and/or modify it under the terms of the:
 *
 * Eclipse Public License version 1.0
 * GNU General Public License version 2
 * GNU Lesser General Public License version 2.1
 */
package org.jruby.truffle.runtime.core;

import com.oracle.truffle.api.CompilerAsserts;
import com.oracle.truffle.api.CompilerDirectives;
import com.oracle.truffle.api.CompilerDirectives.CompilationFinal;
import com.oracle.truffle.api.frame.VirtualFrame;
import com.oracle.truffle.api.nodes.Node;
import com.oracle.truffle.api.object.DynamicObject;
import com.oracle.truffle.api.object.DynamicObjectFactory;
import com.oracle.truffle.api.source.Source;
import com.oracle.truffle.api.source.SourceSection;
import jnr.constants.platform.Errno;
import org.jcodings.Encoding;
import org.jcodings.EncodingDB;
import org.jcodings.specific.UTF8Encoding;
import org.jcodings.transcode.EConvFlags;
import org.jruby.Main;
import org.jruby.RubyString;
import org.jruby.ext.ffi.Platform;
import org.jruby.ext.ffi.Platform.OS_TYPE;
import org.jruby.runtime.Constants;
import org.jruby.runtime.encoding.EncodingService;
import org.jruby.truffle.nodes.RubyGuards;
import org.jruby.truffle.nodes.RubyNode;
import org.jruby.truffle.nodes.core.*;
import org.jruby.truffle.nodes.core.array.ArrayNodes;
import org.jruby.truffle.nodes.core.array.ArrayNodesFactory;
import org.jruby.truffle.nodes.core.fixnum.FixnumNodesFactory;
import org.jruby.truffle.nodes.core.hash.HashNodesFactory;
import org.jruby.truffle.nodes.ext.BigDecimalNodesFactory;
import org.jruby.truffle.nodes.ext.DigestNodesFactory;
import org.jruby.truffle.nodes.ext.ObjSpaceNodesFactory;
import org.jruby.truffle.nodes.ext.ZlibNodesFactory;
import org.jruby.truffle.nodes.ext.EtcNodesFactory;
import org.jruby.truffle.nodes.objects.FreezeNode;
import org.jruby.truffle.nodes.objects.FreezeNodeGen;
import org.jruby.truffle.nodes.objects.SingletonClassNode;
import org.jruby.truffle.nodes.objects.SingletonClassNodeGen;
import org.jruby.truffle.nodes.rubinius.ByteArrayNodesFactory;
import org.jruby.truffle.nodes.rubinius.PosixNodesFactory;
import org.jruby.truffle.nodes.rubinius.RubiniusTypeNodesFactory;
import org.jruby.truffle.runtime.RubyCallStack;
import org.jruby.truffle.runtime.RubyContext;
import org.jruby.truffle.runtime.backtrace.BacktraceFormatter;
import org.jruby.truffle.runtime.control.RaiseException;
import org.jruby.truffle.runtime.control.TruffleFatalException;
import org.jruby.truffle.runtime.layouts.Layouts;
import org.jruby.truffle.runtime.layouts.ThreadBacktraceLocationLayoutImpl;
import org.jruby.truffle.runtime.layouts.ext.DigestLayoutImpl;
import org.jruby.truffle.runtime.methods.InternalMethod;
import org.jruby.truffle.runtime.rubinius.RubiniusTypes;
import org.jruby.truffle.runtime.signal.SignalOperations;
import org.jruby.truffle.translator.NodeWrapper;
import org.jruby.util.StringSupport;
import org.jruby.util.cli.OutputStrings;

import java.io.File;
import java.io.IOException;
import java.io.InputStream;
import java.io.InputStreamReader;
import java.nio.charset.StandardCharsets;
import java.util.HashMap;
import java.util.Map;

public class CoreLibrary {

    private static final String CLI_RECORD_SEPARATOR = org.jruby.util.cli.Options.CLI_RECORD_SEPARATOR.load();

    private final RubyContext context;

    private final DynamicObject argumentErrorClass;
    private final DynamicObject arrayClass;
    private final DynamicObjectFactory arrayFactory;
    private final DynamicObject basicObjectClass;
    private final DynamicObject bignumClass;
    private final DynamicObjectFactory bignumFactory;
    private final DynamicObject bindingClass;
    private final DynamicObjectFactory bindingFactory;
    private final DynamicObject classClass;
    private final DynamicObject complexClass;
    private final DynamicObject dirClass;
    private final DynamicObject encodingClass;
    private final DynamicObject encodingConverterClass;
    private final DynamicObject encodingErrorClass;
    private final DynamicObject exceptionClass;
    private final DynamicObject falseClass;
    private final DynamicObject fiberClass;
    private final DynamicObject fixnumClass;
    private final DynamicObject floatClass;
    private final DynamicObject floatDomainErrorClass;
    private final DynamicObject hashClass;
    private final DynamicObjectFactory hashFactory;
    private final DynamicObject integerClass;
    private final DynamicObject indexErrorClass;
    private final DynamicObject ioErrorClass;
    private final DynamicObject loadErrorClass;
    private final DynamicObject localJumpErrorClass;
    private final DynamicObject lookupTableClass;
    private final DynamicObject matchDataClass;
    private final DynamicObject moduleClass;
    private final DynamicObject nameErrorClass;
    private final DynamicObject nilClass;
    private final DynamicObject noMethodErrorClass;
    private final DynamicObject notImplementedErrorClass;
    private final DynamicObject numericClass;
    private final DynamicObject objectClass;
    private final DynamicObject procClass;
    private final DynamicObjectFactory procFactory;
    private final DynamicObject processModule;
    private final DynamicObject rangeClass;
    private final DynamicObject rangeErrorClass;
    private final DynamicObject rationalClass;
    private final DynamicObject regexpClass;
    private final DynamicObject regexpErrorClass;
    private final DynamicObject rubyTruffleErrorClass;
    private final DynamicObject runtimeErrorClass;
    private final DynamicObject securityErrorClass;
    private final DynamicObject standardErrorClass;
    private final DynamicObject stringClass;
    private final DynamicObjectFactory stringFactory;
    private final DynamicObject stringDataClass;
    private final DynamicObject symbolClass;
    private final DynamicObject syntaxErrorClass;
    private final DynamicObject systemCallErrorClass;
    private final DynamicObject threadClass;
    private final DynamicObject threadBacktraceClass;
    private final DynamicObject threadBacktraceLocationClass;
    private final DynamicObject timeClass;
    private final DynamicObject transcodingClass;
    private final DynamicObject trueClass;
    private final DynamicObject tupleClass;
    private final DynamicObject typeErrorClass;
    private final DynamicObject zeroDivisionErrorClass;
    private final DynamicObject enumerableModule;
    private final DynamicObject errnoModule;
    private final DynamicObject kernelModule;
    private final DynamicObject rubiniusModule;
    private final DynamicObject rubiniusChannelClass;
    private final DynamicObject rubiniusFFIModule;
    private final DynamicObject rubiniusFFIPointerClass;
    private final DynamicObject rubiniusMirrorClass;
    private final DynamicObject signalModule;
    private final DynamicObject truffleModule;
    private final DynamicObject bigDecimalClass;
    private final DynamicObject encodingCompatibilityErrorClass;
    private final DynamicObject methodClass;
    private final DynamicObjectFactory methodFactory;
    private final DynamicObject unboundMethodClass;
    private final DynamicObjectFactory unboundMethodFactory;
    private final DynamicObject byteArrayClass;
    private final DynamicObject fiberErrorClass;
    private final DynamicObject threadErrorClass;
    private final DynamicObject internalBufferClass;
    private final DynamicObject weakRefClass;
    private final DynamicObjectFactory weakRefFactory;
    private final DynamicObject objectSpaceModule;

    private final DynamicObject argv;
    private final DynamicObject globalVariablesObject;
    private final DynamicObject mainObject;
    private final DynamicObject nilObject;
    private final DynamicObject rubiniusUndefined;
    private final DynamicObject digestClass;

    private final ArrayNodes.MinBlock arrayMinBlock;
    private final ArrayNodes.MaxBlock arrayMaxBlock;

    private final DynamicObject rubyInternalMethod;
    private final Map<Errno, DynamicObject> errnoClasses = new HashMap<>();

    @CompilationFinal private InternalMethod basicObjectSendMethod;

    public String getCoreLoadPath() {
        String path = context.getOptions().CORE_LOAD_PATH;

        while (path.endsWith("/")) {
            path = path.substring(0, path.length() - 1);
        }

        if (path.startsWith("truffle:")) {
            return path;
        }

        try {
            return new File(path).getCanonicalPath();
        } catch (IOException e) {
            throw new RuntimeException(e);
        }
    }

    private enum State {
        INITIALIZING,
        LOADING_RUBY_CORE,
        LOADED
    }

    private State state = State.INITIALIZING;

    private final DynamicObjectFactory integerFixnumRangeFactory;
    private final DynamicObjectFactory longFixnumRangeFactory;

    private static class CoreLibraryNode extends RubyNode {

        @Child SingletonClassNode singletonClassNode;
        @Child FreezeNode freezeNode;

        public CoreLibraryNode(RubyContext context, SourceSection sourceSection) {
            super(context, sourceSection);
            this.singletonClassNode = SingletonClassNodeGen.create(context, sourceSection, null);
            this.freezeNode = FreezeNodeGen.create(context, sourceSection, null);
            adoptChildren();
        }

        public SingletonClassNode getSingletonClassNode() {
            return singletonClassNode;
        }

        @Override
        public Object execute(VirtualFrame frame) {
            return nil();
        }

    }

    private final CoreLibraryNode node;

    public CoreLibrary(RubyContext context) {
        this.context = context;
        this.node = new CoreLibraryNode(context, new CoreSourceSection("CoreLibrary", "initialize"));

        // Nothing in this constructor can use RubyContext.getCoreLibrary() as we are building it!
        // Therefore, only initialize the core classes and modules here.

        // Create the cyclic classes and modules

        classClass = ClassNodes.createClassClass(context);

        basicObjectClass = ClassNodes.createBootClass(classClass, null, "BasicObject");
        Layouts.CLASS.setInstanceFactoryUnsafe(basicObjectClass, Layouts.BASIC_OBJECT.createBasicObjectShape(basicObjectClass, basicObjectClass));

        objectClass = ClassNodes.createBootClass(classClass, basicObjectClass, "Object");
        Layouts.CLASS.setInstanceFactoryUnsafe(objectClass, Layouts.BASIC_OBJECT.createBasicObjectShape(objectClass, objectClass));

        moduleClass = ClassNodes.createBootClass(classClass, objectClass, "Module");
        Layouts.CLASS.setInstanceFactoryUnsafe(moduleClass, Layouts.MODULE.createModuleShape(moduleClass, moduleClass));

        // Close the cycles
        Layouts.MODULE.getFields(classClass).parentModule = Layouts.MODULE.getFields(moduleClass).start;
        Layouts.MODULE.getFields(moduleClass).addDependent(Layouts.MODULE.getFields(classClass).rubyModuleObject);
        Layouts.MODULE.getFields(classClass).newVersion();

        Layouts.MODULE.getFields(classClass).getAdoptedByLexicalParent(objectClass, "Class", node);
        Layouts.MODULE.getFields(basicObjectClass).getAdoptedByLexicalParent(objectClass, "BasicObject", node);
        Layouts.MODULE.getFields(objectClass).getAdoptedByLexicalParent(objectClass, "Object", node);
        Layouts.MODULE.getFields(moduleClass).getAdoptedByLexicalParent(objectClass, "Module", node);

        // Create Exception classes

        // Exception
        exceptionClass = defineClass("Exception");
        Layouts.CLASS.setInstanceFactoryUnsafe(exceptionClass, Layouts.EXCEPTION.createExceptionShape(exceptionClass, exceptionClass));

        // NoMemoryError
        defineClass(exceptionClass, "NoMemoryError");

        // RubyTruffleError
        rubyTruffleErrorClass = defineClass(exceptionClass, "RubyTruffleError");

        // StandardError
        standardErrorClass = defineClass(exceptionClass, "StandardError");
        argumentErrorClass = defineClass(standardErrorClass, "ArgumentError");
        encodingErrorClass = defineClass(standardErrorClass, "EncodingError");
        fiberErrorClass = defineClass(standardErrorClass, "FiberError");
        ioErrorClass = defineClass(standardErrorClass, "IOError");
        localJumpErrorClass = defineClass(standardErrorClass, "LocalJumpError");
        regexpErrorClass = defineClass(standardErrorClass, "RegexpError");
        runtimeErrorClass = defineClass(standardErrorClass, "RuntimeError");
        threadErrorClass = defineClass(standardErrorClass, "ThreadError");
        typeErrorClass = defineClass(standardErrorClass, "TypeError");
        zeroDivisionErrorClass = defineClass(standardErrorClass, "ZeroDivisionError");

        // StandardError > RangeError
        rangeErrorClass = defineClass(standardErrorClass, "RangeError");
        floatDomainErrorClass = defineClass(rangeErrorClass, "FloatDomainError");

        // StandardError > IndexError
        indexErrorClass = defineClass(standardErrorClass, "IndexError");
        defineClass(indexErrorClass, "KeyError");

        // StandardError > IOError
        defineClass(ioErrorClass, "EOFError");

        // StandardError > NameError
        nameErrorClass = defineClass(standardErrorClass, "NameError");
        noMethodErrorClass = defineClass(nameErrorClass, "NoMethodError");

        // StandardError > SystemCallError
        systemCallErrorClass = defineClass(standardErrorClass, "SystemCallError");

        errnoModule = defineModule("Errno");

        for (Errno errno : Errno.values()) {
            if (errno.name().startsWith("E")) {
                errnoClasses.put(errno, defineClass(errnoModule, systemCallErrorClass, errno.name()));
            }
        }

        // ScriptError
        DynamicObject scriptErrorClass = defineClass(exceptionClass, "ScriptError");
        loadErrorClass = defineClass(scriptErrorClass, "LoadError");
        notImplementedErrorClass = defineClass(scriptErrorClass, "NotImplementedError");
        syntaxErrorClass = defineClass(scriptErrorClass, "SyntaxError");

        // SecurityError
        securityErrorClass = defineClass(exceptionClass, "SecurityError");

        // SignalException
        DynamicObject signalExceptionClass = defineClass(exceptionClass, "SignalException");
        defineClass(signalExceptionClass, "Interrupt");

        // SystemExit
        defineClass(exceptionClass, "SystemExit");

        // SystemStackError
        defineClass(exceptionClass, "SystemStackError");

        // Create core classes and modules

        numericClass = defineClass("Numeric");
        complexClass = defineClass(numericClass, "Complex");
        floatClass = defineClass(numericClass, "Float");
        integerClass = defineClass(numericClass, "Integer");
        fixnumClass = defineClass(integerClass, "Fixnum");
        bignumClass = defineClass(integerClass, "Bignum");
        bignumFactory = Layouts.BIGNUM.createBignumShape(bignumClass, bignumClass);
        Layouts.CLASS.setInstanceFactoryUnsafe(bignumClass, bignumFactory);
        rationalClass = defineClass(numericClass, "Rational");

        // Classes defined in Object

        arrayClass = defineClass("Array");
        arrayFactory = Layouts.ARRAY.createArrayShape(arrayClass, arrayClass);
        Layouts.CLASS.setInstanceFactoryUnsafe(arrayClass, arrayFactory);
        bindingClass = defineClass("Binding");
        bindingFactory = Layouts.BINDING.createBindingShape(bindingClass, bindingClass);
        Layouts.CLASS.setInstanceFactoryUnsafe(bindingClass, bindingFactory);
        dirClass = defineClass("Dir");
        Layouts.CLASS.setInstanceFactoryUnsafe(dirClass, Layouts.DIR.createDirShape(dirClass, dirClass));
        encodingClass = defineClass("Encoding");
        Layouts.CLASS.setInstanceFactoryUnsafe(encodingClass, Layouts.ENCODING.createEncodingShape(encodingClass, encodingClass));
        falseClass = defineClass("FalseClass");
        fiberClass = defineClass("Fiber");
        Layouts.CLASS.setInstanceFactoryUnsafe(fiberClass, Layouts.FIBER.createFiberShape(fiberClass, fiberClass));
        defineModule("FileTest");
        hashClass = defineClass("Hash");
        hashFactory = Layouts.HASH.createHashShape(hashClass, hashClass);
        Layouts.CLASS.setInstanceFactoryUnsafe(hashClass, hashFactory);
        matchDataClass = defineClass("MatchData");
        Layouts.CLASS.setInstanceFactoryUnsafe(matchDataClass, Layouts.MATCH_DATA.createMatchDataShape(matchDataClass, matchDataClass));
        methodClass = defineClass("Method");
        methodFactory = Layouts.METHOD.createMethodShape(methodClass, methodClass);
        Layouts.CLASS.setInstanceFactoryUnsafe(methodClass, methodFactory);
        final DynamicObject mutexClass = defineClass("Mutex");
        Layouts.CLASS.setInstanceFactoryUnsafe(mutexClass, Layouts.MUTEX.createMutexShape(mutexClass, mutexClass));
        nilClass = defineClass("NilClass");
        procClass = defineClass("Proc");
        procFactory = Layouts.PROC.createProcShape(procClass, procClass);
        Layouts.CLASS.setInstanceFactoryUnsafe(procClass, procFactory);
        processModule = defineModule("Process");
        DynamicObject queueClass = defineClass("Queue");
        Layouts.CLASS.setInstanceFactoryUnsafe(queueClass, Layouts.QUEUE.createQueueShape(queueClass, queueClass));
        DynamicObject sizedQueueClass = defineClass(queueClass, "SizedQueue");
        Layouts.CLASS.setInstanceFactoryUnsafe(sizedQueueClass, Layouts.SIZED_QUEUE.createSizedQueueShape(sizedQueueClass, sizedQueueClass));
        rangeClass = defineClass("Range");
        Layouts.CLASS.setInstanceFactoryUnsafe(rangeClass, Layouts.OBJECT_RANGE.createObjectRangeShape(rangeClass, rangeClass));
        integerFixnumRangeFactory = Layouts.INTEGER_FIXNUM_RANGE.createIntegerFixnumRangeShape(rangeClass, rangeClass);
        longFixnumRangeFactory = Layouts.LONG_FIXNUM_RANGE.createLongFixnumRangeShape(rangeClass, rangeClass);
        regexpClass = defineClass("Regexp");
        Layouts.CLASS.setInstanceFactoryUnsafe(regexpClass, Layouts.REGEXP.createRegexpShape(regexpClass, regexpClass));
        stringClass = defineClass("String");
        stringFactory = Layouts.STRING.createStringShape(stringClass, stringClass);
        Layouts.CLASS.setInstanceFactoryUnsafe(stringClass, stringFactory);
        symbolClass = defineClass("Symbol");
        Layouts.CLASS.setInstanceFactoryUnsafe(symbolClass, Layouts.SYMBOL.createSymbolShape(symbolClass, symbolClass));
        threadClass = defineClass("Thread");
        Layouts.CLASS.setInstanceFactoryUnsafe(threadClass, Layouts.THREAD.createThreadShape(threadClass, threadClass));
        threadBacktraceClass = defineClass(threadClass, objectClass, "Backtrace");
        threadBacktraceLocationClass = defineClass(threadBacktraceClass, objectClass, "Location");
        Layouts.CLASS.setInstanceFactoryUnsafe(threadBacktraceLocationClass, ThreadBacktraceLocationLayoutImpl.INSTANCE.createThreadBacktraceLocationShape(threadBacktraceLocationClass, threadBacktraceLocationClass));
        timeClass = defineClass("Time");
        Layouts.CLASS.setInstanceFactoryUnsafe(timeClass, Layouts.TIME.createTimeShape(timeClass, timeClass));
        trueClass = defineClass("TrueClass");
        unboundMethodClass = defineClass("UnboundMethod");
        unboundMethodFactory = Layouts.UNBOUND_METHOD.createUnboundMethodShape(unboundMethodClass, unboundMethodClass);
        Layouts.CLASS.setInstanceFactoryUnsafe(unboundMethodClass, unboundMethodFactory);
        final DynamicObject ioClass = defineClass("IO");
        Layouts.CLASS.setInstanceFactoryUnsafe(ioClass, Layouts.IO.createIOShape(ioClass, ioClass));
        internalBufferClass = defineClass(ioClass, objectClass, "InternalBuffer");
        Layouts.CLASS.setInstanceFactoryUnsafe(internalBufferClass, Layouts.IO_BUFFER.createIOBufferShape(internalBufferClass, internalBufferClass));
        weakRefClass = defineClass("WeakRef");
        weakRefFactory = Layouts.WEAK_REF_LAYOUT.createWeakRefShape(weakRefClass, weakRefClass);
        Layouts.CLASS.setInstanceFactoryUnsafe(weakRefClass, weakRefFactory);

        // Modules

        DynamicObject comparableModule = defineModule("Comparable");
        defineModule("Config");
        enumerableModule = defineModule("Enumerable");
        defineModule("GC");
        kernelModule = defineModule("Kernel");
        defineModule("Math");
        objectSpaceModule = defineModule("ObjectSpace");
        signalModule = defineModule("Signal");

        // The rest

        encodingCompatibilityErrorClass = defineClass(encodingClass, encodingErrorClass, "CompatibilityError");

        encodingConverterClass = defineClass(encodingClass, objectClass, "Converter");
        Layouts.CLASS.setInstanceFactoryUnsafe(encodingConverterClass, Layouts.ENCODING_CONVERTER.createEncodingConverterShape(encodingConverterClass, encodingConverterClass));

        truffleModule = defineModule("Truffle");
        defineModule(truffleModule, "Interop");
        defineModule(truffleModule, "Debug");
        defineModule(truffleModule, "Primitive");
        defineModule(truffleModule, "Digest");
        defineModule(truffleModule, "Zlib");
<<<<<<< HEAD
        defineModule(truffleModule, "ObjSpace");
=======
        defineModule(truffleModule, "Etc");
>>>>>>> 25f0e1fa
        bigDecimalClass = defineClass(truffleModule, numericClass, "BigDecimal");
        Layouts.CLASS.setInstanceFactoryUnsafe(bigDecimalClass, Layouts.BIG_DECIMAL.createBigDecimalShape(bigDecimalClass, bigDecimalClass));

        // Rubinius

        rubiniusModule = defineModule("Rubinius");

        rubiniusFFIModule = defineModule(rubiniusModule, "FFI");
        defineModule(defineModule(rubiniusFFIModule, "Platform"), "POSIX");
        rubiniusFFIPointerClass = defineClass(rubiniusFFIModule, objectClass, "Pointer");
        Layouts.CLASS.setInstanceFactoryUnsafe(rubiniusFFIPointerClass, Layouts.POINTER.createPointerShape(rubiniusFFIPointerClass, rubiniusFFIPointerClass));

        rubiniusChannelClass = defineClass(rubiniusModule, objectClass, "Channel");
        rubiniusMirrorClass = defineClass(rubiniusModule, objectClass, "Mirror");
        defineModule(rubiniusModule, "Type");

        byteArrayClass = defineClass(rubiniusModule, objectClass, "ByteArray");
        Layouts.CLASS.setInstanceFactoryUnsafe(byteArrayClass, Layouts.BYTE_ARRAY.createByteArrayShape(byteArrayClass, byteArrayClass));
        lookupTableClass = defineClass(rubiniusModule, hashClass, "LookupTable");
        stringDataClass = defineClass(rubiniusModule, objectClass, "StringData");
        transcodingClass = defineClass(encodingClass, objectClass, "Transcoding");
        tupleClass = defineClass(rubiniusModule, arrayClass, "Tuple");

        // Interop

        rubyInternalMethod = null;

        // Include the core modules

        includeModules(comparableModule);

        // Create some key objects

        mainObject = Layouts.CLASS.getInstanceFactory(objectClass).newInstance();
        nilObject = Layouts.CLASS.getInstanceFactory(nilClass).newInstance();
        argv = Layouts.ARRAY.createArray(Layouts.CLASS.getInstanceFactory(arrayClass), null, 0);
        rubiniusUndefined = Layouts.CLASS.getInstanceFactory(objectClass).newInstance();

        globalVariablesObject = Layouts.CLASS.getInstanceFactory(objectClass).newInstance();

        arrayMinBlock = new ArrayNodes.MinBlock(context);
        arrayMaxBlock = new ArrayNodes.MaxBlock(context);

        digestClass = defineClass(truffleModule, basicObjectClass, "Digest");
        Layouts.CLASS.setInstanceFactoryUnsafe(digestClass, DigestLayoutImpl.INSTANCE.createDigestShape(digestClass, digestClass));
    }

    private void includeModules(DynamicObject comparableModule) {
        assert RubyGuards.isRubyModule(comparableModule);

        Layouts.MODULE.getFields(objectClass).include(node, kernelModule);

        Layouts.MODULE.getFields(numericClass).include(node, comparableModule);
        Layouts.MODULE.getFields(symbolClass).include(node, comparableModule);

        Layouts.MODULE.getFields(arrayClass).include(node, enumerableModule);
        Layouts.MODULE.getFields(dirClass).include(node, enumerableModule);
        Layouts.MODULE.getFields(hashClass).include(node, enumerableModule);
        Layouts.MODULE.getFields(rangeClass).include(node, enumerableModule);
    }

    /**
     * Initializations which may access {@link RubyContext#getCoreLibrary()}.
     */
    public void initialize() {
        addCoreMethods();
        initializeGlobalVariables();
        initializeConstants();
        initializeEncodingConstants();
        initializeSignalConstants();
    }

    private void addCoreMethods() {
        // Bring in core method nodes
        CoreMethodNodeManager coreMethodNodeManager = new CoreMethodNodeManager(objectClass, node.getSingletonClassNode());

        coreMethodNodeManager.addCoreMethodNodes(ArrayNodesFactory.getFactories());
        coreMethodNodeManager.addCoreMethodNodes(BasicObjectNodesFactory.getFactories());
        coreMethodNodeManager.addCoreMethodNodes(BindingNodesFactory.getFactories());
        coreMethodNodeManager.addCoreMethodNodes(BignumNodesFactory.getFactories());
        coreMethodNodeManager.addCoreMethodNodes(ClassNodesFactory.getFactories());
        coreMethodNodeManager.addCoreMethodNodes(ExceptionNodesFactory.getFactories());
        coreMethodNodeManager.addCoreMethodNodes(FalseClassNodesFactory.getFactories());
        coreMethodNodeManager.addCoreMethodNodes(FiberNodesFactory.getFactories());
        coreMethodNodeManager.addCoreMethodNodes(FixnumNodesFactory.getFactories());
        coreMethodNodeManager.addCoreMethodNodes(FloatNodesFactory.getFactories());
        coreMethodNodeManager.addCoreMethodNodes(HashNodesFactory.getFactories());
        coreMethodNodeManager.addCoreMethodNodes(IntegerNodesFactory.getFactories());
        coreMethodNodeManager.addCoreMethodNodes(KernelNodesFactory.getFactories());
        coreMethodNodeManager.addCoreMethodNodes(MainNodesFactory.getFactories());
        coreMethodNodeManager.addCoreMethodNodes(MatchDataNodesFactory.getFactories());
        coreMethodNodeManager.addCoreMethodNodes(MathNodesFactory.getFactories());
        coreMethodNodeManager.addCoreMethodNodes(ModuleNodesFactory.getFactories());
        coreMethodNodeManager.addCoreMethodNodes(MutexNodesFactory.getFactories());
        coreMethodNodeManager.addCoreMethodNodes(ObjectSpaceNodesFactory.getFactories());
        coreMethodNodeManager.addCoreMethodNodes(ProcessNodesFactory.getFactories());
        coreMethodNodeManager.addCoreMethodNodes(ProcNodesFactory.getFactories());
        coreMethodNodeManager.addCoreMethodNodes(QueueNodesFactory.getFactories());
        coreMethodNodeManager.addCoreMethodNodes(RangeNodesFactory.getFactories());
        coreMethodNodeManager.addCoreMethodNodes(RegexpNodesFactory.getFactories());
        coreMethodNodeManager.addCoreMethodNodes(SizedQueueNodesFactory.getFactories());
        coreMethodNodeManager.addCoreMethodNodes(StringNodesFactory.getFactories());
        coreMethodNodeManager.addCoreMethodNodes(SymbolNodesFactory.getFactories());
        coreMethodNodeManager.addCoreMethodNodes(ThreadNodesFactory.getFactories());
        coreMethodNodeManager.addCoreMethodNodes(TrueClassNodesFactory.getFactories());
        coreMethodNodeManager.addCoreMethodNodes(TrufflePrimitiveNodesFactory.getFactories());
        coreMethodNodeManager.addCoreMethodNodes(EncodingNodesFactory.getFactories());
        coreMethodNodeManager.addCoreMethodNodes(EncodingConverterNodesFactory.getFactories());
        coreMethodNodeManager.addCoreMethodNodes(TruffleInteropNodesFactory.getFactories());
        coreMethodNodeManager.addCoreMethodNodes(MethodNodesFactory.getFactories());
        coreMethodNodeManager.addCoreMethodNodes(UnboundMethodNodesFactory.getFactories());
        coreMethodNodeManager.addCoreMethodNodes(ByteArrayNodesFactory.getFactories());
        coreMethodNodeManager.addCoreMethodNodes(TimeNodesFactory.getFactories());
        coreMethodNodeManager.addCoreMethodNodes(PosixNodesFactory.getFactories());
        coreMethodNodeManager.addCoreMethodNodes(RubiniusTypeNodesFactory.getFactories());
        coreMethodNodeManager.addCoreMethodNodes(ThreadBacktraceLocationNodesFactory.getFactories());
        coreMethodNodeManager.addCoreMethodNodes(DigestNodesFactory.getFactories());
        coreMethodNodeManager.addCoreMethodNodes(BigDecimalNodesFactory.getFactories());
        coreMethodNodeManager.addCoreMethodNodes(ZlibNodesFactory.getFactories());
<<<<<<< HEAD
        coreMethodNodeManager.addCoreMethodNodes(ObjSpaceNodesFactory.getFactories());
=======
        coreMethodNodeManager.addCoreMethodNodes(EtcNodesFactory.getFactories());
>>>>>>> 25f0e1fa
        coreMethodNodeManager.allMethodInstalled();

        basicObjectSendMethod = Layouts.MODULE.getFields(basicObjectClass).getMethods().get("__send__");
        assert basicObjectSendMethod != null;
    }

    private void initializeGlobalVariables() {
        DynamicObject globals = globalVariablesObject;

        globals.define("$LOAD_PATH", Layouts.ARRAY.createArray(Layouts.CLASS.getInstanceFactory(arrayClass), null, 0), 0);
        globals.define("$LOADED_FEATURES", Layouts.ARRAY.createArray(Layouts.CLASS.getInstanceFactory(arrayClass), null, 0), 0);
        globals.define("$:", globals.get("$LOAD_PATH", Layouts.MODULE.getFields(Layouts.BASIC_OBJECT.getLogicalClass(globals)).getContext().getCoreLibrary().getNilObject()), 0);
        globals.define("$\"", globals.get("$LOADED_FEATURES", Layouts.MODULE.getFields(Layouts.BASIC_OBJECT.getLogicalClass(globals)).getContext().getCoreLibrary().getNilObject()), 0);
        globals.define("$,", nilObject, 0);
        globals.define("$0", context.toTruffle(context.getRuntime().getGlobalVariables().get("$0")), 0);

        globals.define("$DEBUG", context.getRuntime().isDebug(), 0);

        Object value = context.getRuntime().warningsEnabled() ? context.getRuntime().isVerbose() : nilObject;
        globals.define("$VERBOSE", value, 0);

        final DynamicObject defaultRecordSeparator = Layouts.STRING.createString(Layouts.CLASS.getInstanceFactory(stringClass), RubyString.encodeBytelist(CLI_RECORD_SEPARATOR, UTF8Encoding.INSTANCE), StringSupport.CR_UNKNOWN, null);
        node.freezeNode.executeFreeze(defaultRecordSeparator);

        // TODO (nirvdrum 05-Feb-15) We need to support the $-0 alias as well.
        globals.define("$/", defaultRecordSeparator, 0);

        globals.define("$SAFE", 0, 0);
    }

    private void initializeConstants() {
        // Set constants

        Layouts.MODULE.getFields(objectClass).setConstant(node, "RUBY_VERSION", Layouts.STRING.createString(Layouts.CLASS.getInstanceFactory(stringClass), RubyString.encodeBytelist(Constants.RUBY_VERSION, UTF8Encoding.INSTANCE), StringSupport.CR_UNKNOWN, null));
        Layouts.MODULE.getFields(objectClass).setConstant(node, "JRUBY_VERSION", Layouts.STRING.createString(Layouts.CLASS.getInstanceFactory(stringClass), RubyString.encodeBytelist(Constants.VERSION, UTF8Encoding.INSTANCE), StringSupport.CR_UNKNOWN, null));
        Layouts.MODULE.getFields(objectClass).setConstant(node, "RUBY_PATCHLEVEL", 0);
        Layouts.MODULE.getFields(objectClass).setConstant(node, "RUBY_REVISION", Constants.RUBY_REVISION);
        Layouts.MODULE.getFields(objectClass).setConstant(node, "RUBY_ENGINE", Layouts.STRING.createString(Layouts.CLASS.getInstanceFactory(stringClass), RubyString.encodeBytelist(Constants.ENGINE + "+truffle", UTF8Encoding.INSTANCE), StringSupport.CR_UNKNOWN, null));
        Layouts.MODULE.getFields(objectClass).setConstant(node, "RUBY_PLATFORM", Layouts.STRING.createString(Layouts.CLASS.getInstanceFactory(stringClass), RubyString.encodeBytelist(Constants.PLATFORM, UTF8Encoding.INSTANCE), StringSupport.CR_UNKNOWN, null));
        Layouts.MODULE.getFields(objectClass).setConstant(node, "RUBY_RELEASE_DATE", Layouts.STRING.createString(Layouts.CLASS.getInstanceFactory(stringClass), RubyString.encodeBytelist(Constants.COMPILE_DATE, UTF8Encoding.INSTANCE), StringSupport.CR_UNKNOWN, null));
        Layouts.MODULE.getFields(objectClass).setConstant(node, "RUBY_DESCRIPTION", Layouts.STRING.createString(Layouts.CLASS.getInstanceFactory(stringClass), RubyString.encodeBytelist(OutputStrings.getVersionString(), UTF8Encoding.INSTANCE), StringSupport.CR_UNKNOWN, null));
        Layouts.MODULE.getFields(objectClass).setConstant(node, "RUBY_COPYRIGHT", Layouts.STRING.createString(Layouts.CLASS.getInstanceFactory(stringClass), RubyString.encodeBytelist(OutputStrings.getCopyrightString(), UTF8Encoding.INSTANCE), StringSupport.CR_UNKNOWN, null));

        // BasicObject knows itself
        Layouts.MODULE.getFields(basicObjectClass).setConstant(node, "BasicObject", basicObjectClass);

        Layouts.MODULE.getFields(objectClass).setConstant(node, "ARGV", argv);

        Layouts.MODULE.getFields(rubiniusModule).setConstant(node, "UNDEFINED", rubiniusUndefined);
        Layouts.MODULE.getFields(rubiniusModule).setConstant(node, "LIBC", Platform.LIBC);

        Layouts.MODULE.getFields(processModule).setConstant(node, "CLOCK_MONOTONIC", ProcessNodes.CLOCK_MONOTONIC);
        Layouts.MODULE.getFields(processModule).setConstant(node, "CLOCK_REALTIME", ProcessNodes.CLOCK_REALTIME);

        if (Platform.getPlatform().getOS() == OS_TYPE.LINUX) {
            Layouts.MODULE.getFields(processModule).setConstant(node, "CLOCK_THREAD_CPUTIME_ID", ProcessNodes.CLOCK_THREAD_CPUTIME_ID);
        }

        Layouts.MODULE.getFields(encodingConverterClass).setConstant(node, "INVALID_MASK", EConvFlags.INVALID_MASK);
        Layouts.MODULE.getFields(encodingConverterClass).setConstant(node, "INVALID_REPLACE", EConvFlags.INVALID_REPLACE);
        Layouts.MODULE.getFields(encodingConverterClass).setConstant(node, "UNDEF_MASK", EConvFlags.UNDEF_MASK);
        Layouts.MODULE.getFields(encodingConverterClass).setConstant(node, "UNDEF_REPLACE", EConvFlags.UNDEF_REPLACE);
        Layouts.MODULE.getFields(encodingConverterClass).setConstant(node, "UNDEF_HEX_CHARREF", EConvFlags.UNDEF_HEX_CHARREF);
        Layouts.MODULE.getFields(encodingConverterClass).setConstant(node, "PARTIAL_INPUT", EConvFlags.PARTIAL_INPUT);
        Layouts.MODULE.getFields(encodingConverterClass).setConstant(node, "AFTER_OUTPUT", EConvFlags.AFTER_OUTPUT);
        Layouts.MODULE.getFields(encodingConverterClass).setConstant(node, "UNIVERSAL_NEWLINE_DECORATOR", EConvFlags.UNIVERSAL_NEWLINE_DECORATOR);
        Layouts.MODULE.getFields(encodingConverterClass).setConstant(node, "CRLF_NEWLINE_DECORATOR", EConvFlags.CRLF_NEWLINE_DECORATOR);
        Layouts.MODULE.getFields(encodingConverterClass).setConstant(node, "CR_NEWLINE_DECORATOR", EConvFlags.CR_NEWLINE_DECORATOR);
        Layouts.MODULE.getFields(encodingConverterClass).setConstant(node, "XML_TEXT_DECORATOR", EConvFlags.XML_TEXT_DECORATOR);
        Layouts.MODULE.getFields(encodingConverterClass).setConstant(node, "XML_ATTR_CONTENT_DECORATOR", EConvFlags.XML_ATTR_CONTENT_DECORATOR);
        Layouts.MODULE.getFields(encodingConverterClass).setConstant(node, "XML_ATTR_QUOTE_DECORATOR", EConvFlags.XML_ATTR_QUOTE_DECORATOR);
    }

    private void initializeSignalConstants() {
        Object[] signals = new Object[SignalOperations.SIGNALS_LIST.size()];

        int i = 0;
        for (Map.Entry<String, Integer> signal : SignalOperations.SIGNALS_LIST.entrySet()) {
            DynamicObject signalName = Layouts.STRING.createString(Layouts.CLASS.getInstanceFactory(stringClass), RubyString.encodeBytelist(signal.getKey(), UTF8Encoding.INSTANCE), StringSupport.CR_UNKNOWN, null);
            Object[] objects = new Object[]{signalName, signal.getValue()};
            signals[i++] = Layouts.ARRAY.createArray(Layouts.CLASS.getInstanceFactory(arrayClass), objects, objects.length);
        }

        Layouts.MODULE.getFields(signalModule).setConstant(node, "SIGNAL_LIST", Layouts.ARRAY.createArray(Layouts.CLASS.getInstanceFactory(arrayClass), signals, signals.length));
    }

    private DynamicObject defineClass(String name) {
        return defineClass(objectClass, name);
    }

    private DynamicObject defineClass(DynamicObject superclass, String name) {
        assert RubyGuards.isRubyClass(superclass);
        return ClassNodes.createRubyClass(context, objectClass, superclass, name);
    }

    private DynamicObject defineClass(DynamicObject lexicalParent, DynamicObject superclass, String name) {
        assert RubyGuards.isRubyModule(lexicalParent);
        assert RubyGuards.isRubyClass(superclass);
        return ClassNodes.createRubyClass(context, lexicalParent, superclass, name);
    }

    private DynamicObject defineModule(String name) {
        return defineModule(objectClass, name);
    }

    private DynamicObject defineModule(DynamicObject lexicalParent, String name) {
        assert RubyGuards.isRubyModule(lexicalParent);
        return ModuleNodes.createRubyModule(context, moduleClass, lexicalParent, name, node);
    }

    public void initializeAfterMethodsAdded() {
        initializeRubiniusFFI();

        // Load Ruby core

        try {
            Main.printTruffleTimeMetric("before-load-truffle-core");

            state = State.LOADING_RUBY_CORE;
            try {
                context.load(context.getSourceCache().getSource(getCoreLoadPath() + "/core.rb"), node, NodeWrapper.IDENTITY);
            } catch (IOException e) {
                throw new RuntimeException(e);
            }

            Main.printTruffleTimeMetric("after-load-truffle-core");
        } catch (RaiseException e) {
            final Object rubyException = e.getRubyException();
            BacktraceFormatter.createDefaultFormatter(getContext()).printBacktrace((DynamicObject) rubyException, Layouts.EXCEPTION.getBacktrace((DynamicObject) rubyException));
            throw new TruffleFatalException("couldn't load the core library", e);
        } finally {
            state = State.LOADED;
        }
    }

    private void initializeRubiniusFFI() {
        Layouts.MODULE.getFields(rubiniusFFIModule).setConstant(node, "TYPE_CHAR", RubiniusTypes.TYPE_CHAR);
        Layouts.MODULE.getFields(rubiniusFFIModule).setConstant(node, "TYPE_UCHAR", RubiniusTypes.TYPE_UCHAR);
        Layouts.MODULE.getFields(rubiniusFFIModule).setConstant(node, "TYPE_BOOL", RubiniusTypes.TYPE_BOOL);
        Layouts.MODULE.getFields(rubiniusFFIModule).setConstant(node, "TYPE_SHORT", RubiniusTypes.TYPE_SHORT);
        Layouts.MODULE.getFields(rubiniusFFIModule).setConstant(node, "TYPE_USHORT", RubiniusTypes.TYPE_USHORT);
        Layouts.MODULE.getFields(rubiniusFFIModule).setConstant(node, "TYPE_INT", RubiniusTypes.TYPE_INT);
        Layouts.MODULE.getFields(rubiniusFFIModule).setConstant(node, "TYPE_UINT", RubiniusTypes.TYPE_UINT);
        Layouts.MODULE.getFields(rubiniusFFIModule).setConstant(node, "TYPE_LONG", RubiniusTypes.TYPE_LONG);
        Layouts.MODULE.getFields(rubiniusFFIModule).setConstant(node, "TYPE_ULONG", RubiniusTypes.TYPE_ULONG);
        Layouts.MODULE.getFields(rubiniusFFIModule).setConstant(node, "TYPE_LL", RubiniusTypes.TYPE_LL);
        Layouts.MODULE.getFields(rubiniusFFIModule).setConstant(node, "TYPE_ULL", RubiniusTypes.TYPE_ULL);
        Layouts.MODULE.getFields(rubiniusFFIModule).setConstant(node, "TYPE_FLOAT", RubiniusTypes.TYPE_FLOAT);
        Layouts.MODULE.getFields(rubiniusFFIModule).setConstant(node, "TYPE_DOUBLE", RubiniusTypes.TYPE_DOUBLE);
        Layouts.MODULE.getFields(rubiniusFFIModule).setConstant(node, "TYPE_PTR", RubiniusTypes.TYPE_PTR);
        Layouts.MODULE.getFields(rubiniusFFIModule).setConstant(node, "TYPE_VOID", RubiniusTypes.TYPE_VOID);
        Layouts.MODULE.getFields(rubiniusFFIModule).setConstant(node, "TYPE_STRING", RubiniusTypes.TYPE_STRING);
        Layouts.MODULE.getFields(rubiniusFFIModule).setConstant(node, "TYPE_STRPTR", RubiniusTypes.TYPE_STRPTR);
        Layouts.MODULE.getFields(rubiniusFFIModule).setConstant(node, "TYPE_CHARARR", RubiniusTypes.TYPE_CHARARR);
        Layouts.MODULE.getFields(rubiniusFFIModule).setConstant(node, "TYPE_ENUM", RubiniusTypes.TYPE_ENUM);
        Layouts.MODULE.getFields(rubiniusFFIModule).setConstant(node, "TYPE_VARARGS", RubiniusTypes.TYPE_VARARGS);
    }

    public void loadRubyCore(String fileName, String prefix) {
        final Source source;

        try {
            // TODO CS 28-Feb-15 need to use SourceManager here so that the debugger knows about the core files
            source = Source.fromReader(new InputStreamReader(getRubyCoreInputStream(fileName), StandardCharsets.UTF_8), prefix + fileName);
        } catch (IOException e) {
            throw new RuntimeException(e);
        }

        context.load(source, node, NodeWrapper.IDENTITY);
    }

    public InputStream getRubyCoreInputStream(String fileName) {
        final InputStream resource = getClass().getResourceAsStream("/" + fileName);

        if (resource == null) {
            throw new RuntimeException("couldn't load Truffle core library " + fileName);
        }

        return resource;
    }

    public void initializeEncodingConstants() {
        getContext().getRuntime().getEncodingService().defineEncodings(new EncodingService.EncodingDefinitionVisitor() {
            @Override
            public void defineEncoding(EncodingDB.Entry encodingEntry, byte[] name, int p, int end) {
                Encoding e = encodingEntry.getEncoding();

                DynamicObject re = EncodingNodes.newEncoding(encodingClass, e, name, p, end, encodingEntry.isDummy());
                EncodingNodes.storeEncoding(encodingEntry.getIndex(), re);
            }

            @Override
            public void defineConstant(int encodingListIndex, String constName) {
                Layouts.MODULE.getFields(encodingClass).setConstant(node, constName, EncodingNodes.getEncoding(encodingListIndex));
            }
        });

        getContext().getRuntime().getEncodingService().defineAliases(new EncodingService.EncodingAliasVisitor() {
            @Override
            public void defineAlias(int encodingListIndex, String constName) {
                DynamicObject re = EncodingNodes.getEncoding(encodingListIndex);
                EncodingNodes.storeAlias(constName, re);
            }

            @Override
            public void defineConstant(int encodingListIndex, String constName) {
                Layouts.MODULE.getFields(encodingClass).setConstant(node, constName, EncodingNodes.getEncoding(encodingListIndex));
            }
        });
    }

    public DynamicObject getMetaClass(Object object) {
        if (object instanceof DynamicObject) {
            return Layouts.BASIC_OBJECT.getMetaClass(((DynamicObject) object));
        } else if (object instanceof Boolean) {
            if ((boolean) object) {
                return trueClass;
            } else {
                return falseClass;
            }
        } else if (object instanceof Integer) {
            return fixnumClass;
        } else if (object instanceof Long) {
            return fixnumClass;
        } else if (object instanceof Double) {
            return floatClass;
        } else if (object == null) {
            throw new RuntimeException("Can't get metaclass for null");
        } else {
            CompilerDirectives.transferToInterpreter();
            throw new UnsupportedOperationException(String.format("Don't know how to get the metaclass for %s", object.getClass()));
        }
    }

    public DynamicObject getLogicalClass(Object object) {
        if (object instanceof DynamicObject) {
            return Layouts.BASIC_OBJECT.getLogicalClass(((DynamicObject) object));
        } else if (object instanceof Boolean) {
            if ((boolean) object) {
                return trueClass;
            } else {
                return falseClass;
            }
        } else if (object instanceof Integer) {
            return fixnumClass;
        } else if (object instanceof Long) {
            return fixnumClass;
        } else if (object instanceof Double) {
            return floatClass;
        } else if (object == null) {
            throw new RuntimeException();
        } else {
            CompilerDirectives.transferToInterpreter();
            throw new UnsupportedOperationException(String.format("Don't know how to get the logical class for %s", object.getClass()));
        }
    }

    /**
     * Convert a value to a {@code Float}, without doing any lookup.
     */
    public static double toDouble(Object value, DynamicObject nil) {
        assert value != null;

        if (value == nil) {
            return 0;
        }

        if (value instanceof Integer) {
            return (int) value;
        }

        if (value instanceof Long) {
            return (long) value;
        }

        if (RubyGuards.isRubyBignum(value)) {
            return Layouts.BIGNUM.getValue((DynamicObject) value).doubleValue();
        }

        if (value instanceof Double) {
            return (double) value;
        }

        CompilerDirectives.transferToInterpreter();
        throw new UnsupportedOperationException();
    }

    public static boolean fitsIntoInteger(long value) {
        return value >= Integer.MIN_VALUE && value <= Integer.MAX_VALUE;
    }

    public DynamicObject runtimeError(String message, Node currentNode) {
        CompilerAsserts.neverPartOfCompilation();
        return ExceptionNodes.createRubyException(runtimeErrorClass, Layouts.STRING.createString(Layouts.CLASS.getInstanceFactory(stringClass), RubyString.encodeBytelist(message, UTF8Encoding.INSTANCE), StringSupport.CR_UNKNOWN, null), RubyCallStack.getBacktrace(currentNode));
    }

    public DynamicObject frozenError(String className, Node currentNode) {
        CompilerAsserts.neverPartOfCompilation();
        return runtimeError(String.format("can't modify frozen %s", className), currentNode);
    }

    public DynamicObject argumentError(String message, Node currentNode) {
        CompilerAsserts.neverPartOfCompilation();
        return ExceptionNodes.createRubyException(argumentErrorClass, Layouts.STRING.createString(Layouts.CLASS.getInstanceFactory(stringClass), RubyString.encodeBytelist(message, UTF8Encoding.INSTANCE), StringSupport.CR_UNKNOWN, null), RubyCallStack.getBacktrace(currentNode));
    }

    public DynamicObject argumentErrorOutOfRange(Node currentNode) {
        CompilerAsserts.neverPartOfCompilation();
        return argumentError("out of range", currentNode);
    }

    public DynamicObject argumentErrorInvalidRadix(int radix, Node currentNode) {
        CompilerAsserts.neverPartOfCompilation();
        return argumentError(String.format("invalid radix %d", radix), currentNode);
    }

    public DynamicObject argumentErrorMissingKeyword(String name, Node currentNode) {
        CompilerAsserts.neverPartOfCompilation();
        return argumentError(String.format("missing keyword: %s", name), currentNode);
    }

    public DynamicObject argumentError(int passed, int required, Node currentNode) {
        CompilerAsserts.neverPartOfCompilation();
        return argumentError(String.format("wrong number of arguments (%d for %d)", passed, required), currentNode);
    }

    public DynamicObject argumentError(int passed, int required, int optional, Node currentNode) {
        CompilerAsserts.neverPartOfCompilation();
        return argumentError(String.format("wrong number of arguments (%d for %d..%d)", passed, required, required + optional), currentNode);
    }

    public DynamicObject argumentErrorEmptyVarargs(Node currentNode) {
        CompilerAsserts.neverPartOfCompilation();
        return argumentError("wrong number of arguments (0 for 1+)", currentNode);
    }

    public DynamicObject argumentErrorWrongArgumentType(Object object, String expectedType, Node currentNode) {
        CompilerAsserts.neverPartOfCompilation();
        String badClassName = Layouts.MODULE.getFields(getLogicalClass(object)).getName();
        return argumentError(String.format("wrong argument type %s (expected %s)", badClassName, expectedType), currentNode);
    }

    public DynamicObject errnoError(int errno, Node currentNode) {
        CompilerAsserts.neverPartOfCompilation();

        Errno errnoObj = Errno.valueOf(errno);
        if (errnoObj == null) {
            return systemCallError(String.format("Unknown Error (%s)", errno), currentNode);
        }

        return ExceptionNodes.createRubyException(getErrnoClass(errnoObj), Layouts.STRING.createString(Layouts.CLASS.getInstanceFactory(stringClass), RubyString.encodeBytelist(errnoObj.description(), UTF8Encoding.INSTANCE), StringSupport.CR_UNKNOWN, null), RubyCallStack.getBacktrace(currentNode));
    }

    public DynamicObject indexError(String message, Node currentNode) {
        CompilerAsserts.neverPartOfCompilation();
        return ExceptionNodes.createRubyException(indexErrorClass, Layouts.STRING.createString(Layouts.CLASS.getInstanceFactory(stringClass), RubyString.encodeBytelist(message, UTF8Encoding.INSTANCE), StringSupport.CR_UNKNOWN, null), RubyCallStack.getBacktrace(currentNode));
    }

    public DynamicObject indexTooSmallError(String type, int index, int length, Node currentNode) {
        CompilerAsserts.neverPartOfCompilation();
        return indexError(String.format("index %d too small for %s; minimum: -%d", index, type, length), currentNode);
    }

    public DynamicObject indexNegativeLength(int length, Node currentNode) {
        CompilerAsserts.neverPartOfCompilation();
        return indexError(String.format("negative length (%d)", length), currentNode);
    }

    public DynamicObject localJumpError(String message, Node currentNode) {
        CompilerAsserts.neverPartOfCompilation();
        return ExceptionNodes.createRubyException(localJumpErrorClass, Layouts.STRING.createString(Layouts.CLASS.getInstanceFactory(stringClass), RubyString.encodeBytelist(message, UTF8Encoding.INSTANCE), StringSupport.CR_UNKNOWN, null), RubyCallStack.getBacktrace(currentNode));
    }

    public DynamicObject noBlockGiven(Node currentNode) {
        CompilerAsserts.neverPartOfCompilation();
        return localJumpError("no block given", currentNode);
    }

    public DynamicObject breakFromProcClosure(Node currentNode) {
        CompilerAsserts.neverPartOfCompilation();
        return localJumpError("break from proc-closure", currentNode);
    }

    public DynamicObject unexpectedReturn(Node currentNode) {
        CompilerAsserts.neverPartOfCompilation();
        return localJumpError("unexpected return", currentNode);
    }

    public DynamicObject noBlockToYieldTo(Node currentNode) {
        CompilerAsserts.neverPartOfCompilation();
        return localJumpError("no block given (yield)", currentNode);
    }

    public DynamicObject typeError(String message, Node currentNode) {
        CompilerAsserts.neverPartOfCompilation();
        return ExceptionNodes.createRubyException(typeErrorClass, Layouts.STRING.createString(Layouts.CLASS.getInstanceFactory(stringClass), RubyString.encodeBytelist(message, UTF8Encoding.INSTANCE), StringSupport.CR_UNKNOWN, null), RubyCallStack.getBacktrace(currentNode));
    }

    public DynamicObject typeErrorAllocatorUndefinedFor(DynamicObject rubyClass, Node currentNode) {
        CompilerAsserts.neverPartOfCompilation();
        String className = Layouts.MODULE.getFields(rubyClass).getName();
        return typeError(String.format("allocator undefined for %s", className), currentNode);
    }

    public DynamicObject typeErrorCantDefineSingleton(Node currentNode) {
        CompilerAsserts.neverPartOfCompilation();
        return typeError("can't define singleton", currentNode);
    }

    public DynamicObject typeErrorNoClassToMakeAlias(Node currentNode) {
        CompilerAsserts.neverPartOfCompilation();
        return typeError("no class to make alias", currentNode);
    }

    public DynamicObject typeErrorShouldReturn(String object, String method, String expectedType, Node currentNode) {
        CompilerAsserts.neverPartOfCompilation();
        return typeError(String.format("%s#%s should return %s", object, method, expectedType), currentNode);
    }

    public DynamicObject typeErrorCantConvertTo(Object from, DynamicObject to, String methodUsed, Object result, Node currentNode) {
        CompilerAsserts.neverPartOfCompilation();
        assert RubyGuards.isRubyClass(to);
        String fromClass = Layouts.MODULE.getFields(getLogicalClass(from)).getName();
        return typeError(String.format("can't convert %s to %s (%s#%s gives %s)",
                fromClass, Layouts.MODULE.getFields(to).getName(), fromClass, methodUsed, getLogicalClass(result).toString()), currentNode);
    }

    public DynamicObject typeErrorCantConvertInto(Object from, DynamicObject to, Node currentNode) {
        CompilerAsserts.neverPartOfCompilation();
        assert RubyGuards.isRubyClass(to);
        return typeError(String.format("can't convert %s into %s", Layouts.MODULE.getFields(getLogicalClass(from)).getName(), Layouts.MODULE.getFields(to).getName()), currentNode);
    }

    public DynamicObject typeErrorIsNotA(String value, String expectedType, Node currentNode) {
        CompilerAsserts.neverPartOfCompilation();
        return typeError(String.format("%s is not a %s", value, expectedType), currentNode);
    }

    public DynamicObject typeErrorNoImplicitConversion(Object from, String to, Node currentNode) {
        CompilerAsserts.neverPartOfCompilation();
        return typeError(String.format("no implicit conversion of %s into %s", Layouts.MODULE.getFields(getLogicalClass(from)).getName(), to), currentNode);
    }

    public DynamicObject typeErrorMustBe(String variable, String type, Node currentNode) {
        CompilerAsserts.neverPartOfCompilation();
        return typeError(String.format("value of %s must be %s", variable, type), currentNode);
    }

    public DynamicObject typeErrorBadCoercion(Object from, String to, String coercionMethod, Object coercedTo, Node currentNode) {
        CompilerAsserts.neverPartOfCompilation();
        String badClassName = Layouts.MODULE.getFields(getLogicalClass(from)).getName();
        return typeError(String.format("can't convert %s to %s (%s#%s gives %s)",
                badClassName,
                to,
                badClassName,
                coercionMethod,
                Layouts.MODULE.getFields(getLogicalClass(coercedTo)).getName()), currentNode);
    }

    public DynamicObject typeErrorCantCoerce(Object from, String to, Node currentNode) {
        CompilerAsserts.neverPartOfCompilation();
        return typeError(String.format("%s can't be coerced into %s", from, to), currentNode);
    }

    public DynamicObject typeErrorCantDump(Object object, Node currentNode) {
        CompilerAsserts.neverPartOfCompilation();
        String logicalClass = Layouts.MODULE.getFields(getLogicalClass(object)).getName();
        return typeError(String.format("can't dump %s", logicalClass), currentNode);
    }

    public DynamicObject typeErrorWrongArgumentType(Object object, String expectedType, Node currentNode) {
        CompilerAsserts.neverPartOfCompilation();
        String badClassName = Layouts.MODULE.getFields(getLogicalClass(object)).getName();
        return typeError(String.format("wrong argument type %s (expected %s)", badClassName, expectedType), currentNode);
    }

    public DynamicObject nameError(String message, String name, Node currentNode) {
        CompilerAsserts.neverPartOfCompilation();
        DynamicObject nameError = ExceptionNodes.createRubyException(nameErrorClass, Layouts.STRING.createString(Layouts.CLASS.getInstanceFactory(stringClass), RubyString.encodeBytelist(message, UTF8Encoding.INSTANCE), StringSupport.CR_UNKNOWN, null), RubyCallStack.getBacktrace(currentNode));
        nameError.define("@name", context.getSymbolTable().getSymbol(name), 0);
        return nameError;
    }

    public DynamicObject nameErrorConstantNotDefined(DynamicObject module, String name, Node currentNode) {
        CompilerAsserts.neverPartOfCompilation();
        return nameError(String.format("constant %s::%s not defined", Layouts.MODULE.getFields(module).getName(), name), name, currentNode);
    }

    public DynamicObject nameErrorUninitializedConstant(DynamicObject module, String name, Node currentNode) {
        CompilerAsserts.neverPartOfCompilation();
        assert RubyGuards.isRubyModule(module);
        final String message;
        if (module == objectClass) {
            message = String.format("uninitialized constant %s", name);
        } else {
            message = String.format("uninitialized constant %s::%s", Layouts.MODULE.getFields(module).getName(), name);
        }
        return nameError(message, name, currentNode);
    }

    public DynamicObject nameErrorUninitializedClassVariable(DynamicObject module, String name, Node currentNode) {
        CompilerAsserts.neverPartOfCompilation();
        assert RubyGuards.isRubyModule(module);
        return nameError(String.format("uninitialized class variable %s in %s", name, Layouts.MODULE.getFields(module).getName()), name, currentNode);
    }

    public DynamicObject nameErrorPrivateConstant(DynamicObject module, String name, Node currentNode) {
        CompilerAsserts.neverPartOfCompilation();
        assert RubyGuards.isRubyModule(module);
        return nameError(String.format("private constant %s::%s referenced", Layouts.MODULE.getFields(module).getName(), name), name, currentNode);
    }

    public DynamicObject nameErrorInstanceNameNotAllowable(String name, Node currentNode) {
        CompilerAsserts.neverPartOfCompilation();
        return nameError(String.format("`%s' is not allowable as an instance variable name", name), name, currentNode);
    }

    public DynamicObject nameErrorReadOnly(String name, Node currentNode) {
        CompilerAsserts.neverPartOfCompilation();
        return nameError(String.format("%s is a read-only variable", name), name, currentNode);
    }

    public DynamicObject nameErrorUndefinedLocalVariableOrMethod(String name, String object, Node currentNode) {
        CompilerAsserts.neverPartOfCompilation();
        return nameError(String.format("undefined local variable or method `%s' for %s", name, object), name, currentNode);
    }

    public DynamicObject nameErrorUndefinedMethod(String name, DynamicObject module, Node currentNode) {
        CompilerAsserts.neverPartOfCompilation();
        assert RubyGuards.isRubyModule(module);
        return nameError(String.format("undefined method `%s' for %s", name, Layouts.MODULE.getFields(module).getName()), name, currentNode);
    }

    public DynamicObject nameErrorMethodNotDefinedIn(DynamicObject module, String name, Node currentNode) {
        CompilerAsserts.neverPartOfCompilation();
        return nameError(String.format("method `%s' not defined in %s", name, Layouts.MODULE.getFields(module).getName()), name, currentNode);
    }

    public DynamicObject nameErrorPrivateMethod(String name, DynamicObject module, Node currentNode) {
        CompilerAsserts.neverPartOfCompilation();
        return nameError(String.format("method `%s' for %s is private", name, Layouts.MODULE.getFields(module).getName()), name, currentNode);
    }

    public DynamicObject nameErrorLocalVariableNotDefined(String name, DynamicObject binding, Node currentNode) {
        CompilerAsserts.neverPartOfCompilation();
        assert RubyGuards.isRubyBinding(binding);
        return nameError(String.format("local variable `%s' not defined for %s", name, binding.toString()), name, currentNode);
    }

    public DynamicObject nameErrorClassVariableNotDefined(String name, DynamicObject module, Node currentNode) {
        CompilerAsserts.neverPartOfCompilation();
        assert RubyGuards.isRubyModule(module);
        return nameError(String.format("class variable `%s' not defined for %s", name, Layouts.MODULE.getFields(module).getName()), name, currentNode);
    }

    public DynamicObject noMethodError(String message, String name, Node currentNode) {
        CompilerAsserts.neverPartOfCompilation();
        DynamicObject noMethodError = ExceptionNodes.createRubyException(context.getCoreLibrary().getNoMethodErrorClass(), Layouts.STRING.createString(Layouts.CLASS.getInstanceFactory(stringClass), RubyString.encodeBytelist(message, UTF8Encoding.INSTANCE), StringSupport.CR_UNKNOWN, null), RubyCallStack.getBacktrace(currentNode));
        noMethodError.define("@name", context.getSymbolTable().getSymbol(name), 0);
        return noMethodError;
    }

    public DynamicObject noSuperMethodError(Node currentNode) {
        CompilerAsserts.neverPartOfCompilation();
        String message = "super called outside of method";
        DynamicObject noMethodError = ExceptionNodes.createRubyException(context.getCoreLibrary().getNoMethodErrorClass(),
                Layouts.STRING.createString(Layouts.CLASS.getInstanceFactory(stringClass), RubyString.encodeBytelist(message, UTF8Encoding.INSTANCE), StringSupport.CR_UNKNOWN, null),
                RubyCallStack.getBacktrace(currentNode));
        noMethodError.define("@name", nilObject, 0);
        return noMethodError;
    }

    public DynamicObject noMethodErrorOnModule(String name, DynamicObject module, Node currentNode) {
        CompilerAsserts.neverPartOfCompilation();
        assert RubyGuards.isRubyModule(module);
        return noMethodError(String.format("undefined method `%s' for %s", name, Layouts.MODULE.getFields(module).getName()), name, currentNode);
    }

    public DynamicObject noMethodErrorOnReceiver(String name, Object receiver, Node currentNode) {
        CompilerAsserts.neverPartOfCompilation();
        DynamicObject logicalClass = getLogicalClass(receiver);
        String repr = Layouts.MODULE.getFields(logicalClass).getName();
        if (RubyGuards.isRubyModule(receiver)) {
            repr = Layouts.MODULE.getFields(((DynamicObject) receiver)).getName() + ":" + repr;
        }
        return noMethodError(String.format("undefined method `%s' for %s", name, repr), name, currentNode);
    }

    public DynamicObject privateMethodError(String name, DynamicObject module, Node currentNode) {
        CompilerAsserts.neverPartOfCompilation();
        assert RubyGuards.isRubyModule(module);
        return noMethodError(String.format("private method `%s' called for %s", name, Layouts.MODULE.getFields(module).getName()), name, currentNode);
    }

    public DynamicObject loadError(String message, Node currentNode) {
        CompilerAsserts.neverPartOfCompilation();
        return ExceptionNodes.createRubyException(context.getCoreLibrary().getLoadErrorClass(), Layouts.STRING.createString(Layouts.CLASS.getInstanceFactory(stringClass), RubyString.encodeBytelist(message, UTF8Encoding.INSTANCE), StringSupport.CR_UNKNOWN, null), RubyCallStack.getBacktrace(currentNode));
    }

    public DynamicObject loadErrorCannotLoad(String name, Node currentNode) {
        CompilerAsserts.neverPartOfCompilation();
        return loadError(String.format("cannot load such file -- %s", name), currentNode);
    }

    public DynamicObject zeroDivisionError(Node currentNode) {
        CompilerAsserts.neverPartOfCompilation();
        return ExceptionNodes.createRubyException(context.getCoreLibrary().getZeroDivisionErrorClass(), Layouts.STRING.createString(Layouts.CLASS.getInstanceFactory(stringClass), RubyString.encodeBytelist("divided by 0", UTF8Encoding.INSTANCE), StringSupport.CR_UNKNOWN, null), RubyCallStack.getBacktrace(currentNode));
    }

    public DynamicObject notImplementedError(String message, Node currentNode) {
        CompilerAsserts.neverPartOfCompilation();
        return ExceptionNodes.createRubyException(notImplementedErrorClass, Layouts.STRING.createString(Layouts.CLASS.getInstanceFactory(stringClass), RubyString.encodeBytelist(String.format("Method %s not implemented", message), UTF8Encoding.INSTANCE), StringSupport.CR_UNKNOWN, null), RubyCallStack.getBacktrace(currentNode));
    }

    public DynamicObject syntaxError(String message, Node currentNode) {
        CompilerAsserts.neverPartOfCompilation();
        return ExceptionNodes.createRubyException(syntaxErrorClass, Layouts.STRING.createString(Layouts.CLASS.getInstanceFactory(stringClass), RubyString.encodeBytelist(message, UTF8Encoding.INSTANCE), StringSupport.CR_UNKNOWN, null), RubyCallStack.getBacktrace(currentNode));
    }

    public DynamicObject floatDomainError(String value, Node currentNode) {
        CompilerAsserts.neverPartOfCompilation();
        return ExceptionNodes.createRubyException(floatDomainErrorClass, Layouts.STRING.createString(Layouts.CLASS.getInstanceFactory(stringClass), RubyString.encodeBytelist(value, UTF8Encoding.INSTANCE), StringSupport.CR_UNKNOWN, null), RubyCallStack.getBacktrace(currentNode));
    }

    public DynamicObject mathDomainError(String method, Node currentNode) {
        CompilerAsserts.neverPartOfCompilation();
        return ExceptionNodes.createRubyException(getErrnoClass(Errno.EDOM), Layouts.STRING.createString(Layouts.CLASS.getInstanceFactory(stringClass), RubyString.encodeBytelist(String.format("Numerical argument is out of domain - \"%s\"", method), UTF8Encoding.INSTANCE), StringSupport.CR_UNKNOWN, null), RubyCallStack.getBacktrace(currentNode));
    }

    public DynamicObject invalidArgumentError(String value, Node currentNode) {
        CompilerAsserts.neverPartOfCompilation();
        return ExceptionNodes.createRubyException(getErrnoClass(Errno.EINVAL), Layouts.STRING.createString(Layouts.CLASS.getInstanceFactory(stringClass), RubyString.encodeBytelist(String.format("Invalid argument -  %s", value), UTF8Encoding.INSTANCE), StringSupport.CR_UNKNOWN, null), RubyCallStack.getBacktrace(currentNode));
    }

    public DynamicObject ioError(String fileName, Node currentNode) {
        CompilerAsserts.neverPartOfCompilation();
        return ExceptionNodes.createRubyException(ioErrorClass, Layouts.STRING.createString(Layouts.CLASS.getInstanceFactory(stringClass), RubyString.encodeBytelist(String.format("Error reading file -  %s", fileName), UTF8Encoding.INSTANCE), StringSupport.CR_UNKNOWN, null), RubyCallStack.getBacktrace(currentNode));
    }

    public DynamicObject badAddressError(Node currentNode) {
        CompilerAsserts.neverPartOfCompilation();
        return ExceptionNodes.createRubyException(getErrnoClass(Errno.EFAULT), Layouts.STRING.createString(Layouts.CLASS.getInstanceFactory(stringClass), RubyString.encodeBytelist("Bad address", UTF8Encoding.INSTANCE), StringSupport.CR_UNKNOWN, null), RubyCallStack.getBacktrace(currentNode));
    }


    public DynamicObject badFileDescriptor(Node currentNode) {
        CompilerAsserts.neverPartOfCompilation();
        return ExceptionNodes.createRubyException(getErrnoClass(Errno.EBADF), Layouts.STRING.createString(Layouts.CLASS.getInstanceFactory(stringClass), RubyString.encodeBytelist("Bad file descriptor", UTF8Encoding.INSTANCE), StringSupport.CR_UNKNOWN, null), RubyCallStack.getBacktrace(currentNode));
    }

    public DynamicObject fileExistsError(String fileName, Node currentNode) {
        CompilerAsserts.neverPartOfCompilation();
        return ExceptionNodes.createRubyException(getErrnoClass(Errno.EEXIST), Layouts.STRING.createString(Layouts.CLASS.getInstanceFactory(stringClass), RubyString.encodeBytelist(String.format("File exists - %s", fileName), UTF8Encoding.INSTANCE), StringSupport.CR_UNKNOWN, null), RubyCallStack.getBacktrace(currentNode));
    }

    public DynamicObject fileNotFoundError(String fileName, Node currentNode) {
        CompilerAsserts.neverPartOfCompilation();
        return ExceptionNodes.createRubyException(getErrnoClass(Errno.ENOENT), Layouts.STRING.createString(Layouts.CLASS.getInstanceFactory(stringClass), RubyString.encodeBytelist(String.format("No such file or directory -  %s", fileName), UTF8Encoding.INSTANCE), StringSupport.CR_UNKNOWN, null), RubyCallStack.getBacktrace(currentNode));
    }

    public DynamicObject dirNotEmptyError(String path, Node currentNode) {
        CompilerAsserts.neverPartOfCompilation();
        return ExceptionNodes.createRubyException(getErrnoClass(Errno.ENOTEMPTY), Layouts.STRING.createString(Layouts.CLASS.getInstanceFactory(stringClass), RubyString.encodeBytelist(String.format("Directory not empty - %s", path), UTF8Encoding.INSTANCE), StringSupport.CR_UNKNOWN, null), RubyCallStack.getBacktrace(currentNode));
    }

    public DynamicObject operationNotPermittedError(String path, Node currentNode) {
        CompilerAsserts.neverPartOfCompilation();
        return ExceptionNodes.createRubyException(getErrnoClass(Errno.EPERM), Layouts.STRING.createString(Layouts.CLASS.getInstanceFactory(stringClass), RubyString.encodeBytelist(String.format("Operation not permitted - %s", path), UTF8Encoding.INSTANCE), StringSupport.CR_UNKNOWN, null), RubyCallStack.getBacktrace(currentNode));
    }

    public DynamicObject permissionDeniedError(String path, Node currentNode) {
        CompilerAsserts.neverPartOfCompilation();
        return ExceptionNodes.createRubyException(getErrnoClass(Errno.EACCES), Layouts.STRING.createString(Layouts.CLASS.getInstanceFactory(stringClass), RubyString.encodeBytelist(String.format("Permission denied - %s", path), UTF8Encoding.INSTANCE), StringSupport.CR_UNKNOWN, null), RubyCallStack.getBacktrace(currentNode));
    }

    public DynamicObject notDirectoryError(String path, Node currentNode) {
        CompilerAsserts.neverPartOfCompilation();
        return ExceptionNodes.createRubyException(getErrnoClass(Errno.ENOTDIR), Layouts.STRING.createString(Layouts.CLASS.getInstanceFactory(stringClass), RubyString.encodeBytelist(String.format("Not a directory - %s", path), UTF8Encoding.INSTANCE), StringSupport.CR_UNKNOWN, null), RubyCallStack.getBacktrace(currentNode));
    }

    public DynamicObject rangeError(int code, DynamicObject encoding, Node currentNode) {
        CompilerAsserts.neverPartOfCompilation();
        assert RubyGuards.isRubyEncoding(encoding);
        return rangeError(String.format("invalid codepoint %x in %s", code, Layouts.ENCODING.getEncoding(encoding)), currentNode);
    }

    public DynamicObject rangeError(String type, String value, String range, Node currentNode) {
        CompilerAsserts.neverPartOfCompilation();
        return rangeError(String.format("%s %s out of range of %s", type, value, range), currentNode);
    }

    public DynamicObject rangeError(DynamicObject range, Node currentNode) {
        CompilerAsserts.neverPartOfCompilation();
        assert RubyGuards.isIntegerFixnumRange(range);
        return rangeError(String.format("%d..%s%d out of range",
                Layouts.INTEGER_FIXNUM_RANGE.getBegin(range),
                Layouts.INTEGER_FIXNUM_RANGE.getExcludedEnd(range) ? "." : "",
                Layouts.INTEGER_FIXNUM_RANGE.getEnd(range)), currentNode);
    }

    public DynamicObject rangeError(String message, Node currentNode) {
        CompilerAsserts.neverPartOfCompilation();
        return ExceptionNodes.createRubyException(rangeErrorClass, Layouts.STRING.createString(Layouts.CLASS.getInstanceFactory(stringClass), RubyString.encodeBytelist(message, UTF8Encoding.INSTANCE), StringSupport.CR_UNKNOWN, null), RubyCallStack.getBacktrace(currentNode));
    }

    public DynamicObject internalError(String message, Node currentNode) {
        CompilerAsserts.neverPartOfCompilation();
        return ExceptionNodes.createRubyException(context.getCoreLibrary().getRubyTruffleErrorClass(), Layouts.STRING.createString(Layouts.CLASS.getInstanceFactory(stringClass), RubyString.encodeBytelist("internal implementation error - " + message, UTF8Encoding.INSTANCE), StringSupport.CR_UNKNOWN, null), RubyCallStack.getBacktrace(currentNode));
    }

    public DynamicObject regexpError(String message, Node currentNode) {
        CompilerAsserts.neverPartOfCompilation();
        return ExceptionNodes.createRubyException(regexpErrorClass, Layouts.STRING.createString(Layouts.CLASS.getInstanceFactory(stringClass), RubyString.encodeBytelist(message, UTF8Encoding.INSTANCE), StringSupport.CR_UNKNOWN, null), RubyCallStack.getBacktrace(currentNode));
    }

    public DynamicObject encodingCompatibilityErrorIncompatible(String a, String b, Node currentNode) {
        CompilerAsserts.neverPartOfCompilation();
        return encodingCompatibilityError(String.format("incompatible character encodings: %s and %s", a, b), currentNode);
    }

    public DynamicObject encodingCompatibilityError(String message, Node currentNode) {
        CompilerAsserts.neverPartOfCompilation();
        return ExceptionNodes.createRubyException(encodingCompatibilityErrorClass, Layouts.STRING.createString(Layouts.CLASS.getInstanceFactory(stringClass), RubyString.encodeBytelist(message, UTF8Encoding.INSTANCE), StringSupport.CR_UNKNOWN, null), RubyCallStack.getBacktrace(currentNode));
    }

    public DynamicObject fiberError(String message, Node currentNode) {
        CompilerAsserts.neverPartOfCompilation();
        return ExceptionNodes.createRubyException(fiberErrorClass, Layouts.STRING.createString(Layouts.CLASS.getInstanceFactory(stringClass), RubyString.encodeBytelist(message, UTF8Encoding.INSTANCE), StringSupport.CR_UNKNOWN, null), RubyCallStack.getBacktrace(currentNode));
    }

    public DynamicObject deadFiberCalledError(Node currentNode) {
        CompilerAsserts.neverPartOfCompilation();
        return fiberError("dead fiber called", currentNode);
    }

    public DynamicObject yieldFromRootFiberError(Node currentNode) {
        CompilerAsserts.neverPartOfCompilation();
        return fiberError("can't yield from root fiber", currentNode);
    }

    public DynamicObject threadError(String message, Node currentNode) {
        CompilerAsserts.neverPartOfCompilation();
        return ExceptionNodes.createRubyException(threadErrorClass, Layouts.STRING.createString(Layouts.CLASS.getInstanceFactory(stringClass), RubyString.encodeBytelist(message, UTF8Encoding.INSTANCE), StringSupport.CR_UNKNOWN, null), RubyCallStack.getBacktrace(currentNode));
    }

    public DynamicObject securityError(String message, Node currentNode) {
        CompilerAsserts.neverPartOfCompilation();
        return ExceptionNodes.createRubyException(securityErrorClass, Layouts.STRING.createString(Layouts.CLASS.getInstanceFactory(stringClass), RubyString.encodeBytelist(message, UTF8Encoding.INSTANCE), StringSupport.CR_UNKNOWN, null), RubyCallStack.getBacktrace(currentNode));
    }

    public DynamicObject systemCallError(String message, Node currentNode) {
        CompilerAsserts.neverPartOfCompilation();
        return ExceptionNodes.createRubyException(systemCallErrorClass, Layouts.STRING.createString(Layouts.CLASS.getInstanceFactory(stringClass), RubyString.encodeBytelist(message, UTF8Encoding.INSTANCE), StringSupport.CR_UNKNOWN, null), RubyCallStack.getBacktrace(currentNode));
    }

    public RubyContext getContext() {
        return context;
    }

    public DynamicObject getArrayClass() {
        return arrayClass;
    }

    public DynamicObject getBasicObjectClass() {
        return basicObjectClass;
    }

    public DynamicObject getBignumClass() {
        return bignumClass;
    }

    public DynamicObject getBigDecimalClass() {
        return bigDecimalClass;
    }

    public DynamicObject getBindingClass() {
        return bindingClass;
    }

    public DynamicObjectFactory getBindingFactory() {
        return bindingFactory;
    }

    public DynamicObject getClassClass() {
        return classClass;
    }

    public DynamicObject getFalseClass() {
        return falseClass;
    }

    public DynamicObject getFiberClass() {
        return fiberClass;
    }

    public DynamicObject getFixnumClass() {
        return fixnumClass;
    }

    public DynamicObject getFloatClass() {
        return floatClass;
    }

    public DynamicObject getHashClass() {
        return hashClass;
    }

    public DynamicObject getStandardErrorClass() { return standardErrorClass; }

    public DynamicObject getLoadErrorClass() {
        return loadErrorClass;
    }

    public DynamicObject getMatchDataClass() {
        return matchDataClass;
    }

    public DynamicObject getModuleClass() {
        return moduleClass;
    }

    public DynamicObject getNameErrorClass() {
        return nameErrorClass;
    }

    public DynamicObject getNilClass() {
        return nilClass;
    }

    public DynamicObject getRubyInternalMethod() {
        return rubyInternalMethod;
    }

    public DynamicObject getNoMethodErrorClass() {
        return noMethodErrorClass;
    }

    public DynamicObject getObjectClass() {
        return objectClass;
    }

    public DynamicObject getProcClass() {
        return procClass;
    }

    public DynamicObject getRangeClass() {
        return rangeClass;
    }

    public DynamicObject getRationalClass() {
        return rationalClass;
    }

    public DynamicObject getRegexpClass() {
        return regexpClass;
    }

    public DynamicObject getRubyTruffleErrorClass() {
        return rubyTruffleErrorClass;
    }

    public DynamicObject getRuntimeErrorClass() {
        return runtimeErrorClass;
    }

    public DynamicObject getStringClass() {
        return stringClass;
    }

    public DynamicObject getThreadClass() {
        return threadClass;
    }

    public DynamicObject getTimeClass() {
        return timeClass;
    }

    public DynamicObject getTypeErrorClass() { return typeErrorClass; }

    public DynamicObject getTrueClass() {
        return trueClass;
    }

    public DynamicObject getZeroDivisionErrorClass() {
        return zeroDivisionErrorClass;
    }

    public DynamicObject getKernelModule() {
        return kernelModule;
    }

    public DynamicObject getArgv() {
        return argv;
    }

    public DynamicObject getGlobalVariablesObject() {
        return globalVariablesObject;
    }

    public DynamicObject getLoadPath() {
        return (DynamicObject) globalVariablesObject.get("$LOAD_PATH", Layouts.MODULE.getFields(Layouts.BASIC_OBJECT.getLogicalClass(globalVariablesObject)).getContext().getCoreLibrary().getNilObject());
    }

    public DynamicObject getLoadedFeatures() {
        return (DynamicObject) globalVariablesObject.get("$LOADED_FEATURES", Layouts.MODULE.getFields(Layouts.BASIC_OBJECT.getLogicalClass(globalVariablesObject)).getContext().getCoreLibrary().getNilObject());
    }

    public DynamicObject getMainObject() {
        return mainObject;
    }

    public DynamicObject getNilObject() {
        return nilObject;
    }

    public DynamicObject getENV() {
        return (DynamicObject) Layouts.MODULE.getFields(objectClass).getConstants().get("ENV").getValue();
    }

    public ArrayNodes.MinBlock getArrayMinBlock() {
        return arrayMinBlock;
    }

    public ArrayNodes.MaxBlock getArrayMaxBlock() {
        return arrayMaxBlock;
    }

    public DynamicObject getNumericClass() {
        return numericClass;
    }

    public DynamicObject getIntegerClass() {
        return integerClass;
    }

    public DynamicObject getEncodingConverterClass() {
        return encodingConverterClass;
    }

    public DynamicObject getUnboundMethodClass() {
        return unboundMethodClass;
    }

    public DynamicObjectFactory getUnboundMethodFactory() {
        return unboundMethodFactory;
    }

    public DynamicObject getMethodClass() {
        return methodClass;
    }

    public DynamicObjectFactory getMethodFactory() {
        return methodFactory;
    }

    public DynamicObject getComplexClass() {
        return complexClass;
    }

    public DynamicObject getByteArrayClass() {
        return byteArrayClass;
    }

    public DynamicObject getLookupTableClass() {
        return lookupTableClass;
    }

    public DynamicObject getStringDataClass() {
        return stringDataClass;
    }

    public DynamicObject getTranscodingClass() {
        return transcodingClass;
    }

    public DynamicObject getTupleClass() {
        return tupleClass;
    }

    public DynamicObject getRubiniusChannelClass() {
        return rubiniusChannelClass;
    }

    public DynamicObject getRubiniusFFIPointerClass() {
        return rubiniusFFIPointerClass;
    }

    public DynamicObject getRubiniusMirrorClass() {
        return rubiniusMirrorClass;
    }

    public DynamicObject getRubiniusUndefined() {
        return rubiniusUndefined;
    }

    public DynamicObject getErrnoClass(Errno errno) {
        return errnoClasses.get(errno);
    }

    public DynamicObject getSymbolClass() {
        return symbolClass;
    }

    public DynamicObject getThreadBacktraceLocationClass() {
        return threadBacktraceLocationClass;
    }

    public DynamicObject getInternalBufferClass() {
        return internalBufferClass;
    }

    public boolean isLoadingRubyCore() {
        return state == State.LOADING_RUBY_CORE;
    }

    public boolean isLoaded() {
        return state == State.LOADED;
    }

    public boolean isSend(InternalMethod method) {
        return method.getCallTarget() == basicObjectSendMethod.getCallTarget();
    }

    public DynamicObjectFactory getIntegerFixnumRangeFactory() {
        return integerFixnumRangeFactory;
    }

    public DynamicObjectFactory getLongFixnumRangeFactory() {
        return longFixnumRangeFactory;
    }

    public DynamicObject getDigestClass() {
        return digestClass;
    }

    public DynamicObjectFactory getArrayFactory() {
        return arrayFactory;
    }

    public DynamicObjectFactory getBignumFactory() {
        return bignumFactory;
    }

    public DynamicObjectFactory getProcFactory() {
        return procFactory;
    }

    public DynamicObjectFactory getStringFactory() {
        return stringFactory;
    }

    public DynamicObjectFactory getHashFactory() {
        return hashFactory;
    }

    public DynamicObjectFactory getWeakRefFactory() {
        return weakRefFactory;
    }

    public Object getObjectSpaceModule() {
        return objectSpaceModule;
    }

}<|MERGE_RESOLUTION|>--- conflicted
+++ resolved
@@ -434,11 +434,8 @@
         defineModule(truffleModule, "Primitive");
         defineModule(truffleModule, "Digest");
         defineModule(truffleModule, "Zlib");
-<<<<<<< HEAD
         defineModule(truffleModule, "ObjSpace");
-=======
         defineModule(truffleModule, "Etc");
->>>>>>> 25f0e1fa
         bigDecimalClass = defineClass(truffleModule, numericClass, "BigDecimal");
         Layouts.CLASS.setInstanceFactoryUnsafe(bigDecimalClass, Layouts.BIG_DECIMAL.createBigDecimalShape(bigDecimalClass, bigDecimalClass));
 
@@ -558,11 +555,8 @@
         coreMethodNodeManager.addCoreMethodNodes(DigestNodesFactory.getFactories());
         coreMethodNodeManager.addCoreMethodNodes(BigDecimalNodesFactory.getFactories());
         coreMethodNodeManager.addCoreMethodNodes(ZlibNodesFactory.getFactories());
-<<<<<<< HEAD
         coreMethodNodeManager.addCoreMethodNodes(ObjSpaceNodesFactory.getFactories());
-=======
         coreMethodNodeManager.addCoreMethodNodes(EtcNodesFactory.getFactories());
->>>>>>> 25f0e1fa
         coreMethodNodeManager.allMethodInstalled();
 
         basicObjectSendMethod = Layouts.MODULE.getFields(basicObjectClass).getMethods().get("__send__");
