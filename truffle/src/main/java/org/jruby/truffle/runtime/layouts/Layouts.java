--- conflicted
+++ resolved
@@ -55,12 +55,9 @@
     public static final TimeLayout TIME = TimeLayoutImpl.INSTANCE;
     public static final UnboundMethodLayout UNBOUND_METHOD = UnboundMethodLayoutImpl.INSTANCE;
     public static final WeakRefLayout WEAK_REF_LAYOUT = WeakRefLayoutImpl.INSTANCE;
-<<<<<<< HEAD
     public static final ParserLayout PSYCH_PARSER = ParserLayoutImpl.INSTANCE;
     public static final EmitterLayout PSYCH_EMITTER = EmitterLayoutImpl.INSTANCE;
-=======
     public static final RandomizerLayout RANDOMIZER = RandomizerLayoutImpl.INSTANCE;
->>>>>>> 94ae5552
 
     // Other standard identifiers
 
